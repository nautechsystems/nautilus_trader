--- conflicted
+++ resolved
@@ -211,20 +211,13 @@
 #== Rust Testing
 
 .PHONY: cargo-test
-<<<<<<< HEAD
+
 cargo-test: export RUST_BACKTRACE=1
 cargo-test: export HIGH_PRECISION=true
 cargo-test: export PYO3_CONFIG_FILE=$(shell pwd)/.pyo3-config.txt
 cargo-test: pyo3-config check-nextest-installed
-cargo-test:  #-- Run all Rust tests with high precision features
-	cargo nextest run --workspace --features "ffi,python,postgres,defi,high-precision" --cargo-profile nextest --no-fail-fast
-=======
-cargo-test: RUST_BACKTRACE=1
-cargo-test: HIGH_PRECISION=true
-cargo-test: check-nextest-installed
 cargo-test:  #-- Run all Rust tests with ffi,python,high-precision,defi features
 	cargo nextest run --workspace --features "ffi,python,high-precision,defi" --no-fail-fast --cargo-profile nextest
->>>>>>> 717ef1f4
 
 .PHONY: cargo-test-lib
 cargo-test-lib: export RUST_BACKTRACE=1
@@ -283,23 +276,12 @@
 # -----------------------------------------------------------------------------
 
 .PHONY: cargo-test-crate-%
-<<<<<<< HEAD
+
 cargo-test-crate-%: export RUST_BACKTRACE=1
 cargo-test-crate-%: export HIGH_PRECISION=true
 cargo-test-crate-%: export PYO3_CONFIG_FILE=$(shell pwd)/.pyo3-config.txt
 cargo-test-crate-%: pyo3-config check-nextest-installed
 cargo-test-crate-%:  #-- Run tests for a specific Rust crate (usage: make cargo-test-crate-<crate_name>)
-	cargo nextest run --lib --no-fail-fast --cargo-profile nextest -p $* $(if $(FEATURES),--features "$(FEATURES)")
-
-.PHONY: cargo-bench
-cargo-bench: export PYO3_CONFIG_FILE=$(shell pwd)/.pyo3-config.txt
-cargo-bench: pyo3-config  #-- Run Rust benchmarks
-	cargo bench
-=======
-cargo-test-crate-%: RUST_BACKTRACE=1
-cargo-test-crate-%: HIGH_PRECISION=true
-cargo-test-crate-%: check-nextest-installed
-cargo-test-crate-%:  #-- Run Rust tests for a specific crate (usage: make cargo-test-crate-<crate_name>)
 	cargo nextest run --lib --no-fail-fast --cargo-profile nextest -p $* $(if $(FEATURES),--features "$(FEATURES)")
 
 #------------------------------------------------------------------------------
@@ -318,12 +300,12 @@
 #   of the extra invocations is marginal while the linker remains happy.
 
 .PHONY: cargo-ci-benches
-cargo-ci-benches:  #-- Run Rust benches for the crates included in the CI performance workflow
+cargo-ci-benches: export PYO3_CONFIG_FILE=$(shell pwd)/.pyo3-config.txt
+cargo-ci-benches: pyo3-config #-- Run Rust benches for the crates included in the CI performance workflow
 	@for crate in $(CI_BENCH_CRATES); do \
 	  echo "Running benches for $$crate"; \
 	  cargo bench -p $$crate --profile bench --benches --no-fail-fast; \
 	done
->>>>>>> 717ef1f4
 
 .PHONY: cargo-doc
 cargo-doc: export PYO3_CONFIG_FILE=$(shell pwd)/.pyo3-config.txt
