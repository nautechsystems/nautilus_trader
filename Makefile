--- conflicted
+++ resolved
@@ -306,14 +306,6 @@
 	  cargo bench -p $$crate --profile bench --benches --no-fail-fast; \
 	done
 
-<<<<<<< HEAD
-.PHONY: cargo-doc
-cargo-doc: export PYO3_CONFIG_FILE=$(shell pwd)/.pyo3-config.txt
-cargo-doc: pyo3-config  #-- Generate Rust documentation
-	cargo doc
-
-=======
->>>>>>> e95542c3
 #== Docker
 
 .PHONY: docker-build
