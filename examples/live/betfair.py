#!/usr/bin/env python3
# -------------------------------------------------------------------------------------------------
#  Copyright (C) 2015-2022 Nautech Systems Pty Ltd. All rights reserved.
#  https://nautechsystems.io
#
#  Licensed under the GNU Lesser General Public License Version 3.0 (the "License");
#  You may not use this file except in compliance with the License.
#  You may obtain a copy of the License at https://www.gnu.org/licenses/lgpl-3.0.en.html
#
#  Unless required by applicable law or agreed to in writing, software
#  distributed under the License is distributed on an "AS IS" BASIS,
#  WITHOUT WARRANTIES OR CONDITIONS OF ANY KIND, either express or implied.
#  See the License for the specific language governing permissions and
#  limitations under the License.
# -------------------------------------------------------------------------------------------------

import asyncio
import traceback

from nautilus_trader.adapters.betfair.config import BetfairDataClientConfig
from nautilus_trader.adapters.betfair.config import BetfairExecClientConfig
from nautilus_trader.adapters.betfair.factories import BetfairLiveDataClientFactory
from nautilus_trader.adapters.betfair.factories import BetfairLiveExecClientFactory
from nautilus_trader.adapters.betfair.factories import get_cached_betfair_client
from nautilus_trader.adapters.betfair.factories import get_cached_betfair_instrument_provider
from nautilus_trader.common.clock import LiveClock
from nautilus_trader.common.logging import LiveLogger
from nautilus_trader.config import CacheDatabaseConfig
from nautilus_trader.config import TradingNodeConfig
from nautilus_trader.examples.strategies.orderbook_imbalance import OrderBookImbalance
from nautilus_trader.examples.strategies.orderbook_imbalance import OrderBookImbalanceConfig
from nautilus_trader.live.node import TradingNode


# *** THIS IS A TEST STRATEGY WITH NO ALPHA ADVANTAGE WHATSOEVER. ***
# *** IT IS NOT INTENDED TO BE USED TO TRADE LIVE WITH REAL MONEY. ***


async def main(market_id: str):
    # Connect to Betfair client early to load instruments and account currency
    loop = asyncio.get_event_loop()
    logger = LiveLogger(loop=loop, clock=LiveClock())
    client = get_cached_betfair_client(
        username=None,  # Pass here or will source from the `BETFAIR_USERNAME` env var
        password=None,  # Pass here or will source from the `BETFAIR_PASSWORD` env var
        app_key=None,  # Pass here or will source from the `BETFAIR_APP_KEY` env var
        cert_dir=None,  # Pass here or will source from the `BETFAIR_CERT_DIR` env var
        logger=logger,
        loop=loop,
    )
    await client.connect()

    # Find instruments for a particular market_id
    market_filter = tuple({"market_id": (market_id,)}.items())
    provider = get_cached_betfair_instrument_provider(
        client=client,
        logger=logger,
        market_filter=market_filter,
    )
    await provider.load_all_async()
    instruments = provider.list_all()
    print(f"Found instruments:\n{instruments}")

    # Determine account currency
    account = await client.get_account_details()

    # Configure trading node
    config = TradingNodeConfig(
        timeout_connection=30.0,
        log_level="DEBUG",
        cache_database=CacheDatabaseConfig(type="in-memory"),
        exec_engine={"allow_cash_positions": True},  # Retain original behaviour for now
        data_clients={
            "BETFAIR": BetfairDataClientConfig(
                market_filter=market_filter,
                # username="YOUR_BETFAIR_USERNAME",
                # password="YOUR_BETFAIR_PASSWORD",
                # app_key="YOUR_BETFAIR_APP_KEY",
                # cert_dir="YOUR_BETFAIR_CERT_DIR",
            ),
        },
        exec_clients={
            "BETFAIR": BetfairExecClientConfig(
                base_currency=account["currencyCode"],
                # "username": "YOUR_BETFAIR_USERNAME",
                # "password": "YOUR_BETFAIR_PASSWORD",
                # "app_key": "YOUR_BETFAIR_APP_KEY",
                # "cert_dir": "YOUR_BETFAIR_CERT_DIR",
                market_filter=market_filter,
            ),
        },
    )
    strategies = [
        OrderBookImbalance(
            config=OrderBookImbalanceConfig(
                instrument_id=instrument.id.value,
                max_trade_size=10,
                order_id_tag=instrument.selection_id,
            )
        )
        for instrument in instruments
    ]

    # Setup TradingNode
    node = TradingNode(config=config)
    node.trader.add_strategies(strategies)

    # Register your client factories with the node (can take user defined factories)
    node.add_data_client_factory("BETFAIR", BetfairLiveDataClientFactory)
    node.add_exec_client_factory("BETFAIR", BetfairLiveExecClientFactory)
    node.build()

    try:
        node.start()
        await asyncio.gather(*asyncio.all_tasks())
    except Exception as e:
        print(e)
        print(traceback.format_exc())
    finally:
        node.dispose()


if __name__ == "__main__":
    # Update the market ID with something coming up in `Next Races` from
    # https://www.betfair.com.au/exchange/plus/
    # The market ID will appear in the browser query string.
<<<<<<< HEAD
    asyncio.run(main(market_id="1.199513161"))
=======
    asyncio.run(main(market_id="1.200150918"))
>>>>>>> 593a429e
<|MERGE_RESOLUTION|>--- conflicted
+++ resolved
@@ -124,8 +124,4 @@
     # Update the market ID with something coming up in `Next Races` from
     # https://www.betfair.com.au/exchange/plus/
     # The market ID will appear in the browser query string.
-<<<<<<< HEAD
-    asyncio.run(main(market_id="1.199513161"))
-=======
-    asyncio.run(main(market_id="1.200150918"))
->>>>>>> 593a429e
+    asyncio.run(main(market_id="1.200150918"))