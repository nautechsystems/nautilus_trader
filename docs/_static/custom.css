--- conflicted
+++ resolved
@@ -174,11 +174,7 @@
     height: 0.9rem;
     width: 0.9rem;
     transition: background-color .25s,transform .25s;
-<<<<<<< HEAD
-    z-index: 99;
-=======
     z-index: 9999;
->>>>>>> f5698731
     display: flex;
     display: -webkit-box;
     display: -webkit-flex;
@@ -233,9 +229,6 @@
 .md-nav__link--active .submenu .md-nav__link--active > a {
     color: #00bdd6;
 }
-<<<<<<< HEAD
-
-=======
 .md-nav__link {
     width: 80%;
 }
@@ -246,7 +239,6 @@
     padding-right: 0.4rem;
     padding-left: 0.4rem;
 }
->>>>>>> f5698731
 
 @media only screen and (min-width: 60em) {
     .md-search__inner {
@@ -285,20 +277,13 @@
         height: 4rem;
     }
     .arrow {
-<<<<<<< HEAD
-        top: 12px;
-=======
         top: 8px;
->>>>>>> f5698731
         right: 16px;
     }
     .md-nav__item .md-nav__item a {
         padding-left: 0 !important;
     }
     .md-nav--primary .md-nav__link {
-<<<<<<< HEAD
-        padding: 0.2rem 0.8rem 0.2rem 0;
-=======
         padding: 0.3rem 0 0.3rem 0;
     }
     html .md-nav--primary .md-nav__title--site .md-nav__button {
@@ -306,7 +291,6 @@
     }
     .md-nav--primary {
         overflow-y: auto;
->>>>>>> f5698731
     }
 }
 
