--- conflicted
+++ resolved
@@ -44,8 +44,6 @@
    :member-order: bysource
 ```
 
-<<<<<<< HEAD
-=======
 ## Stats
 
 ```{eval-rst}
@@ -56,7 +54,6 @@
    :member-order: bysource
 ```
 
->>>>>>> f5698731
 ## UUID
 
 ```{eval-rst}
