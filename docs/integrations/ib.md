# Interactive Brokers

Interactive Brokers (IB) is a trading platform where you can trade stocks, options, futures, currencies, bonds, funds, and crypto. NautilusTrader provides an adapter to integrate with IB using their [Trader Workstation (TWS) API](https://interactivebrokers.github.io/tws-api/index.html) via their Python library, [ibapi](https://github.com/nautechsystems/ibapi).

The TWS API is an interface to IB's standalone trading applications, TWS and IB Gateway, which can be downloaded on IB's website. If you have not already installed TWS or IB Gateway, follow Interactive Brokers' [Initial Setup](https://interactivebrokers.github.io/tws-api/initial_setup.html) guide. You will define a connection to either of these two applications in NautilusTrader's `InteractiveBrokersClient`. 

Another (and perhaps easier way) to get started is to use a [dockerized version](https://github.com/unusualalpha/ib-gateway-docker/pkgs/container/ib-gateway) of IB Gateway, which is also what you would use when deploying your trading strategies on a hosted cloud platform. You will need [Docker](https://www.docker.com/) installed on your machine and the [docker](https://pypi.org/project/docker/) Python package, which is conveniently bundled with NautilusTrader as an extra package.

**Note**: The standalone TWS and IB Gateway applications require human intervention to specify a username, password and trading mode (live or paper trading) at startup. The dockerized IB Gateway is able to do so programmatically.

## Installation

To install the latest nautilus-trader package with the `ibapi` and optional `docker` extra dependencies using pip, run:

```
pip install -U "nautilus_trader[ib,docker]"
```

To install using poetry, run:

```
poetry add "nautilus_trader[ib,docker]"
```

**Note**: IB does not provide wheels for `ibapi`, so Nautilus [repackages]( https://pypi.org/project/nautilus-ibapi/) and releases it to PyPI.

## Getting Started

Before writing strategies, TWS / IB Gateway needs to be running. Launch either of the two standalone applications and enter your credentials, or start the dockerized IB Gateway using `InteractiveBrokersGateway` (make sure Docker is running in the background already!):

```
from nautilus_trader.adapters.interactive_brokers.gateway import InteractiveBrokersGateway

# This may take a short while to start up, especially the first time
gateway = InteractiveBrokersGateway(username="test", password="test", start=True)

# Confirm you are logged in
print(gateway.is_logged_in(gateway.container))

# Inspect the logs
print(gateway.container.logs())
```

**Note**: There are two options for supplying your credentials to the Interactive Brokers Gateway, Exec and Data clients.
Either pass the corresponding `username` and `password` values to the config dictionaries, or
set the following environment variables: 
- `TWS_USERNAME`
- `TWS_PASSWORD`

## Overview

<<<<<<< HEAD
The adapter is comprised of the following major components:
- `InteractiveBrokersClient` which uses `ibapi` to execute TWS API requests, supporting all other integration classes.
- `HistoricInteractiveBrokersClient` which provides a straightforward way to retrieve instruments and historical bar and tick data to load into the catalog (generally for backtesting).
- `InteractiveBrokersInstrumentProvider` which retrieves or queries instruments for trading.
- `InteractiveBrokersDataClient` which streams market data for trading.
- `InteractiveBrokersExecutionClient` which retrieves account information and executes orders for trading.

## Instruments & Contracts

In Interactive Brokers, the concept of a NautilusTrader `Instrument` is called a [Contract](https://interactivebrokers.github.io/tws-api/contracts.html). A Contract can be represented in two ways: a [basic contract](https://interactivebrokers.github.io/tws-api/classIBApi_1_1Contract.html) or a [detailed contract](https://interactivebrokers.github.io/tws-api/classIBApi_1_1ContractDetails.html), which are defined in the adapter using the classes `IBContract` and `IBContractDetails`, respectively. Contract details include important information like supported order types and trading hours, which aren't found in the basic contract. As a result, `IBContractDetails` can be converted to an `Instrument` but `IBContract` cannot.

To find basic contract information, use the [IB Contract Information Center](https://pennies.interactivebrokers.com/cstools/contract_info/). 

Examples of `IBContracts`:
```
from nautilus_trader.adapters.interactive_brokers.common import IBContract
 
# Stock
IBContract(secType='STK', exchange='SMART', primaryExchange='ARCA', symbol='SPY')

# Bond
IBContract(secType='BOND', secIdType='ISIN', secId='US03076KAA60')

# Option
IBContract(secType='STK', exchange='SMART', primaryExchange='ARCA', symbol='SPY', lastTradeDateOrContractMonth='20251219', build_options_chain=True)

# CFD
IBContract(secType='CFD', symbol='IBUS30')

# Future
IBContract(secType='CONTFUT', exchange='CME', symbol='ES', build_futures_chain=True)

# Forex
IBContract(secType='CASH', exchange='IDEALPRO', symbol='EUR', currency='GBP')

# Crypto
IBContract(secType='CRYPTO', symbol='ETH', exchange='PAXOS', currency='USD')
```

## Historical Data & Backtesting
=======
The following adapter classes are available:
- `InteractiveBrokersInstrumentProvider` which allows querying Interactive Brokers for instruments.
- `InteractiveBrokersDataClient` which connects to the `Gateway` and streams market data.
- `InteractiveBrokersExecutionClient` which allows the retrieval of account information and execution of orders.
>>>>>>> 32c83ee3

The first step in developing strategies using the IB adapter typically involves fetching historical data that can be used for backtesting. The `HistoricInteractiveBrokersClient` provides a number of convenience methods to request data and save it to the catalog.

The following example illustrates retrieving and saving instrument, bar, quote tick, and trade tick data. Read more about using the data for backtesting [here].

```
# Define path to existing catalog or desired new catalog path
CATALOG_PATH = "./catalog"

async def main():
    contract = IBContract(
        secType="STK",
        symbol="AAPL",
        exchange="SMART",
        primaryExchange="NASDAQ",
    )
    client = HistoricInteractiveBrokersClient(
        catalog=ParquetDataCatalog(CATALOG_PATH)
    )
    # By default, data is written to the catalog
    await client.get_instruments(contract=contract)

    # All the methods also return the retrieved objects
    # so you can introspect them or explicitly write them
    # to the catalog
    bars = await client.get_historical_bars(
        contract=contract,
        bar_type=...
        write_to_catalog=False
    )
    print(bars)
    client.catalog.write_data(bars)
    
    await client.get_historical_ticks(
        contract=contract,
        bar_type..
    )

if __name__ == "__main__":
    asyncio.run(main())
```

## Live Trading

To live trade or paper trade, a `TradingNode` needs to be built and run with a `InteractiveBrokersDataClient` and a `InteractiveBrokersExecutionClient`, which both rely on a `InteractiveBrokersInstrumentProvider`.

### InstrumentProvider

To retrieve instruments, you will need to use the `InteractiveBrokersInstrumentProvider`. This provider is also used under the hood in the `HistoricInteractiveBrokersClient` to retrieve instruments for data collection.

```
from nautilus_trader.adapters.interactive_brokers.config import InteractiveBrokersDataClientConfig

gateway_config = InteractiveBrokersGatewayConfig(username="test", password="test")

# Specify instruments to retrieve in load_ids and / or load_contracts
# The following parameters should only be specified if retrieving futures or options: build_futures_chain, build_options_chain, min_expiry_days, max_expiry_days
instrument_provider = InteractiveBrokersInstrumentProviderConfig(
    build_futures_chain=False,  # optional, only if fetching futures
    build_options_chain=False,  # optional, only if fetching futures
    min_expiry_days=10,  # optional, only if fetching futures / options
    max_expiry_days=60,  # optional, only if fetching futures / options
    load_ids=frozenset(
        [
            "EUR/USD.IDEALPRO",
            "BTC/USD.PAXOS",
            "SPY.ARCA",
            "V.NYSE",
            "YMH24.CBOT",
            "CLZ27.NYMEX",
            "ESZ27.CME",
        ],
    ),
    load_contracts=frozenset(ib_contracts),
)

# Configure the trading node
config_node = TradingNodeConfig(
    trader_id="IB-001",
    logging=LoggingConfig(log_level="INFO"),
    data_clients={
        "IB": InteractiveBrokersDataClientConfig(
            ibg_host="127.0.0.1",
            ibg_port=4002,
            ibg_client_id=1,
            handle_revised_bars=False,
            use_regular_trading_hours=True,
            market_data_type=IBMarketDataTypeEnum.DELAYED_FROZEN,  # https://interactivebrokers.github.io/tws-api/market_data_type.html
            instrument_provider=instrument_provider,
            gateway=gateway,
        ),
    },
    timeout_connection=90.0,
)

node = TradingNode(config=config_node)

node.trader.add_actor(downloader)

# Register your client factories with the node (can take user defined factories)
node.add_data_client_factory("InteractiveBrokers", InteractiveBrokersLiveDataClientFactory)
node.add_exec_client_factory("InteractiveBrokers", InteractiveBrokersLiveExecClientFactory)
node.build()

# Stop and dispose of the node with SIGINT/CTRL+C
if __name__ == "__main__":
    try:
        node.run()
    finally:
        node.dispose()

```

Interactive Brokers allows searching for instruments via the `reqMatchingSymbols` API ([docs](https://interactivebrokers.github.io/tws-api/matching_symbols.html)), which, if given enough information
can usually resolve a filter into an actual contract(s). A node can request instruments to be loaded by passing 
configuration to the `InstrumentProviderConfig` when initialising a `TradingNodeConfig` (note that while `filters`
is a dict, it must be converted to a tuple when passed to `InstrumentProviderConfig`).

At a minimum, you must specify the `secType` (security type) and `symbol` (equities etc) or `pair` (FX). See examples 
queries below for common use cases 

Example config: 

```python
from nautilus_trader.adapters.interactive_brokers.common import IBContract
from nautilus_trader.adapters.interactive_brokers.config import InteractiveBrokersDataClientConfig
from nautilus_trader.adapters.interactive_brokers.config import InteractiveBrokersInstrumentProviderConfig
from nautilus_trader.config import TradingNodeConfig

config_node = TradingNodeConfig(
    data_clients={
        "IB": InteractiveBrokersDataClientConfig(
            instrument_provider=InteractiveBrokersInstrumentProviderConfig(
                load_ids={"EUR/USD.IDEALPRO", "AAPL.NASDAQ"},
                load_contracts={IBContract(secType="CONTFUT", exchange="CME", symbol="MES")},
            )
    ),
    ...
)
```

### Data Client
- `InteractiveBrokersDataClient` which streams market data.

### Execution Client
- `InteractiveBrokersExecutionClient` which retrieves account information and executes orders.

### Full Configuration
The most common use case is to configure a live `TradingNode` to include Interactive Brokers
data and execution clients. To achieve this, add an `IB` section to your client
configuration(s) and set the environment variables to your TWS (Traders Workstation) credentials:

```python
import os
from nautilus_trader.adapters.interactive_brokers.config import InteractiveBrokersExecClientConfig
from nautilus_trader.config import TradingNodeConfig


config = TradingNodeConfig(
    data_clients={
        "IB": InteractiveBrokersDataClientConfig(
            username=os.getenv("TWS_USERNAME"),
            password=os.getenv("TWS_PASSWORD"),
            ...  # Omitted
    },
    exec_clients = {
        "IB": InteractiveBrokersExecClientConfig(
            username=os.getenv("TWS_USERNAME"),
            password=os.getenv("TWS_PASSWORD"),
            ...  # Omitted
    },
    ...  # Omitted
)
```

Then, create a `TradingNode` and add the client factories:

```python
from nautilus_trader.adapters.interactive_brokers.factories import InteractiveBrokersLiveDataClientFactory
from nautilus_trader.adapters.interactive_brokers.factories import InteractiveBrokersLiveExecClientFactory

# Instantiate the live trading node with a configuration
node = TradingNode(config=config)

# Register the client factories with the node
node.add_data_client_factory("IB", InteractiveBrokersLiveDataClientFactory)
node.add_exec_client_factory("IB", InteractiveBrokersLiveExecClientFactory)

# Finally build the node
node.build()
```<|MERGE_RESOLUTION|>--- conflicted
+++ resolved
@@ -49,12 +49,11 @@
 
 ## Overview
 
-<<<<<<< HEAD
 The adapter is comprised of the following major components:
 - `InteractiveBrokersClient` which uses `ibapi` to execute TWS API requests, supporting all other integration classes.
 - `HistoricInteractiveBrokersClient` which provides a straightforward way to retrieve instruments and historical bar and tick data to load into the catalog (generally for backtesting).
 - `InteractiveBrokersInstrumentProvider` which retrieves or queries instruments for trading.
-- `InteractiveBrokersDataClient` which streams market data for trading.
+- `InteractiveBrokersDataClient` which connects to the `Gateway` and streams market data for trading.
 - `InteractiveBrokersExecutionClient` which retrieves account information and executes orders for trading.
 
 ## Instruments & Contracts
@@ -90,12 +89,6 @@
 ```
 
 ## Historical Data & Backtesting
-=======
-The following adapter classes are available:
-- `InteractiveBrokersInstrumentProvider` which allows querying Interactive Brokers for instruments.
-- `InteractiveBrokersDataClient` which connects to the `Gateway` and streams market data.
-- `InteractiveBrokersExecutionClient` which allows the retrieval of account information and execution of orders.
->>>>>>> 32c83ee3
 
 The first step in developing strategies using the IB adapter typically involves fetching historical data that can be used for backtesting. The `HistoricInteractiveBrokersClient` provides a number of convenience methods to request data and save it to the catalog.
 
