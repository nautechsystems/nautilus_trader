# Installation

The package is tested against Python 3.8, 3.9 and 3.10 on 64-bit Windows, macOS and Linux. 
We recommend running the platform with the latest stable version of Python, and 
in a virtual environment to isolate the dependencies.

<<<<<<< HEAD
To install on ARM architectures such as MacBook Pro M1 / Apple Silicon, this stackoverflow thread is useful:
https://stackoverflow.com/questions/65745683/how-to-install-scipy-on-apple-silicon-arm-m1
=======
To install on ARM architectures such as MacBook Pro M1 / Apple Silicon, [this stackoverflow thread](https://stackoverflow.com/questions/65745683/how-to-install-scipy-on-apple-silicon-arm-m1)
is useful:
>>>>>>> 16d50a92

## From PyPI
To install the latest binary wheel (or sdist package) from PyPI:
    
    pip install -U nautilus_trader

## Extras

Also, the following optional dependency ‘extras’ are separately available for installation.

- `distributed` - packages for using Dask distributed in backtests.
- `ib`  - packages required for the Interactive Brokers adapter.

For example, to install including the `distributed` extras using pip:

    pip install -U nautilus_trader[distributed]

## From Source
Installation from source requires the latest stable `rustc` and `cargo` to compile the Rust libraries.
For the Python part, it's possible to install from sourcing using `pip` if you first install the build dependencies
as specified in the `pyproject.toml`. However, we highly recommend installing using [poetry](https://python-poetry.org/) as below.

1. Install [rustup](https://rustup.rs/) (the Rust toolchain installer):
   - Linux and macOS:
<<<<<<< HEAD
       ```
=======
       ```bash
>>>>>>> 16d50a92
       curl --proto '=https' --tlsv1.2 -sSf https://sh.rustup.rs | sh
       ```
   - Windows:
       - Download and install [`rustup-init.exe`](https://win.rustup.rs/x86_64)
       - Install "Desktop development with C++" with [Build Tools for Visual Studio 2019](https://visualstudio.microsoft.com/thank-you-downloading-visual-studio/?sku=BuildTools&rel=16)

2. Enable `cargo` in the current shell:
   - Linux and macOS:
<<<<<<< HEAD
       ```
=======
       ```bash
>>>>>>> 16d50a92
       source $HOME/.cargo/env
       ```
   - Windows:
     - Start a new PowerShell

3. Install poetry (or follow the installation guide on their site):

       curl -sSL https://raw.githubusercontent.com/python-poetry/poetry/master/get-poetry.py | python -

4. Clone the source with `git`, and install from the projects root directory:

       git clone https://github.com/nautechsystems/nautilus_trader
       cd nautilus_trader
       poetry install --no-dev

## From GitHub Release
To install a binary wheel from GitHub, first navigate to the [latest release](https://github.com/nautechsystems/nautilus_trader/releases/latest).
Download the appropriate `.whl` for your operating system and Python version, then run:

    pip install <file-name>.whl<|MERGE_RESOLUTION|>--- conflicted
+++ resolved
@@ -4,13 +4,8 @@
 We recommend running the platform with the latest stable version of Python, and 
 in a virtual environment to isolate the dependencies.
 
-<<<<<<< HEAD
-To install on ARM architectures such as MacBook Pro M1 / Apple Silicon, this stackoverflow thread is useful:
-https://stackoverflow.com/questions/65745683/how-to-install-scipy-on-apple-silicon-arm-m1
-=======
 To install on ARM architectures such as MacBook Pro M1 / Apple Silicon, [this stackoverflow thread](https://stackoverflow.com/questions/65745683/how-to-install-scipy-on-apple-silicon-arm-m1)
 is useful:
->>>>>>> 16d50a92
 
 ## From PyPI
 To install the latest binary wheel (or sdist package) from PyPI:
@@ -35,11 +30,7 @@
 
 1. Install [rustup](https://rustup.rs/) (the Rust toolchain installer):
    - Linux and macOS:
-<<<<<<< HEAD
-       ```
-=======
        ```bash
->>>>>>> 16d50a92
        curl --proto '=https' --tlsv1.2 -sSf https://sh.rustup.rs | sh
        ```
    - Windows:
@@ -48,11 +39,7 @@
 
 2. Enable `cargo` in the current shell:
    - Linux and macOS:
-<<<<<<< HEAD
-       ```
-=======
        ```bash
->>>>>>> 16d50a92
        source $HOME/.cargo/env
        ```
    - Windows:
