--- conflicted
+++ resolved
@@ -22,39 +22,10 @@
 
 ## Getting the sample data
 
-<<<<<<< HEAD
 We have prepared some sample data in the nautilus parquet format for use with this example. First, download and load the data (this should take ~ 1-2 mins):
 
 ```python
 !curl https://raw.githubusercontent.com/nautechsystems/nautilus_data/main/scripts/hist_data_to_catalog.py | python - 
-=======
-We have prepared some sample data in the Nautilus parquet format for use with this example. First, download and load the data (this should take ~60s):
-
-```python
-def download(url):
-    import requests 
-    filename = url.rsplit("/", maxsplit=1)[1]
-    with open(filename, 'wb') as f:
-        f.write(requests.get(url).content)
-
-
-# Download raw data
-download("https://raw.githubusercontent.com/nautechsystems/nautilus_data/main/raw_data/fx_hist_data/DAT_ASCII_EURUSD_T_202001.csv.gz")
-
-# Download processing script
-download("https://raw.githubusercontent.com/nautechsystems/nautilus_data/main/scripts/hist_data_to_catalog.py")
-
-from hist_data_to_catalog import load_fx_hist_data, os, shutil
-load_fx_hist_data(
-    filename="DAT_ASCII_EURUSD_T_202001.csv.gz",
-    currency="EUR/USD",
-    catalog_path="EUDUSD202001",
-)
-
-# Cleanup files
-os.unlink('hist_data_to_catalog.py')
-os.unlink("DAT_ASCII_EURUSD_T_202001.csv.gz")
->>>>>>> f459d63e
 ```
 
 ## Connecting to the `DataCatalog`
