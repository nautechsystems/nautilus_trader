// -------------------------------------------------------------------------------------------------
//  Copyright (C) 2015-2025 Nautech Systems Pty Ltd. All rights reserved.
//  https://nautechsystems.io
//
//  Licensed under the GNU Lesser General Public License Version 3.0 (the "License");
//  You may not use this file except in compliance with the License.
//  You may obtain a copy of the License at https://www.gnu.org/licenses/lgpl-3.0.en.html
//
//  Unless required by applicable law or agreed to in writing, software
//  distributed under the License is distributed on an "AS IS" BASIS,
//  WITHOUT WARRANTIES OR CONDITIONS OF ANY KIND, either express or implied.
//  See the License for the specific language governing permissions and
//  limitations under the License.
// -------------------------------------------------------------------------------------------------

use std::{collections::HashMap, str::FromStr};

use bytes::Bytes;
use chrono::{DateTime, Utc};
use futures::{StreamExt, future::join_all};
use nautilus_common::{cache::database::CacheMap, enums::SerializationEncoding};
use nautilus_model::{
    accounts::AccountAny,
    events::{OrderEventAny, OrderFilled, OrderInitialized},
    identifiers::{AccountId, ClientOrderId, InstrumentId, PositionId},
    instruments::{InstrumentAny, SyntheticInstrument},
    orders::OrderAny,
    position::Position,
    types::Currency,
};
<<<<<<< HEAD
use redis::{aio::ConnectionManager, AsyncCommands};
use serde::Serialize;
=======
use redis::{AsyncCommands, aio::ConnectionManager};
use serde::{Serialize, de::DeserializeOwned};
>>>>>>> c7429f0e
use serde_json::Value;
use tokio::try_join;
use ustr::Ustr;

use super::transformer::Transformer;
// Collection keys
const INDEX: &str = "index";
const GENERAL: &str = "general";
const CURRENCIES: &str = "currencies";
const INSTRUMENTS: &str = "instruments";
const SYNTHETICS: &str = "synthetics";
const ACCOUNTS: &str = "accounts";
const ORDERS: &str = "orders";
const POSITIONS: &str = "positions";
const ACTORS: &str = "actors";
const STRATEGIES: &str = "strategies";
const REDIS_DELIMITER: char = ':';

// Index keys
const INDEX_ORDER_IDS: &str = "index:order_ids";
const INDEX_ORDER_POSITION: &str = "index:order_position";
const INDEX_ORDER_CLIENT: &str = "index:order_client";
const INDEX_ORDERS: &str = "index:orders";
const INDEX_ORDERS_OPEN: &str = "index:orders_open";
const INDEX_ORDERS_CLOSED: &str = "index:orders_closed";
const INDEX_ORDERS_EMULATED: &str = "index:orders_emulated";
const INDEX_ORDERS_INFLIGHT: &str = "index:orders_inflight";
const INDEX_POSITIONS: &str = "index:positions";
const INDEX_POSITIONS_OPEN: &str = "index:positions_open";
const INDEX_POSITIONS_CLOSED: &str = "index:positions_closed";

pub struct DatabaseQueries;

impl DatabaseQueries {
    pub fn serialize_payload<T: Serialize>(
        encoding: SerializationEncoding,
        payload: &T,
    ) -> anyhow::Result<Vec<u8>> {
        let mut value = serde_json::to_value(payload)?;
        convert_timestamps(&mut value);
        match encoding {
            SerializationEncoding::MsgPack => rmp_serde::to_vec(&value)
                .map_err(|e| anyhow::anyhow!("Failed to serialize msgpack `payload`: {e}")),
            SerializationEncoding::Json => serde_json::to_vec(&value)
                .map_err(|e| anyhow::anyhow!("Failed to serialize json `payload`: {e}")),
        }
    }

    pub fn deserialize_payload(
        encoding: SerializationEncoding,
        payload: &[u8],
    ) -> anyhow::Result<Value> {
        let mut value = match encoding {
            SerializationEncoding::MsgPack => rmp_serde::from_slice(payload)
                .map_err(|e| anyhow::anyhow!("Failed to deserialize msgpack `payload`: {e}"))?,
            SerializationEncoding::Json => serde_json::from_slice(payload)
                .map_err(|e| anyhow::anyhow!("Failed to deserialize json `payload`: {e}"))?,
        };

        convert_timestamp_strings(&mut value);
        tracing::debug!("{}", value);

        Ok(value)
    }

    pub async fn scan_keys(
        con: &mut ConnectionManager,
        pattern: String,
    ) -> anyhow::Result<Vec<String>> {
        Ok(con
            .scan_match::<String, String>(pattern)
            .await?
            .collect()
            .await)
    }

    pub async fn read(
        con: &ConnectionManager,
        trader_key: &str,
        key: &str,
    ) -> anyhow::Result<Vec<Bytes>> {
        let collection = Self::get_collection_key(key)?;
        let key = format!("{trader_key}{REDIS_DELIMITER}{key}");
        let mut con = con.clone();

        match collection {
            INDEX => Self::read_index(&mut con, &key).await,
            GENERAL => Self::read_string(&mut con, &key).await,
            CURRENCIES => Self::read_string(&mut con, &key).await,
            INSTRUMENTS => Self::read_string(&mut con, &key).await,
            SYNTHETICS => Self::read_string(&mut con, &key).await,
            ACCOUNTS => Self::read_list(&mut con, &key).await,
            ORDERS => Self::read_list(&mut con, &key).await,
            POSITIONS => Self::read_list(&mut con, &key).await,
            ACTORS => Self::read_string(&mut con, &key).await,
            STRATEGIES => Self::read_string(&mut con, &key).await,
            _ => anyhow::bail!("Unsupported operation: `read` for collection '{collection}'"),
        }
    }

    pub async fn load_all(
        con: &ConnectionManager,
        encoding: SerializationEncoding,
        trader_key: &str,
    ) -> anyhow::Result<CacheMap> {
        let currencies = Self::load_currencies(con, trader_key, encoding)
            .await
            .map_err(|e| anyhow::anyhow!("Error loading currencies: {e}"))?;

        let (instruments, synthetics, accounts, orders, positions) = try_join!(
            Self::load_instruments(con, trader_key, encoding),
            Self::load_synthetics(con, trader_key, encoding),
            Self::load_accounts(con, trader_key, encoding),
            Self::load_orders(con, trader_key, encoding),
            Self::load_positions(con, trader_key, encoding)
        )
        .map_err(|e| anyhow::anyhow!("Error loading cache data: {e}"))?;

        Ok(CacheMap {
            currencies,
            instruments,
            synthetics,
            accounts,
            orders,
            positions,
        })
    }

    pub async fn load_currencies(
        con: &ConnectionManager,
        trader_key: &str,
        encoding: SerializationEncoding,
    ) -> anyhow::Result<HashMap<Ustr, Currency>> {
        let mut currencies = HashMap::new();
        let pattern = format!("{trader_key}{REDIS_DELIMITER}{CURRENCIES}*");
        tracing::debug!("Loading {pattern}");

        let mut con = con.clone();
        let keys = Self::scan_keys(&mut con, pattern).await?;

        let futures: Vec<_> = keys
            .iter()
            .map(|key| {
                let con = con.clone();
                async move {
                    let currency_code = match key.as_str().rsplit(':').next() {
                        Some(code) => Ustr::from(code),
                        None => {
                            tracing::error!("Invalid key format: {key}");
                            return None;
                        }
                    };

                    match Self::load_currency(&con, trader_key, &currency_code, encoding).await {
                        Ok(Some(currency)) => Some((currency_code, currency)),
                        Ok(None) => {
                            tracing::error!("Currency not found: {currency_code}");
                            None
                        }
                        Err(e) => {
                            tracing::error!("Failed to load currency {currency_code}: {e}");
                            None
                        }
                    }
                }
            })
            .collect();

        // Insert all Currency_code (key) and Currency (value) into the HashMap, filtering out None values.
        currencies.extend(join_all(futures).await.into_iter().flatten());
        tracing::debug!("Loaded {} currencies(s)", currencies.len());

        Ok(currencies)
    }

    pub async fn load_instruments(
        con: &ConnectionManager,
        trader_key: &str,
        encoding: SerializationEncoding,
    ) -> anyhow::Result<HashMap<InstrumentId, InstrumentAny>> {
        let mut instruments = HashMap::new();
        let pattern = format!("{trader_key}{REDIS_DELIMITER}{INSTRUMENTS}*");
        tracing::debug!("Loading {pattern}");

        let mut con = con.clone();
        let keys = Self::scan_keys(&mut con, pattern).await?;

        let futures: Vec<_> = keys
            .iter()
            .map(|key| {
                let con = con.clone();
                async move {
                    let instrument_id = key
                        .as_str()
                        .rsplit(':')
                        .next()
                        .ok_or_else(|| {
                            tracing::error!("Invalid key format: {key}");
                            "Invalid key format"
                        })
                        .and_then(|code| {
                            InstrumentId::from_str(code).map_err(|e| {
                                tracing::error!("Failed to convert to InstrumentId for {key}: {e}");
                                "Invalid instrument ID"
                            })
                        });

                    let instrument_id = match instrument_id {
                        Ok(id) => id,
                        Err(_) => return None,
                    };

                    match Self::load_instrument(&con, trader_key, &instrument_id, encoding).await {
                        Ok(Some(instrument)) => Some((instrument_id, instrument)),
                        Ok(None) => {
                            tracing::error!("Instrument not found: {instrument_id}");
                            None
                        }
                        Err(e) => {
                            tracing::error!("Failed to load instrument {instrument_id}: {e}");
                            None
                        }
                    }
                }
            })
            .collect();

        // Insert all Instrument_id (key) and Instrument (value) into the HashMap, filtering out None values.
        instruments.extend(join_all(futures).await.into_iter().flatten());
        tracing::debug!("Loaded {} instruments(s)", instruments.len());

        Ok(instruments)
    }

    pub async fn load_synthetics(
        con: &ConnectionManager,
        trader_key: &str,
        encoding: SerializationEncoding,
    ) -> anyhow::Result<HashMap<InstrumentId, SyntheticInstrument>> {
        let mut synthetics = HashMap::new();
        let pattern = format!("{trader_key}{REDIS_DELIMITER}{SYNTHETICS}*");
        tracing::debug!("Loading {pattern}");

        let mut con = con.clone();
        let keys = Self::scan_keys(&mut con, pattern).await?;

        let futures: Vec<_> = keys
            .iter()
            .map(|key| {
                let con = con.clone();
                async move {
                    let instrument_id = key
                        .as_str()
                        .rsplit(':')
                        .next()
                        .ok_or_else(|| {
                            tracing::error!("Invalid key format: {key}");
                            "Invalid key format"
                        })
                        .and_then(|code| {
                            InstrumentId::from_str(code).map_err(|e| {
                                tracing::error!("Failed to parse InstrumentId for {key}: {e}");
                                "Invalid instrument ID"
                            })
                        });

                    let instrument_id = match instrument_id {
                        Ok(id) => id,
                        Err(_) => return None,
                    };

                    match Self::load_synthetic(&con, trader_key, &instrument_id, encoding).await {
                        Ok(Some(synthetic)) => Some((instrument_id, synthetic)),
                        Ok(None) => {
                            tracing::error!("Synthetic not found: {instrument_id}");
                            None
                        }
                        Err(e) => {
                            tracing::error!("Failed to load synthetic {instrument_id}: {e}");
                            None
                        }
                    }
                }
            })
            .collect();

        // Insert all Instrument_id (key) and Synthetic (value) into the HashMap, filtering out None values.
        synthetics.extend(join_all(futures).await.into_iter().flatten());
        tracing::debug!("Loaded {} synthetics(s)", synthetics.len());

        Ok(synthetics)
    }

    pub async fn load_accounts(
        con: &ConnectionManager,
        trader_key: &str,
        encoding: SerializationEncoding,
    ) -> anyhow::Result<HashMap<AccountId, AccountAny>> {
        let mut accounts = HashMap::new();
        let pattern = format!("{trader_key}{REDIS_DELIMITER}{ACCOUNTS}*");
        tracing::debug!("Loading {pattern}");

        let mut con = con.clone();
        let keys = Self::scan_keys(&mut con, pattern).await?;

        let futures: Vec<_> = keys
            .iter()
            .map(|key| {
                let con = con.clone();
                async move {
                    let account_id = match key.as_str().rsplit(':').next() {
                        Some(code) => AccountId::from(code),
                        None => {
                            tracing::error!("Invalid key format: {key}");
                            return None;
                        }
                    };

                    match Self::load_account(&con, trader_key, &account_id, encoding).await {
                        Ok(Some(account)) => Some((account_id, account)),
                        Ok(None) => {
                            tracing::error!("Account not found: {account_id}");
                            None
                        }
                        Err(e) => {
                            tracing::error!("Failed to load account {account_id}: {e}");
                            None
                        }
                    }
                }
            })
            .collect();

        // Insert all Account_id (key) and Account (value) into the HashMap, filtering out None values.
        accounts.extend(join_all(futures).await.into_iter().flatten());
        tracing::debug!("Loaded {} accounts(s)", accounts.len());

        Ok(accounts)
    }

    pub async fn load_orders(
        con: &ConnectionManager,
        trader_key: &str,
        encoding: SerializationEncoding,
    ) -> anyhow::Result<HashMap<ClientOrderId, OrderAny>> {
        let mut orders = HashMap::new();
        let pattern = format!("{trader_key}{REDIS_DELIMITER}{ORDERS}*");
        tracing::debug!("Loading {pattern}");

        let mut con = con.clone();
        let keys = Self::scan_keys(&mut con, pattern).await?;

        let futures: Vec<_> = keys
            .iter()
            .map(|key| {
                let con = con.clone();
                async move {
                    let client_order_id = match key.as_str().rsplit(':').next() {
                        Some(code) => ClientOrderId::from(code),
                        None => {
                            tracing::error!("Invalid key format: {key}");
                            return None;
                        }
                    };

                    match Self::load_order(&con, trader_key, &client_order_id, encoding).await {
                        Ok(Some(order)) => Some((client_order_id, order)),
                        Ok(None) => {
                            tracing::error!("Order not found: {client_order_id}");
                            None
                        }
                        Err(e) => {
                            tracing::error!("Failed to load order {client_order_id}: {e}");
                            None
                        }
                    }
                }
            })
            .collect();

        // Insert all Client-Order-Id (key) and Order (value) into the HashMap, filtering out None values.
        orders.extend(join_all(futures).await.into_iter().flatten());
        tracing::debug!("Loaded {} order(s)", orders.len());

        Ok(orders)
    }

    pub async fn load_positions(
        con: &ConnectionManager,
        trader_key: &str,
        encoding: SerializationEncoding,
    ) -> anyhow::Result<HashMap<PositionId, Position>> {
        let mut positions = HashMap::new();
        let pattern = format!("{trader_key}{REDIS_DELIMITER}{POSITIONS}*");
        tracing::debug!("Loading {pattern}");

        let mut con = con.clone();
        let keys = Self::scan_keys(&mut con, pattern).await?;

        let futures: Vec<_> = keys
            .iter()
            .map(|key| {
                let con = con.clone();
                async move {
                    let position_id = match key.as_str().rsplit(':').next() {
                        Some(code) => PositionId::from(code),
                        None => {
                            tracing::error!("Invalid key format: {key}");
                            return None;
                        }
                    };

                    match Self::load_position(&con, trader_key, &position_id, encoding).await {
                        Ok(Some(position)) => Some((position_id, position)),
                        Ok(None) => {
                            tracing::error!("Position not found: {position_id}");
                            None
                        }
                        Err(e) => {
                            tracing::error!("Failed to load position {position_id}: {e}");
                            None
                        }
                    }
                }
            })
            .collect();

        // Insert all Position_id (key) and Position (value) into the HashMap, filtering out None values.
        positions.extend(join_all(futures).await.into_iter().flatten());
        tracing::debug!("Loaded {} position(s)", positions.len());

        Ok(positions)
    }

    pub async fn load_currency(
        con: &ConnectionManager,
        trader_key: &str,
        code: &Ustr,
        encoding: SerializationEncoding,
    ) -> anyhow::Result<Option<Currency>> {
        let key = format!("{CURRENCIES}{REDIS_DELIMITER}{code}");
        let result = Self::read(con, trader_key, &key).await?;

        if result.is_empty() {
            return Ok(None);
        }

        let currency = Transformer::currency_from_value(
            Self::deserialize_payload(encoding, &result[0])?,
            code,
        )?;

        Ok(Some(currency))
    }

    pub async fn load_instrument(
        con: &ConnectionManager,
        trader_key: &str,
        instrument_id: &InstrumentId,
        encoding: SerializationEncoding,
    ) -> anyhow::Result<Option<InstrumentAny>> {
        let key = format!("{INSTRUMENTS}{REDIS_DELIMITER}{instrument_id}");
        let result = Self::read(con, trader_key, &key).await?;
        if result.is_empty() {
            return Ok(None);
        }

        let instrument =
            Transformer::instrument_from_value(Self::deserialize_payload(encoding, &result[0])?)?;

        Ok(Some(instrument))
    }

    pub async fn load_synthetic(
        con: &ConnectionManager,
        trader_key: &str,
        instrument_id: &InstrumentId,
        encoding: SerializationEncoding,
    ) -> anyhow::Result<Option<SyntheticInstrument>> {
        let key = format!("{SYNTHETICS}{REDIS_DELIMITER}{instrument_id}");
        let result = Self::read(con, trader_key, &key).await?;
        if result.is_empty() {
            return Ok(None);
        }

        let synthetic =
            Transformer::synthetic_from_value(Self::deserialize_payload(encoding, &result[0])?)?;

        Ok(Some(synthetic))
    }

    pub async fn load_account(
        con: &ConnectionManager,
        trader_key: &str,
        account_id: &AccountId,
        encoding: SerializationEncoding,
    ) -> anyhow::Result<Option<AccountAny>> {
        let key = format!("{ACCOUNTS}{REDIS_DELIMITER}{account_id}");
        let result = Self::read(con, trader_key, &key).await?;
        if result.is_empty() {
            return Ok(None);
        }

        let account =
            Transformer::account_from_value(Self::deserialize_payload(encoding, &result[0])?)?;

        Ok(Some(account))
    }

    // TODO
    pub async fn load_order(
        con: &ConnectionManager,
        trader_key: &str,
        client_order_id: &ClientOrderId,
        encoding: SerializationEncoding,
    ) -> anyhow::Result<Option<OrderAny>> {
        let key = format!("{ORDERS}{REDIS_DELIMITER}{client_order_id}");
        let result = Self::read(con, trader_key, &key).await?;
        if result.is_empty() {
            return Ok(None);
        }

        // let order =
        //     Transformer::order_from_value(Self::deserialize_payload(encoding, &result[0])?)?;
        // first get order_initialized from result.0
        let order_initialized: OrderInitialized = Transformer::order_initialized_from_value(
            Self::deserialize_payload(encoding, &result[0])?,
        )?;
        // // then get OrderAny from it
        let mut order = OrderAny::from_events(vec![OrderEventAny::Initialized(order_initialized)])?;

        // // then traverse through rest of the events, deserialize it, then if else eazy
        for event in result.iter().skip(1) {
            let event: OrderEventAny = Transformer::order_event_any_from_value(
                Self::deserialize_payload(encoding, event)?,
            )?;
            order.apply(event)?;
        }
        // else apply
        // also store event count while looping
        // return order(OrderAny)

        Ok(Some(order))
    }

    // TODO
    pub async fn load_position(
        con: &ConnectionManager,
        trader_key: &str,
        position_id: &PositionId,
        encoding: SerializationEncoding,
    ) -> anyhow::Result<Option<Position>> {
        let key = format!("{POSITIONS}{REDIS_DELIMITER}{position_id}");
        let result = Self::read(con, trader_key, &key).await?;
        if result.is_empty() {
            return Ok(None);
        }

        // get orderfill from result.0
        let initial_fill: OrderFilled =
            Transformer::order_filled_from_value(Self::deserialize_payload(encoding, &result[0])?)?;
        // load_instrument from initial_fill.instrument_id
        let instrument = if let Some(instrument) =
            Self::load_instrument(con, trader_key, &initial_fill.instrument_id, encoding).await?
        {
            instrument
        } else {
            tracing::error!("Instrument not found: {}", initial_fill.instrument_id);
            return Ok(None);
        };
        // create position object with instrument and orderfill
        let mut position = Position::new(&instrument, initial_fill);
        // then loop through rest of the events(orderfill) present in reult expect first one
        for event in result.iter().skip(1) {
            let order_filled: OrderFilled =
                Transformer::order_filled_from_value(Self::deserialize_payload(encoding, event)?)?;

            if position.events.contains(&order_filled) {
                anyhow::bail!("Corrupt cache with duplicate event for position {order_filled}");
            }

            // then apply each event to position
            position.apply(&order_filled);
        }

        // return position
        Ok(Some(position))
    }

    fn get_collection_key(key: &str) -> anyhow::Result<&str> {
        key.split_once(REDIS_DELIMITER)
            .map(|(collection, _)| collection)
            .ok_or_else(|| {
                anyhow::anyhow!("Invalid `key`, missing a '{REDIS_DELIMITER}' delimiter, was {key}")
            })
    }

    async fn read_index(conn: &mut ConnectionManager, key: &str) -> anyhow::Result<Vec<Bytes>> {
        let index_key = Self::get_index_key(key)?;
        match index_key {
            INDEX_ORDER_IDS => Self::read_set(conn, key).await,
            INDEX_ORDER_POSITION => Self::read_hset(conn, key).await,
            INDEX_ORDER_CLIENT => Self::read_hset(conn, key).await,
            INDEX_ORDERS => Self::read_set(conn, key).await,
            INDEX_ORDERS_OPEN => Self::read_set(conn, key).await,
            INDEX_ORDERS_CLOSED => Self::read_set(conn, key).await,
            INDEX_ORDERS_EMULATED => Self::read_set(conn, key).await,
            INDEX_ORDERS_INFLIGHT => Self::read_set(conn, key).await,
            INDEX_POSITIONS => Self::read_set(conn, key).await,
            INDEX_POSITIONS_OPEN => Self::read_set(conn, key).await,
            INDEX_POSITIONS_CLOSED => Self::read_set(conn, key).await,
            _ => anyhow::bail!("Index unknown '{index_key}' on read"),
        }
    }

    async fn read_string(conn: &mut ConnectionManager, key: &str) -> anyhow::Result<Vec<Bytes>> {
        let result: Vec<u8> = conn.get(key).await?;

        if result.is_empty() {
            Ok(vec![])
        } else {
            Ok(vec![Bytes::from(result)])
        }
    }

    async fn read_set(conn: &mut ConnectionManager, key: &str) -> anyhow::Result<Vec<Bytes>> {
        let result: Vec<Bytes> = conn.smembers(key).await?;
        Ok(result)
    }

    async fn read_hset(conn: &mut ConnectionManager, key: &str) -> anyhow::Result<Vec<Bytes>> {
        let result: HashMap<String, String> = conn.hgetall(key).await?;
        let json = serde_json::to_string(&result)?;
        Ok(vec![Bytes::from(json.into_bytes())])
    }

    async fn read_list(conn: &mut ConnectionManager, key: &str) -> anyhow::Result<Vec<Bytes>> {
        let result: Vec<Bytes> = conn.lrange(key, 0, -1).await?;
        Ok(result)
    }

    fn get_index_key(key: &str) -> anyhow::Result<&str> {
        key.split_once(REDIS_DELIMITER)
            .map(|(_, index_key)| index_key)
            .ok_or_else(|| {
                anyhow::anyhow!("Invalid `key`, missing a '{REDIS_DELIMITER}' delimiter, was {key}")
            })
    }
}

fn is_timestamp_field(key: &str) -> bool {
    let expire_match = key == "expire_time_ns";
    let ts_match = key.starts_with("ts_");
    expire_match || ts_match
}

fn convert_timestamps(value: &mut Value) {
    match value {
        Value::Object(map) => {
            for (key, v) in map {
                if is_timestamp_field(key) {
                    if let Value::Number(n) = v {
                        if let Some(n) = n.as_u64() {
                            let dt = DateTime::<Utc>::from_timestamp_nanos(n as i64);
                            *v = Value::String(
                                dt.to_rfc3339_opts(chrono::SecondsFormat::Nanos, true),
                            );
                        }
                    }
                }
                convert_timestamps(v);
            }
        }
        Value::Array(arr) => {
            for item in arr {
                convert_timestamps(item);
            }
        }
        _ => {}
    }
}

fn convert_timestamp_strings(value: &mut Value) {
    match value {
        Value::Object(map) => {
            for (key, v) in map {
                if is_timestamp_field(key) {
                    if let Value::String(s) = v {
                        if let Ok(dt) = DateTime::parse_from_rfc3339(s) {
                            *v = Value::Number(
                                (dt.with_timezone(&Utc)
                                    .timestamp_nanos_opt()
                                    .expect("Invalid DateTime")
                                    as u64)
                                    .into(),
                            );
                        }
                    }
                }
                convert_timestamp_strings(v);
            }
        }
        Value::Array(arr) => {
            for item in arr {
                convert_timestamp_strings(item);
            }
        }
        _ => {}
    }
}<|MERGE_RESOLUTION|>--- conflicted
+++ resolved
@@ -28,13 +28,9 @@
     position::Position,
     types::Currency,
 };
-<<<<<<< HEAD
 use redis::{aio::ConnectionManager, AsyncCommands};
 use serde::Serialize;
-=======
-use redis::{AsyncCommands, aio::ConnectionManager};
-use serde::{Serialize, de::DeserializeOwned};
->>>>>>> c7429f0e
+
 use serde_json::Value;
 use tokio::try_join;
 use ustr::Ustr;
