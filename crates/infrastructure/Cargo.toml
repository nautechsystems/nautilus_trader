--- conflicted
+++ resolved
@@ -58,11 +58,7 @@
 tokio = { workspace = true }
 tracing = { workspace = true }
 ustr = { workspace = true }
-<<<<<<< HEAD
-redis = { version = "=0.29.2", features = [  # Pin temporarily for Windows compatibility issues
-=======
 redis = { version = "0.29.5", features = [
->>>>>>> e83a4c79
   "connection-manager",
   "keep-alive",
   "sentinel",
