--- conflicted
+++ resolved
@@ -111,27 +111,6 @@
 
     fn try_from(order: OrderAny) -> Result<Self, Self::Error> {
         match order {
-<<<<<<< HEAD
-            OrderAny::Limit(_) => Ok(PassiveOrderAny::Limit(LimitOrderAny::try_from(order)?)),
-            OrderAny::LimitIfTouched(_) => {
-                Ok(PassiveOrderAny::Stop(StopOrderAny::try_from(order)?))
-            }
-            OrderAny::MarketIfTouched(_) => {
-                Ok(PassiveOrderAny::Stop(StopOrderAny::try_from(order)?))
-            }
-            OrderAny::StopLimit(_) => Ok(PassiveOrderAny::Stop(StopOrderAny::try_from(order)?)),
-            OrderAny::StopMarket(_) => Ok(PassiveOrderAny::Stop(StopOrderAny::try_from(order)?)),
-            OrderAny::TrailingStopLimit(_) => {
-                Ok(PassiveOrderAny::Stop(StopOrderAny::try_from(order)?))
-            }
-            OrderAny::TrailingStopMarket(_) => {
-                Ok(PassiveOrderAny::Stop(StopOrderAny::try_from(order)?))
-            }
-            OrderAny::MarketToLimit(_) => {
-                Ok(PassiveOrderAny::Limit(LimitOrderAny::try_from(order)?))
-            }
-            OrderAny::Market(_) => Ok(PassiveOrderAny::Limit(LimitOrderAny::try_from(order)?)),
-=======
             OrderAny::Limit(_) => Ok(Self::Limit(LimitOrderAny::try_from(order)?)),
             OrderAny::LimitIfTouched(_) => Ok(Self::Stop(StopOrderAny::try_from(order)?)),
             OrderAny::MarketIfTouched(_) => Ok(Self::Stop(StopOrderAny::try_from(order)?)),
@@ -140,11 +119,7 @@
             OrderAny::TrailingStopLimit(_) => Ok(Self::Stop(StopOrderAny::try_from(order)?)),
             OrderAny::TrailingStopMarket(_) => Ok(Self::Stop(StopOrderAny::try_from(order)?)),
             OrderAny::MarketToLimit(_) => Ok(Self::Limit(LimitOrderAny::try_from(order)?)),
-            OrderAny::Market(_) => Err(
-                "Cannot convert Market order to PassiveOrderAny: Market orders are not passive"
-                    .to_string(),
-            ),
->>>>>>> 992e5672
+            OrderAny::Market(_) => Ok(Self::Limit(LimitOrderAny::try_from(order)?)),
         }
     }
 }
@@ -195,19 +170,11 @@
 
     fn try_from(order: OrderAny) -> Result<Self, Self::Error> {
         match order {
-<<<<<<< HEAD
-            OrderAny::Limit(order) => Ok(LimitOrderAny::Limit(order)),
-            OrderAny::MarketToLimit(order) => Ok(LimitOrderAny::MarketToLimit(order)),
-            OrderAny::StopLimit(order) => Ok(LimitOrderAny::StopLimit(order)),
-            OrderAny::TrailingStopLimit(order) => Ok(LimitOrderAny::TrailingStopLimit(order)),
-            OrderAny::Market(order) => Ok(LimitOrderAny::MarketOrderWithProtection(order)),
-
-=======
             OrderAny::Limit(order) => Ok(Self::Limit(order)),
             OrderAny::MarketToLimit(order) => Ok(Self::MarketToLimit(order)),
             OrderAny::StopLimit(order) => Ok(Self::StopLimit(order)),
             OrderAny::TrailingStopLimit(order) => Ok(Self::TrailingStopLimit(order)),
->>>>>>> 992e5672
+            OrderAny::Market(order) => Ok(Self::MarketOrderWithProtection(order)),
             _ => Err(format!(
                 "Cannot convert {:?} order to LimitOrderAny: order type does not have a limit price",
                 order.order_type()
@@ -219,18 +186,11 @@
 impl From<LimitOrderAny> for OrderAny {
     fn from(order: LimitOrderAny) -> Self {
         match order {
-<<<<<<< HEAD
-            LimitOrderAny::Limit(order) => OrderAny::Limit(order),
-            LimitOrderAny::MarketToLimit(order) => OrderAny::MarketToLimit(order),
-            LimitOrderAny::StopLimit(order) => OrderAny::StopLimit(order),
-            LimitOrderAny::TrailingStopLimit(order) => OrderAny::TrailingStopLimit(order),
-            LimitOrderAny::MarketOrderWithProtection(order) => OrderAny::Market(order),
-=======
             LimitOrderAny::Limit(order) => Self::Limit(order),
             LimitOrderAny::MarketToLimit(order) => Self::MarketToLimit(order),
             LimitOrderAny::StopLimit(order) => Self::StopLimit(order),
             LimitOrderAny::TrailingStopLimit(order) => Self::TrailingStopLimit(order),
->>>>>>> 992e5672
+            LimitOrderAny::MarketOrderWithProtection(order) => Self::Market(order),
         }
     }
 }
