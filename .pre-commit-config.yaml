--- conflicted
+++ resolved
@@ -133,10 +133,6 @@
       - id: nbstripout
 
   - repo: https://github.com/astral-sh/uv-pre-commit
-<<<<<<< HEAD
-    rev: 0.6.12  # uv version
-=======
     rev: 0.6.13  # uv version
->>>>>>> e83a4c79
     hooks:
       - id: uv-lock