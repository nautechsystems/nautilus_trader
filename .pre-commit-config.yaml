--- conflicted
+++ resolved
@@ -82,11 +82,7 @@
         exclude: "docs/_pygments/monokai.py"
 
   - repo: https://github.com/astral-sh/ruff-pre-commit
-<<<<<<< HEAD
-    rev: v0.1.3
-=======
     rev: v0.1.4
->>>>>>> 026f3a6d
     hooks:
       - id: ruff
         args: ["--fix"]
