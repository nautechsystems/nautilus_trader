--- conflicted
+++ resolved
@@ -30,22 +30,7 @@
       - id: codespell
         description: Checks for common misspellings.
         types_or: [python, cython, rst, markdown]
-<<<<<<< HEAD
-        exclude: "nautilus_trader/adapters/betfair/parsing.py|nautilus_trader/adapters/betfair/execution.py|tests/integration_tests/adapters/betfair/test_kit.py|nautilus_trader/adapters/binance/futures/schemas/user.py|nautilus_trader/adapters/betfair/client/schema/streaming.py"
-
-  ##############################################################################
-  #  Rust checks
-  ##############################################################################
-#  - repo: https://github.com/doublify/pre-commit-rust
-#    rev: v1.0
-#    hooks:
-#      - id: cargo-check
-#        args: ["--manifest-path", "nautilus_core/Cargo.toml"]
-#      - id: clippy
-#        args: ["--manifest-path", "nautilus_core/Cargo.toml"]
-=======
         args: ["-L", "ot,zar,warmup"]
->>>>>>> 7fcb6867
 
   ##############################################################################
   #  Python/Cython checks
@@ -124,7 +109,6 @@
 #          - pep8-naming
         types: [python]
         args: [
-            --min-python-version=3.8.0,
             --max-complexity=10,
             --max-line-length=150,
             --statistics,
