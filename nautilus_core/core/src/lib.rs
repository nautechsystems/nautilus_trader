--- conflicted
+++ resolved
@@ -13,11 +13,8 @@
 //  limitations under the License.
 // -------------------------------------------------------------------------------------------------
 
-<<<<<<< HEAD
+pub mod correctness;
 pub mod cvec;
-=======
-pub mod correctness;
->>>>>>> ffb851c4
 pub mod datetime;
 pub mod string;
 pub mod time;
