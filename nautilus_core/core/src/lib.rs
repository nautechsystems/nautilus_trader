// -------------------------------------------------------------------------------------------------
//  Copyright (C) 2015-2022 Nautech Systems Pty Ltd. All rights reserved.
//  https://nautechsystems.io
//
//  Licensed under the GNU Lesser General Public License Version 3.0 (the "License");
//  You may not use this file except in compliance with the License.
//  You may obtain a copy of the License at https://www.gnu.org/licenses/lgpl-3.0.en.html
//
//  Unless required by applicable law or agreed to in writing, software
//  distributed under the License is distributed on an "AS IS" BASIS,
//  WITHOUT WARRANTIES OR CONDITIONS OF ANY KIND, either express or implied.
//  See the License for the specific language governing permissions and
//  limitations under the License.
// -------------------------------------------------------------------------------------------------

<<<<<<< HEAD
pub mod buffer;
pub mod datetime;
=======
>>>>>>> 058207d8
pub mod string;
pub mod time;
pub mod uuid;<|MERGE_RESOLUTION|>--- conflicted
+++ resolved
@@ -13,11 +13,6 @@
 //  limitations under the License.
 // -------------------------------------------------------------------------------------------------
 
-<<<<<<< HEAD
-pub mod buffer;
-pub mod datetime;
-=======
->>>>>>> 058207d8
 pub mod string;
 pub mod time;
 pub mod uuid;