--- conflicted
+++ resolved
@@ -83,18 +83,8 @@
 }
 
 #[no_mangle]
-<<<<<<< HEAD
-/// # Safety
-/// - Assumes `chunk` is a valid `ptr` pointer to a contiguous byte array
-/// Default drop assumes the chunk is byte buffer that came from a Vec<u8>
-pub extern "C" fn cvec_free(cvec: CVec) {
-    let CVec { ptr, len, cap } = cvec;
-    let data: Vec<u8> = unsafe { Vec::from_raw_parts(ptr as *mut u8, len, cap) };
-    drop(data) // Memory freed here
-=======
 pub extern "C" fn cvec_new() -> CVec {
     CVec::empty()
->>>>>>> ae5fef17
 }
 
 #[cfg(test)]
