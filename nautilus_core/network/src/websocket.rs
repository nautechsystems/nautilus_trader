// -------------------------------------------------------------------------------------------------
//  Copyright (C) 2015-2023 Nautech Systems Pty Ltd. All rights reserved.
//  https://nautechsystems.io
//
//  Licensed under the GNU Lesser General Public License Version 3.0 (the "License");
//  You may not use this file except in compliance with the License.
//  You may obtain a copy of the License at https://www.gnu.org/licenses/lgpl-3.0.en.html
//
//  Unless required by applicable law or agreed to in writing, software
//  distributed under the License is distributed on an "AS IS" BASIS,
//  WITHOUT WARRANTIES OR CONDITIONS OF ANY KIND, either express or implied.
//  See the License for the specific language governing permissions and
//  limitations under the License.
// -------------------------------------------------------------------------------------------------

use std::io;
use std::sync::Arc;
use std::time::Duration;

use fastwebsockets::{self, FragmentCollector, Frame, OpCode, Payload, Role, WebSocket};
use pyo3::prelude::*;
use pyo3::types::PyBytes;
use pyo3::{PyObject, Python};
use std::time::Duration;
use tokio::net::TcpStream;
use tokio::sync::Mutex;
use tokio::task;
use tokio::time::sleep;
<<<<<<< HEAD
=======
use tokio_tungstenite::tungstenite::{Error, Message};
use tokio_tungstenite::{connect_async, MaybeTlsStream, WebSocketStream};
>>>>>>> 9f2f9c65
use tracing::{event, Level};

/// WebSocketClient connects to a websocket server to read and send messages
///
/// The client is opinionated about how messages are read and written. It
/// assumes that data can only have one reader but multiple writers.
///
/// The client splits the connection into read and write halves. It moves
/// the read half into a tokio task which keeps receiving messages from the
/// server and calls a handler - a Python function that takes the data
/// as its parameter. It stores the write half in the struct wrapped
/// with an Arc Mutex. This way the client struct can be used to write
/// data to the server from multiple scopes/tasks.
///
/// The client also maintains a heartbeat if given a duration in seconds.
/// It's preferable to set the duration slightly lower - heartbeat more
/// frequently - than the required amount.
#[pyclass]
pub struct WebSocketClient {
    pub read_task: Option<task::JoinHandle<io::Result<()>>>,
    pub heartbeat_task: Option<task::JoinHandle<()>>,
<<<<<<< HEAD
    inner: Arc<Mutex<FragmentCollector<TcpStream>>>,
=======
    write_mutex: Arc<Mutex<SplitSink<WebSocketStream<MaybeTlsStream<TcpStream>>, Message>>>,
>>>>>>> 9f2f9c65
}

impl WebSocketClient {
    pub async fn connect(
        url: &str,
        handler: PyObject,
        heartbeat: Option<u64>,
<<<<<<< HEAD
    ) -> Result<Self, io::Error> {
        let stream = TcpStream::connect(url).await?;
        let ws = WebSocket::after_handshake(stream, Role::Client);
        let inner = Arc::new(Mutex::new(FragmentCollector::new(ws)));
        let reader = inner.clone();
=======
    ) -> Result<Self, Error> {
        let (stream, _) = connect_async(url).await?;
        let (write_half, mut read_half) = stream.split();
        let write_mutex = Arc::new(Mutex::new(write_half));
>>>>>>> 9f2f9c65

        // Keep receiving messages from socket and pass them as arguments to handler
        let read_task = Some(task::spawn(async move {
            loop {
                event!(Level::DEBUG, "websocket: Receiving message");
<<<<<<< HEAD
                let mut reader = reader.lock().await;
                match reader.read_frame().await {
                    Ok(ref mut frame) => match frame.opcode {
                        OpCode::Text | OpCode::Binary => {
                            event!(Level::DEBUG, "websocket: Received binary message");
                            Python::with_gil(|py| {
                                handler
                                    .call1(py, (PyBytes::new(py, frame.payload.to_mut()),))
                                    .unwrap();
                            });
                        }
                        op => {
                            event!(Level::DEBUG, "websocket: Received message of type {:?}", op);
                        }
                    },
                    Err(err) => {
                        event!(
                            Level::DEBUG,
                            "websocket: Received error message. Terminating. {}",
                            err
                        );
                        break;
                    }
=======
                match read_half.next().await {
                    Some(Ok(Message::Binary(bytes))) => {
                        event!(Level::DEBUG, "websocket: Received binary message");
                        Python::with_gil(|py| handler.call1(py, (PyBytes::new(py, &bytes),)))
                            .unwrap();
                    }
                    Some(Ok(Message::Text(data))) => {
                        event!(Level::DEBUG, "websocket: Received text message");
                        Python::with_gil(|py| {
                            handler.call1(py, (PyBytes::new(py, data.as_bytes()),))
                        })
                        .unwrap();
                    }
                    // TODO: log closing
                    Some(Ok(Message::Close(_))) => {
                        event!(
                            Level::DEBUG,
                            "websocket: Received close message. Terminating."
                        );
                        break;
                    }
                    Some(Ok(_)) => (),
                    // TODO: log error
                    Some(Err(err)) => {
                        event!(
                            Level::DEBUG,
                            "websocket: Received error message. Terminating. {}",
                            err
                        );
                        break;
                    }
                    // Internally tungstenite considers the connection closed when polling
                    // for the next message in the stream returns None.
                    None => {
                        event!(
                            Level::DEBUG,
                            "websocket: No next message received. Terminating"
                        );
                        break;
                    }
>>>>>>> 9f2f9c65
                }
            }
            Ok(())
        }));

        let heartbeat_task = heartbeat.map(|duration| {
<<<<<<< HEAD
            let heartbeat_writer = inner.clone();
=======
            let heartbeat_writer = write_mutex.clone();
>>>>>>> 9f2f9c65
            task::spawn(async move {
                loop {
                    sleep(Duration::from_secs(duration)).await;
                    event!(Level::DEBUG, "websocket: Sending heartbeat");
<<<<<<< HEAD
                    let mut writer = heartbeat_writer.lock().await;
                    writer
                        .write_frame(Frame::new(true, OpCode::Ping, None, Payload::Borrowed(&[])))
                        .await
                        .unwrap();
=======
                    let mut write_half = heartbeat_writer.lock().await;
                    write_half.send(Message::Ping(vec![])).await.unwrap();
>>>>>>> 9f2f9c65
                    event!(Level::DEBUG, "websocket: Sent heartbeat");
                }
            })
        });

        Ok(Self {
            read_task,
            heartbeat_task,
<<<<<<< HEAD
            inner,
=======
            write_mutex,
>>>>>>> 9f2f9c65
        })
    }

    pub async fn send(&self, data: Vec<u8>) {
        let mut writer = self.inner.lock().await;
        writer
            .write_frame(Frame::binary(Payload::from(data)))
            .await
            .unwrap();
    }

    pub fn shutdown(&mut self) {
        event!(Level::DEBUG, "websocket: closing connection");
        // Cancel reading task
        if let Some(ref handle) = self.read_task.take() {
            handle.abort();
            event!(Level::DEBUG, "websocket: Aborted message read task");
        }

        // Cancel heart beat task
        if let Some(ref handle) = self.heartbeat_task.take() {
            handle.abort();
            event!(Level::DEBUG, "websocket: Aborted heart beat task");
        }
    }

    pub fn check_read_task(&self) -> bool {
        self.read_task
            .as_ref()
            .map_or(false, |handle| !handle.is_finished())
    }

    pub fn check_read_task(&self) -> bool {
        self.read_task
            .as_ref()
            .map_or(false, |handle| !handle.is_finished())
    }
}

impl Drop for WebSocketClient {
    fn drop(&mut self) {
<<<<<<< HEAD
        self.shutdown();
=======
        // Cancel reading task
        if let Some(ref handle) = self.read_task.take() {
            handle.abort();
        }

        // Cancel heart beat task
        if let Some(ref handle) = self.heartbeat_task.take() {
            handle.abort();
        }
>>>>>>> 9f2f9c65
    }
}

#[pymethods]
impl WebSocketClient {
    #[staticmethod]
    fn connect_url(
        url: String,
        handler: PyObject,
        heartbeat: Option<u64>,
        py: Python<'_>,
    ) -> PyResult<&PyAny> {
        pyo3_asyncio::tokio::future_into_py(py, async move {
            Ok(WebSocketClient::connect(&url, handler, heartbeat)
                .await
                .unwrap())
        })
    }

    /// Send bytes data to the connection
    fn send_bytes<'py>(
        slf: PyRef<'_, Self>,
        data: Vec<u8>,
        py: Python<'py>,
    ) -> PyResult<&'py PyAny> {
        let inner = slf.inner.clone();
        pyo3_asyncio::tokio::future_into_py(py, async move {
            event!(Level::DEBUG, "websocket: Sending message");
<<<<<<< HEAD
            let mut writer = inner.lock().await;
            writer
                .write_frame(Frame::binary(Payload::from(data)))
                .await
                .unwrap();
=======
            let mut write_half = write_half.lock().await;
            write_half.send(Message::Binary(data)).await.unwrap();
>>>>>>> 9f2f9c65
            event!(Level::DEBUG, "websocket: Sent message");
            Ok(())
        })
    }

<<<<<<< HEAD
    /// Closes the client heart beat and reader task
    ///
    /// The connection is not completely closed the till all references
    /// to the client are gone and the client is dropped.
    ///
    /// #Safety
    /// - The client should not be used after closing it
    /// - Any auto-reconnect job should be aborted before closing the client
    fn close(mut slf: PyRefMut<'_, Self>) {
        slf.shutdown()
    }

    /// Check if the client is still connected
    ///
    /// The client is connected if the read task has not finished. It is expected
    /// that in case of any failure client or server side. The read task will be
    /// shutdown or will receive a `Close` frame which will finish it. There
    /// might be some delay between the connection being closed and the client
    /// detecting.
    ///
    /// Internally tungstenite considers the connection closed when polling
    /// for the next message in the stream returns None.
    fn is_connected(slf: PyRef<'_, Self>) -> bool {
        slf.check_read_task()
=======
    fn close<'py>(slf: PyRefMut<'_, Self>, py: Python<'py>) -> PyResult<&'py PyAny> {
        event!(Level::DEBUG, "websocket: closing connection");
        // cancel reading task
        if let Some(ref handle) = slf.read_task {
            handle.abort();
            event!(Level::DEBUG, "websocket: Aborted message read task");
        }

        // cancel heart beat task
        if let Some(ref handle) = slf.heartbeat_task {
            handle.abort();
            event!(Level::DEBUG, "websocket: Aborted heart beat task");
        }

        let write_half = slf.write_mutex.clone();
        pyo3_asyncio::tokio::future_into_py(py, async move {
            let mut write_half = write_half.lock().await;
            write_half.close().await.unwrap();
            event!(Level::DEBUG, "websocket: Closed writer");
            Ok(())
        })
>>>>>>> 9f2f9c65
    }

    /// Check if the client is still connected.
    ///
    /// The client is connected if the read task has not finished. It is expected
    /// that in case of any failure client or server side. The read task will be
    /// shutdown or will receive a `Close` frame which will finish it. There
    /// might be some delay between the connection being closed and the client
    /// detecting.
    ///
    /// Internally tungstenite considers the connection closed when polling
    /// for the next message in the stream returns None.
    fn is_connected(slf: PyRef<'_, Self>) -> bool {
        slf.check_read_task()
    }
}

#[cfg(test)]
mod tests {
    use std::time::Duration;

    use fastwebsockets::{FragmentCollector, OpCode, Role, WebSocket};
    use pyo3::{prelude::*, prepare_freethreaded_python};
<<<<<<< HEAD
    use tokio::{
        net::TcpListener,
        task::{self, JoinHandle},
        time::sleep,
    };
    use tracing::{event, Level};
=======
    use tokio_tungstenite::tungstenite::accept;
>>>>>>> 9f2f9c65
    use tracing_test::traced_test;

    use super::WebSocketClient;

    struct TestServer {
        handle: JoinHandle<()>,
        port: u16,
    }

    impl TestServer {
        fn shutdown(&self) {
            self.handle.abort();
        }

        async fn basic_client_test() -> Self {
            let server = TcpListener::bind("127.0.0.1:0").await.unwrap();
            let port = TcpListener::local_addr(&server).unwrap().port();
            event!(
                Level::DEBUG,
                "websocket:test Create tcp listener for test server",
            );

            // Setup test server
            let handle = task::spawn(async move {
                let (stream, _) = server.accept().await.unwrap();
                let ws = WebSocket::after_handshake(stream, Role::Server);
                let mut server = FragmentCollector::new(ws);
                event!(Level::DEBUG, "websocket:test Started websocket server",);

                loop {
<<<<<<< HEAD
                    match server.read_frame().await {
                        Ok(frame) => match frame.opcode {
                            OpCode::Binary | OpCode::Text => {
                                server.write_frame(frame).await.unwrap()
                            }
                            _ => (),
                        },
                        Err(err) => {
                            event!(
                                Level::DEBUG,
                                "websocket:test Closing test server because of error: {}",
                                err
                            );
                            break;
                        }
=======
                    let msg = websocket.read_message().unwrap();

                    // We do not want to send back ping/pong messages.
                    if msg.is_binary() || msg.is_text() {
                        websocket.write_message(msg).unwrap();
                    } else if msg.is_close() {
                        if let Err(err) = websocket.close(None) {
                            println!("Connection already closed {err}");
                        };
                        break;
>>>>>>> 9f2f9c65
                    }
                }
            });

            Self { handle, port }
        }
    }

    #[tokio::test]
    #[traced_test]
    async fn basic_client_test() {
        prepare_freethreaded_python();

        const N: usize = 10;

        // Initialize test server
        event!(Level::DEBUG, "websocket:test Starting test server");
        let server = TestServer::basic_client_test().await;

        // Create counter class and handler that increments it
        let (counter, handler) = Python::with_gil(|py| {
            let pymod = PyModule::from_code(
                py,
                r"
class Counter:
    def __init__(self):
        self.count = 0
        
    def handler(self, bytes):
        if bytes.decode() == 'ping':
            self.count = self.count + 1
        
    def get_count(self):
        return self.count

counter = Counter()",
                "",
                "",
            )
            .unwrap();

            let counter = pymod.getattr("counter").unwrap().into_py(py);
            let handler = counter.getattr(py, "handler").unwrap().into_py(py);

            (counter, handler)
        });

<<<<<<< HEAD
        let mut client =
            WebSocketClient::connect(&format!("127.0.0.1:{}", server.port), handler.clone(), None)
                .await
                .unwrap();
=======
        let client = WebSocketClient::connect(
            &format!("ws://127.0.0.1:{}", server.port),
            handler.clone(),
            None,
        )
        .await
        .unwrap();
>>>>>>> 9f2f9c65

        // Check that websocket read task is running
        let task_running = client
            .read_task
            .as_ref()
            .map_or(false, |handle| !handle.is_finished());
        assert!(task_running);

        // Send messages that increment the count
        for _ in 0..N {
            client.send(b"ping".to_vec()).await;
        }

        // let messages be sent and received
        sleep(Duration::from_secs(1)).await;

        // Shutdown client and server wait for read task to terminate
        client.shutdown();
        server.shutdown();

        let count_value: usize = Python::with_gil(|py| {
            counter
                .getattr(py, "get_count")
                .unwrap()
                .call0(py)
                .unwrap()
                .extract(py)
                .unwrap()
        });

        // Check count is same as number messages sent
        assert_eq!(count_value, N);
    }
}<|MERGE_RESOLUTION|>--- conflicted
+++ resolved
@@ -21,16 +21,10 @@
 use pyo3::prelude::*;
 use pyo3::types::PyBytes;
 use pyo3::{PyObject, Python};
-use std::time::Duration;
 use tokio::net::TcpStream;
 use tokio::sync::Mutex;
 use tokio::task;
 use tokio::time::sleep;
-<<<<<<< HEAD
-=======
-use tokio_tungstenite::tungstenite::{Error, Message};
-use tokio_tungstenite::{connect_async, MaybeTlsStream, WebSocketStream};
->>>>>>> 9f2f9c65
 use tracing::{event, Level};
 
 /// WebSocketClient connects to a websocket server to read and send messages
@@ -52,11 +46,7 @@
 pub struct WebSocketClient {
     pub read_task: Option<task::JoinHandle<io::Result<()>>>,
     pub heartbeat_task: Option<task::JoinHandle<()>>,
-<<<<<<< HEAD
     inner: Arc<Mutex<FragmentCollector<TcpStream>>>,
-=======
-    write_mutex: Arc<Mutex<SplitSink<WebSocketStream<MaybeTlsStream<TcpStream>>, Message>>>,
->>>>>>> 9f2f9c65
 }
 
 impl WebSocketClient {
@@ -64,24 +54,16 @@
         url: &str,
         handler: PyObject,
         heartbeat: Option<u64>,
-<<<<<<< HEAD
     ) -> Result<Self, io::Error> {
         let stream = TcpStream::connect(url).await?;
         let ws = WebSocket::after_handshake(stream, Role::Client);
         let inner = Arc::new(Mutex::new(FragmentCollector::new(ws)));
         let reader = inner.clone();
-=======
-    ) -> Result<Self, Error> {
-        let (stream, _) = connect_async(url).await?;
-        let (write_half, mut read_half) = stream.split();
-        let write_mutex = Arc::new(Mutex::new(write_half));
->>>>>>> 9f2f9c65
 
         // Keep receiving messages from socket and pass them as arguments to handler
         let read_task = Some(task::spawn(async move {
             loop {
                 event!(Level::DEBUG, "websocket: Receiving message");
-<<<<<<< HEAD
                 let mut reader = reader.lock().await;
                 match reader.read_frame().await {
                     Ok(ref mut frame) => match frame.opcode {
@@ -105,73 +87,22 @@
                         );
                         break;
                     }
-=======
-                match read_half.next().await {
-                    Some(Ok(Message::Binary(bytes))) => {
-                        event!(Level::DEBUG, "websocket: Received binary message");
-                        Python::with_gil(|py| handler.call1(py, (PyBytes::new(py, &bytes),)))
-                            .unwrap();
-                    }
-                    Some(Ok(Message::Text(data))) => {
-                        event!(Level::DEBUG, "websocket: Received text message");
-                        Python::with_gil(|py| {
-                            handler.call1(py, (PyBytes::new(py, data.as_bytes()),))
-                        })
-                        .unwrap();
-                    }
-                    // TODO: log closing
-                    Some(Ok(Message::Close(_))) => {
-                        event!(
-                            Level::DEBUG,
-                            "websocket: Received close message. Terminating."
-                        );
-                        break;
-                    }
-                    Some(Ok(_)) => (),
-                    // TODO: log error
-                    Some(Err(err)) => {
-                        event!(
-                            Level::DEBUG,
-                            "websocket: Received error message. Terminating. {}",
-                            err
-                        );
-                        break;
-                    }
-                    // Internally tungstenite considers the connection closed when polling
-                    // for the next message in the stream returns None.
-                    None => {
-                        event!(
-                            Level::DEBUG,
-                            "websocket: No next message received. Terminating"
-                        );
-                        break;
-                    }
->>>>>>> 9f2f9c65
                 }
             }
             Ok(())
         }));
 
         let heartbeat_task = heartbeat.map(|duration| {
-<<<<<<< HEAD
             let heartbeat_writer = inner.clone();
-=======
-            let heartbeat_writer = write_mutex.clone();
->>>>>>> 9f2f9c65
             task::spawn(async move {
                 loop {
                     sleep(Duration::from_secs(duration)).await;
                     event!(Level::DEBUG, "websocket: Sending heartbeat");
-<<<<<<< HEAD
                     let mut writer = heartbeat_writer.lock().await;
                     writer
                         .write_frame(Frame::new(true, OpCode::Ping, None, Payload::Borrowed(&[])))
                         .await
                         .unwrap();
-=======
-                    let mut write_half = heartbeat_writer.lock().await;
-                    write_half.send(Message::Ping(vec![])).await.unwrap();
->>>>>>> 9f2f9c65
                     event!(Level::DEBUG, "websocket: Sent heartbeat");
                 }
             })
@@ -180,11 +111,7 @@
         Ok(Self {
             read_task,
             heartbeat_task,
-<<<<<<< HEAD
             inner,
-=======
-            write_mutex,
->>>>>>> 9f2f9c65
         })
     }
 
@@ -216,29 +143,11 @@
             .as_ref()
             .map_or(false, |handle| !handle.is_finished())
     }
-
-    pub fn check_read_task(&self) -> bool {
-        self.read_task
-            .as_ref()
-            .map_or(false, |handle| !handle.is_finished())
-    }
 }
 
 impl Drop for WebSocketClient {
     fn drop(&mut self) {
-<<<<<<< HEAD
         self.shutdown();
-=======
-        // Cancel reading task
-        if let Some(ref handle) = self.read_task.take() {
-            handle.abort();
-        }
-
-        // Cancel heart beat task
-        if let Some(ref handle) = self.heartbeat_task.take() {
-            handle.abort();
-        }
->>>>>>> 9f2f9c65
     }
 }
 
@@ -267,22 +176,16 @@
         let inner = slf.inner.clone();
         pyo3_asyncio::tokio::future_into_py(py, async move {
             event!(Level::DEBUG, "websocket: Sending message");
-<<<<<<< HEAD
             let mut writer = inner.lock().await;
             writer
                 .write_frame(Frame::binary(Payload::from(data)))
                 .await
                 .unwrap();
-=======
-            let mut write_half = write_half.lock().await;
-            write_half.send(Message::Binary(data)).await.unwrap();
->>>>>>> 9f2f9c65
             event!(Level::DEBUG, "websocket: Sent message");
             Ok(())
         })
     }
 
-<<<<<<< HEAD
     /// Closes the client heart beat and reader task
     ///
     /// The connection is not completely closed the till all references
@@ -302,46 +205,6 @@
     /// shutdown or will receive a `Close` frame which will finish it. There
     /// might be some delay between the connection being closed and the client
     /// detecting.
-    ///
-    /// Internally tungstenite considers the connection closed when polling
-    /// for the next message in the stream returns None.
-    fn is_connected(slf: PyRef<'_, Self>) -> bool {
-        slf.check_read_task()
-=======
-    fn close<'py>(slf: PyRefMut<'_, Self>, py: Python<'py>) -> PyResult<&'py PyAny> {
-        event!(Level::DEBUG, "websocket: closing connection");
-        // cancel reading task
-        if let Some(ref handle) = slf.read_task {
-            handle.abort();
-            event!(Level::DEBUG, "websocket: Aborted message read task");
-        }
-
-        // cancel heart beat task
-        if let Some(ref handle) = slf.heartbeat_task {
-            handle.abort();
-            event!(Level::DEBUG, "websocket: Aborted heart beat task");
-        }
-
-        let write_half = slf.write_mutex.clone();
-        pyo3_asyncio::tokio::future_into_py(py, async move {
-            let mut write_half = write_half.lock().await;
-            write_half.close().await.unwrap();
-            event!(Level::DEBUG, "websocket: Closed writer");
-            Ok(())
-        })
->>>>>>> 9f2f9c65
-    }
-
-    /// Check if the client is still connected.
-    ///
-    /// The client is connected if the read task has not finished. It is expected
-    /// that in case of any failure client or server side. The read task will be
-    /// shutdown or will receive a `Close` frame which will finish it. There
-    /// might be some delay between the connection being closed and the client
-    /// detecting.
-    ///
-    /// Internally tungstenite considers the connection closed when polling
-    /// for the next message in the stream returns None.
     fn is_connected(slf: PyRef<'_, Self>) -> bool {
         slf.check_read_task()
     }
@@ -353,16 +216,12 @@
 
     use fastwebsockets::{FragmentCollector, OpCode, Role, WebSocket};
     use pyo3::{prelude::*, prepare_freethreaded_python};
-<<<<<<< HEAD
     use tokio::{
         net::TcpListener,
         task::{self, JoinHandle},
         time::sleep,
     };
     use tracing::{event, Level};
-=======
-    use tokio_tungstenite::tungstenite::accept;
->>>>>>> 9f2f9c65
     use tracing_test::traced_test;
 
     use super::WebSocketClient;
@@ -393,7 +252,6 @@
                 event!(Level::DEBUG, "websocket:test Started websocket server",);
 
                 loop {
-<<<<<<< HEAD
                     match server.read_frame().await {
                         Ok(frame) => match frame.opcode {
                             OpCode::Binary | OpCode::Text => {
@@ -409,18 +267,6 @@
                             );
                             break;
                         }
-=======
-                    let msg = websocket.read_message().unwrap();
-
-                    // We do not want to send back ping/pong messages.
-                    if msg.is_binary() || msg.is_text() {
-                        websocket.write_message(msg).unwrap();
-                    } else if msg.is_close() {
-                        if let Err(err) = websocket.close(None) {
-                            println!("Connection already closed {err}");
-                        };
-                        break;
->>>>>>> 9f2f9c65
                     }
                 }
             });
@@ -468,20 +314,10 @@
             (counter, handler)
         });
 
-<<<<<<< HEAD
         let mut client =
             WebSocketClient::connect(&format!("127.0.0.1:{}", server.port), handler.clone(), None)
                 .await
                 .unwrap();
-=======
-        let client = WebSocketClient::connect(
-            &format!("ws://127.0.0.1:{}", server.port),
-            handler.clone(),
-            None,
-        )
-        .await
-        .unwrap();
->>>>>>> 9f2f9c65
 
         // Check that websocket read task is running
         let task_running = client
