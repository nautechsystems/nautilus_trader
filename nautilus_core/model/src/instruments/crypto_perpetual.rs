// -------------------------------------------------------------------------------------------------
//  Copyright (C) 2015-2024 Nautech Systems Pty Ltd. All rights reserved.
//  https://nautechsystems.io
//
//  Licensed under the GNU Lesser General Public License Version 3.0 (the "License");
//  You may not use this file except in compliance with the License.
//  You may obtain a copy of the License at https://www.gnu.org/licenses/lgpl-3.0.en.html
//
//  Unless required by applicable law or agreed to in writing, software
//  distributed under the License is distributed on an "AS IS" BASIS,
//  WITHOUT WARRANTIES OR CONDITIONS OF ANY KIND, either express or implied.
//  See the License for the specific language governing permissions and
//  limitations under the License.
// -------------------------------------------------------------------------------------------------

use std::hash::{Hash, Hasher};

use nautilus_core::{
    correctness::{check_equal_u8, check_positive_u64, FAILED},
    nanos::UnixNanos,
};
use rust_decimal::Decimal;
use serde::{Deserialize, Serialize};
use ustr::Ustr;

use super::any::InstrumentAny;
use crate::{
    enums::{AssetClass, InstrumentClass, OptionKind},
    identifiers::{InstrumentId, Symbol},
    instruments::Instrument,
<<<<<<< HEAD
    types::{
        currency::Currency,
        money::Money,
        price::{check_positive_price, Price},
        quantity::Quantity,
    },
=======
    types::{Currency, Money, Price, Quantity},
>>>>>>> 9a2ed76c
};

/// Represents a crypto perpetual futures contract instrument (a.k.a. perpetual swap).
#[repr(C)]
#[derive(Clone, Debug, Serialize, Deserialize)]
#[cfg_attr(
    feature = "python",
    pyo3::pyclass(module = "nautilus_trader.core.nautilus_pyo3.model")
)]
#[cfg_attr(feature = "trivial_copy", derive(Copy))]
pub struct CryptoPerpetual {
    /// The instrument ID for the instrument.
    pub id: InstrumentId,
    /// The raw/local/native symbol for the instrument, assigned by the venue.
    pub raw_symbol: Symbol,
    /// The base currency.
    pub base_currency: Currency,
    /// The quote currency.
    pub quote_currency: Currency,
    /// The settlement currency.
    pub settlement_currency: Currency,
    /// If the instrument costing is inverse (quantity expressed in quote currency units).
    pub is_inverse: bool,
    /// The price decimal precision.
    pub price_precision: u8,
    /// The trading size decimal precision.
    pub size_precision: u8,
    /// The minimum price increment (tick size).
    pub price_increment: Price,
    /// The minimum size increment.
    pub size_increment: Quantity,
    /// The contract multiplier.
    pub multiplier: Quantity,
    /// The rounded lot unit size (standard/board).
    pub lot_size: Quantity,
    /// The initial (order) margin requirement in percentage of order value.
    pub margin_init: Decimal,
    /// The maintenance (position) margin in percentage of position value.
    pub margin_maint: Decimal,
    /// The fee rate for liquidity makers as a percentage of order value.
    pub maker_fee: Decimal,
    /// The fee rate for liquidity takers as a percentage of order value.
    pub taker_fee: Decimal,
    /// The maximum allowable order quantity.
    pub max_quantity: Option<Quantity>,
    /// The minimum allowable order quantity.
    pub min_quantity: Option<Quantity>,
    /// The maximum allowable order notional value.
    pub max_notional: Option<Money>,
    /// The minimum allowable order notional value.
    pub min_notional: Option<Money>,
    /// The maximum allowable quoted price.
    pub max_price: Option<Price>,
    /// The minimum allowable quoted price.
    pub min_price: Option<Price>,
    /// UNIX timestamp (nanoseconds) when the data event occurred.
    pub ts_event: UnixNanos,
    /// UNIX timestamp (nanoseconds) when the data object was initialized.
    pub ts_init: UnixNanos,
}

impl CryptoPerpetual {
    /// Creates a new [`CryptoPerpetual`] instance with correctness checking.
    ///
    /// # Notes
    ///
    /// PyO3 requires a `Result` type for proper error handling and stacktrace printing in Python.
    #[allow(clippy::too_many_arguments)]
    pub fn new_checked(
        id: InstrumentId,
        raw_symbol: Symbol,
        base_currency: Currency,
        quote_currency: Currency,
        settlement_currency: Currency,
        is_inverse: bool,
        price_precision: u8,
        size_precision: u8,
        price_increment: Price,
        size_increment: Quantity,
        multiplier: Option<Quantity>,
        lot_size: Option<Quantity>,
        max_quantity: Option<Quantity>,
        min_quantity: Option<Quantity>,
        max_notional: Option<Money>,
        min_notional: Option<Money>,
        max_price: Option<Price>,
        min_price: Option<Price>,
        margin_init: Option<Decimal>,
        margin_maint: Option<Decimal>,
        maker_fee: Option<Decimal>,
        taker_fee: Option<Decimal>,
        ts_event: UnixNanos,
        ts_init: UnixNanos,
    ) -> anyhow::Result<Self> {
        check_equal_u8(
            price_precision,
            price_increment.precision,
            stringify!(price_precision),
            stringify!(price_increment.precision),
        )?;
        check_equal_u8(
            size_precision,
            size_increment.precision,
            stringify!(size_precision),
            stringify!(size_increment.precision),
        )?;
        check_positive_price(price_increment.raw, stringify!(price_increment.raw))?;
        check_positive_u64(size_increment.raw, stringify!(size_increment.raw))?;

        Ok(Self {
            id,
            raw_symbol,
            base_currency,
            quote_currency,
            settlement_currency,
            is_inverse,
            price_precision,
            size_precision,
            price_increment,
            size_increment,
            multiplier: multiplier.unwrap_or(Quantity::from(1)),
            lot_size: lot_size.unwrap_or(Quantity::from(1)),
            margin_init: margin_init.unwrap_or_default(),
            margin_maint: margin_maint.unwrap_or_default(),
            maker_fee: maker_fee.unwrap_or_default(),
            taker_fee: taker_fee.unwrap_or_default(),
            max_quantity,
            min_quantity,
            max_notional,
            min_notional,
            max_price,
            min_price,
            ts_event,
            ts_init,
        })
    }

    /// Creates a new [`CryptoPerpetual`] instance
    #[allow(clippy::too_many_arguments)]
    pub fn new(
        id: InstrumentId,
        raw_symbol: Symbol,
        base_currency: Currency,
        quote_currency: Currency,
        settlement_currency: Currency,
        is_inverse: bool,
        price_precision: u8,
        size_precision: u8,
        price_increment: Price,
        size_increment: Quantity,
        multiplier: Option<Quantity>,
        lot_size: Option<Quantity>,
        max_quantity: Option<Quantity>,
        min_quantity: Option<Quantity>,
        max_notional: Option<Money>,
        min_notional: Option<Money>,
        max_price: Option<Price>,
        min_price: Option<Price>,
        margin_init: Option<Decimal>,
        margin_maint: Option<Decimal>,
        maker_fee: Option<Decimal>,
        taker_fee: Option<Decimal>,
        ts_event: UnixNanos,
        ts_init: UnixNanos,
    ) -> Self {
        Self::new_checked(
            id,
            raw_symbol,
            base_currency,
            quote_currency,
            settlement_currency,
            is_inverse,
            price_precision,
            size_precision,
            price_increment,
            size_increment,
            multiplier,
            lot_size,
            max_quantity,
            min_quantity,
            max_notional,
            min_notional,
            max_price,
            min_price,
            margin_init,
            margin_maint,
            maker_fee,
            taker_fee,
            ts_event,
            ts_init,
        )
        .expect(FAILED)
    }
}

impl PartialEq<Self> for CryptoPerpetual {
    fn eq(&self, other: &Self) -> bool {
        self.id == other.id
    }
}

impl Eq for CryptoPerpetual {}

impl Hash for CryptoPerpetual {
    fn hash<H: Hasher>(&self, state: &mut H) {
        self.id.hash(state);
    }
}

impl Instrument for CryptoPerpetual {
    fn into_any(self) -> InstrumentAny {
        InstrumentAny::CryptoPerpetual(self)
    }

    fn id(&self) -> InstrumentId {
        self.id
    }

    fn raw_symbol(&self) -> Symbol {
        self.raw_symbol
    }

    fn asset_class(&self) -> AssetClass {
        AssetClass::Cryptocurrency
    }

    fn instrument_class(&self) -> InstrumentClass {
        InstrumentClass::Swap
    }
    fn underlying(&self) -> Option<Ustr> {
        None
    }

    fn base_currency(&self) -> Option<Currency> {
        Some(self.base_currency)
    }

    fn quote_currency(&self) -> Currency {
        self.quote_currency
    }

    fn settlement_currency(&self) -> Currency {
        self.settlement_currency
    }

    fn isin(&self) -> Option<Ustr> {
        None
    }
    fn option_kind(&self) -> Option<OptionKind> {
        None
    }
    fn exchange(&self) -> Option<Ustr> {
        None
    }
    fn strike_price(&self) -> Option<Price> {
        None
    }

    fn activation_ns(&self) -> Option<UnixNanos> {
        None
    }

    fn expiration_ns(&self) -> Option<UnixNanos> {
        None
    }

    fn is_inverse(&self) -> bool {
        self.is_inverse
    }

    fn price_precision(&self) -> u8 {
        self.price_precision
    }

    fn size_precision(&self) -> u8 {
        self.size_precision
    }

    fn price_increment(&self) -> Price {
        self.price_increment
    }

    fn size_increment(&self) -> Quantity {
        self.size_increment
    }

    fn multiplier(&self) -> Quantity {
        Quantity::from(1)
    }

    fn lot_size(&self) -> Option<Quantity> {
        Some(self.lot_size)
    }

    fn max_quantity(&self) -> Option<Quantity> {
        self.max_quantity
    }

    fn min_quantity(&self) -> Option<Quantity> {
        self.min_quantity
    }

    fn max_notional(&self) -> Option<Money> {
        self.max_notional
    }

    fn min_notional(&self) -> Option<Money> {
        self.min_notional
    }

    fn max_price(&self) -> Option<Price> {
        self.max_price
    }

    fn min_price(&self) -> Option<Price> {
        self.min_price
    }

    fn margin_init(&self) -> Decimal {
        self.margin_init
    }

    fn margin_maint(&self) -> Decimal {
        self.margin_maint
    }

    fn maker_fee(&self) -> Decimal {
        self.maker_fee
    }

    fn taker_fee(&self) -> Decimal {
        self.taker_fee
    }

    fn ts_event(&self) -> UnixNanos {
        self.ts_event
    }

    fn ts_init(&self) -> UnixNanos {
        self.ts_init
    }
}

////////////////////////////////////////////////////////////////////////////////
// Tests
////////////////////////////////////////////////////////////////////////////////
#[cfg(test)]
mod tests {
    use rstest::rstest;

    use crate::instruments::{stubs::*, CryptoPerpetual};

    #[rstest]
    fn test_equality(crypto_perpetual_ethusdt: CryptoPerpetual) {
        let cloned = crypto_perpetual_ethusdt;
        assert_eq!(crypto_perpetual_ethusdt, cloned);
    }
}<|MERGE_RESOLUTION|>--- conflicted
+++ resolved
@@ -28,16 +28,12 @@
     enums::{AssetClass, InstrumentClass, OptionKind},
     identifiers::{InstrumentId, Symbol},
     instruments::Instrument,
-<<<<<<< HEAD
     types::{
         currency::Currency,
         money::Money,
         price::{check_positive_price, Price},
         quantity::Quantity,
     },
-=======
-    types::{Currency, Money, Price, Quantity},
->>>>>>> 9a2ed76c
 };
 
 /// Represents a crypto perpetual futures contract instrument (a.k.a. perpetual swap).
