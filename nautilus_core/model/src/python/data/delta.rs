// -------------------------------------------------------------------------------------------------
//  Copyright (C) 2015-2024 Nautech Systems Pty Ltd. All rights reserved.
//  https://nautechsystems.io
//
//  Licensed under the GNU Lesser General Public License Version 3.0 (the "License");
//  You may not use this file except in compliance with the License.
//  You may obtain a copy of the License at https://www.gnu.org/licenses/lgpl-3.0.en.html
//
//  Unless required by applicable law or agreed to in writing, software
//  distributed under the License is distributed on an "AS IS" BASIS,
//  WITHOUT WARRANTIES OR CONDITIONS OF ANY KIND, either express or implied.
//  See the License for the specific language governing permissions and
//  limitations under the License.
// -------------------------------------------------------------------------------------------------

use std::{
    collections::{hash_map::DefaultHasher, HashMap},
    hash::{Hash, Hasher},
    str::FromStr,
};

use nautilus_core::{
    python::{serialization::from_dict_pyo3, to_pyvalue_err},
    serialization::Serializable,
};
use pyo3::{basic::CompareOp, prelude::*, types::PyDict};

use super::data_to_pycapsule;
use crate::{
    data::{order::OrderId, BookOrder, Data, OrderBookDelta, NULL_ORDER},
    enums::{BookAction, FromU8, OrderSide},
    identifiers::InstrumentId,
    python::common::PY_MODULE_MODEL,
<<<<<<< HEAD
    types::{
        price::{Price, PriceRaw},
        quantity::Quantity,
    },
=======
    types::{Price, Quantity},
>>>>>>> 9a2ed76c
};

impl OrderBookDelta {
    /// Create a new [`OrderBookDelta`] extracted from the given [`PyAny`].
    pub fn from_pyobject(obj: &Bound<'_, PyAny>) -> PyResult<Self> {
        let instrument_id_obj: Bound<'_, PyAny> = obj.getattr("instrument_id")?.extract()?;
        let instrument_id_str: String = instrument_id_obj.getattr("value")?.extract()?;
        let instrument_id = InstrumentId::from_str(instrument_id_str.as_str())
            .map_err(to_pyvalue_err)
            .unwrap();

        let action_obj: Bound<'_, PyAny> = obj.getattr("action")?.extract()?;
        let action_u8 = action_obj.getattr("value")?.extract()?;
        let action = BookAction::from_u8(action_u8).unwrap();

        let flags: u8 = obj.getattr("flags")?.extract()?;
        let sequence: u64 = obj.getattr("sequence")?.extract()?;
        let ts_event: u64 = obj.getattr("ts_event")?.extract()?;
        let ts_init: u64 = obj.getattr("ts_init")?.extract()?;

        let order_pyobject = obj.getattr("order")?;
        let order: BookOrder = if order_pyobject.is_none() {
            NULL_ORDER
        } else {
            let side_obj: Bound<'_, PyAny> = order_pyobject.getattr("side")?.extract()?;
            let side_u8 = side_obj.getattr("value")?.extract()?;
            let side = OrderSide::from_u8(side_u8).unwrap();

            let price_py: Bound<'_, PyAny> = order_pyobject.getattr("price")?;
            let price_raw: PriceRaw = price_py.getattr("raw")?.extract()?;
            let price_prec: u8 = price_py.getattr("precision")?.extract()?;
            let price = Price::from_raw(price_raw, price_prec);

            let size_py: Bound<'_, PyAny> = order_pyobject.getattr("size")?;
            let size_raw: u64 = size_py.getattr("raw")?.extract()?;
            let size_prec: u8 = size_py.getattr("precision")?.extract()?;
            let size = Quantity::from_raw(size_raw, size_prec);

            let order_id: OrderId = order_pyobject.getattr("order_id")?.extract()?;
            BookOrder {
                side,
                price,
                size,
                order_id,
            }
        };

        Ok(Self::new(
            instrument_id,
            action,
            order,
            flags,
            sequence,
            ts_event.into(),
            ts_init.into(),
        ))
    }
}

#[pymethods]
impl OrderBookDelta {
    #[new]
    fn py_new(
        instrument_id: InstrumentId,
        action: BookAction,
        order: BookOrder,
        flags: u8,
        sequence: u64,
        ts_event: u64,
        ts_init: u64,
    ) -> Self {
        Self::new(
            instrument_id,
            action,
            order,
            flags,
            sequence,
            ts_event.into(),
            ts_init.into(),
        )
    }

    fn __richcmp__(&self, other: &Self, op: CompareOp, py: Python<'_>) -> Py<PyAny> {
        match op {
            CompareOp::Eq => self.eq(other).into_py(py),
            CompareOp::Ne => self.ne(other).into_py(py),
            _ => py.NotImplemented(),
        }
    }

    fn __hash__(&self) -> isize {
        let mut h = DefaultHasher::new();
        self.hash(&mut h);
        h.finish() as isize
    }

    fn __repr__(&self) -> String {
        format!("{self:?}")
    }

    fn __str__(&self) -> String {
        self.to_string()
    }

    #[getter]
    #[pyo3(name = "instrument_id")]
    fn py_instrument_id(&self) -> InstrumentId {
        self.instrument_id
    }

    #[getter]
    #[pyo3(name = "action")]
    fn py_action(&self) -> BookAction {
        self.action
    }

    #[getter]
    #[pyo3(name = "order")]
    fn py_order(&self) -> BookOrder {
        self.order
    }

    #[getter]
    #[pyo3(name = "flags")]
    fn py_flags(&self) -> u8 {
        self.flags
    }

    #[getter]
    #[pyo3(name = "sequence")]
    fn py_sequence(&self) -> u64 {
        self.sequence
    }

    #[getter]
    #[pyo3(name = "ts_event")]
    fn py_ts_event(&self) -> u64 {
        self.ts_event.as_u64()
    }

    #[getter]
    #[pyo3(name = "ts_init")]
    fn py_ts_init(&self) -> u64 {
        self.ts_init.as_u64()
    }

    #[staticmethod]
    #[pyo3(name = "fully_qualified_name")]
    fn py_fully_qualified_name() -> String {
        format!("{}:{}", PY_MODULE_MODEL, stringify!(OrderBookDelta))
    }

    #[staticmethod]
    #[pyo3(name = "get_metadata")]
    fn py_get_metadata(
        instrument_id: &InstrumentId,
        price_precision: u8,
        size_precision: u8,
    ) -> PyResult<HashMap<String, String>> {
        Ok(Self::get_metadata(
            instrument_id,
            price_precision,
            size_precision,
        ))
    }

    #[staticmethod]
    #[pyo3(name = "get_fields")]
    fn py_get_fields(py: Python<'_>) -> PyResult<Bound<'_, PyDict>> {
        let py_dict = PyDict::new_bound(py);
        for (k, v) in Self::get_fields() {
            py_dict.set_item(k, v)?;
        }

        Ok(py_dict)
    }

    /// Returns a new object from the given dictionary representation.
    #[staticmethod]
    #[pyo3(name = "from_dict")]
    fn py_from_dict(py: Python<'_>, values: Py<PyDict>) -> PyResult<Self> {
        from_dict_pyo3(py, values)
    }

    #[staticmethod]
    #[pyo3(name = "from_json")]
    fn py_from_json(data: Vec<u8>) -> PyResult<Self> {
        Self::from_json_bytes(&data).map_err(to_pyvalue_err)
    }

    #[staticmethod]
    #[pyo3(name = "from_msgpack")]
    fn py_from_msgpack(data: Vec<u8>) -> PyResult<Self> {
        Self::from_msgpack_bytes(&data).map_err(to_pyvalue_err)
    }

    /// Creates a `PyCapsule` containing a raw pointer to a `Data::Delta` object.
    ///
    /// This function takes the current object (assumed to be of a type that can be represented as
    /// `Data::Delta`), and encapsulates a raw pointer to it within a `PyCapsule`.
    ///
    /// # Safety
    ///
    /// This function is safe as long as the following conditions are met:
    /// - The `Data::Delta` object pointed to by the capsule must remain valid for the lifetime of the capsule.
    /// - The consumer of the capsule must ensure proper handling to avoid dereferencing a dangling pointer.
    ///
    /// # Panics
    ///
    /// The function will panic if the `PyCapsule` creation fails, which can occur if the
    /// `Data::Delta` object cannot be converted into a raw pointer.
    #[pyo3(name = "as_pycapsule")]
    fn py_as_pycapsule(&self, py: Python<'_>) -> PyObject {
        data_to_pycapsule(py, Data::Delta(*self))
    }

    /// Return a dictionary representation of the object.
    #[pyo3(name = "as_dict")]
    fn py_as_dict(&self, py: Python<'_>) -> PyResult<Py<PyDict>> {
        // Serialize object to JSON bytes
        let json_str = serde_json::to_string(self).map_err(to_pyvalue_err)?;
        // Parse JSON into a Python dictionary
        let py_dict: Py<PyDict> = PyModule::import_bound(py, "json")?
            .call_method("loads", (json_str,), None)?
            .extract()?;
        Ok(py_dict)
    }

    /// Return JSON encoded bytes representation of the object.
    #[pyo3(name = "as_json")]
    fn py_as_json(&self, py: Python<'_>) -> Py<PyAny> {
        // Unwrapping is safe when serializing a valid object
        self.as_json_bytes().unwrap().into_py(py)
    }

    /// Return MsgPack encoded bytes representation of the object.
    #[pyo3(name = "as_msgpack")]
    fn py_as_msgpack(&self, py: Python<'_>) -> Py<PyAny> {
        // Unwrapping is safe when serializing a valid object
        self.as_msgpack_bytes().unwrap().into_py(py)
    }
}

////////////////////////////////////////////////////////////////////////////////
// Tests
////////////////////////////////////////////////////////////////////////////////
#[cfg(test)]
mod tests {
    use rstest::rstest;

    use super::*;
    use crate::data::stubs::*;

    #[rstest]
    fn test_as_dict(stub_delta: OrderBookDelta) {
        pyo3::prepare_freethreaded_python();
        let delta = stub_delta;

        Python::with_gil(|py| {
            let dict_string = delta.py_as_dict(py).unwrap().to_string();
            let expected_string = r"{'type': 'OrderBookDelta', 'instrument_id': 'AAPL.XNAS', 'action': 'ADD', 'order': {'side': 'BUY', 'price': '100.00', 'size': '10', 'order_id': 123456}, 'flags': 0, 'sequence': 1, 'ts_event': 1, 'ts_init': 2}";
            assert_eq!(dict_string, expected_string);
        });
    }

    #[rstest]
    fn test_from_dict(stub_delta: OrderBookDelta) {
        pyo3::prepare_freethreaded_python();
        let delta = stub_delta;

        Python::with_gil(|py| {
            let dict = delta.py_as_dict(py).unwrap();
            let parsed = OrderBookDelta::py_from_dict(py, dict).unwrap();
            assert_eq!(parsed, delta);
        });
    }

    #[rstest]
    fn test_from_pyobject(stub_delta: OrderBookDelta) {
        pyo3::prepare_freethreaded_python();
        let delta = stub_delta;

        Python::with_gil(|py| {
            let delta_pyobject = delta.into_py(py);
            let parsed_delta = OrderBookDelta::from_pyobject(delta_pyobject.bind(py)).unwrap();
            assert_eq!(parsed_delta, delta);
        });
    }
}<|MERGE_RESOLUTION|>--- conflicted
+++ resolved
@@ -31,14 +31,10 @@
     enums::{BookAction, FromU8, OrderSide},
     identifiers::InstrumentId,
     python::common::PY_MODULE_MODEL,
-<<<<<<< HEAD
     types::{
         price::{Price, PriceRaw},
         quantity::Quantity,
     },
-=======
-    types::{Price, Quantity},
->>>>>>> 9a2ed76c
 };
 
 impl OrderBookDelta {
