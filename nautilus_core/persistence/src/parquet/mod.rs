--- conflicted
+++ resolved
@@ -16,16 +16,10 @@
 mod quote_tick;
 mod trade_tick;
 
-<<<<<<< HEAD
-use std::collections::BTreeMap;
-use std::ffi::c_void;
-use std::slice;
-=======
 use std::collections::{BTreeMap, HashSet};
 use std::ffi::c_void;
 use std::slice;
 use std::sync::Arc;
->>>>>>> b483eb9a
 use std::{fs::File, marker::PhantomData};
 
 use arrow2::array::UInt64Array;
@@ -43,13 +37,6 @@
         },
     },
 };
-<<<<<<< HEAD
-use nautilus_core::cvec::CVec;
-use nautilus_core::string::pystr_to_string;
-use nautilus_model::data::tick::{QuoteTick, TradeTick};
-use pyo3::types::PyDict;
-use pyo3::{ffi, FromPyPointer, Python};
-=======
 use pyo3::types::PyDict;
 use pyo3::{ffi, FromPyPointer, Python};
 
@@ -138,7 +125,6 @@
         }
     }
 }
->>>>>>> b483eb9a
 
 pub struct ParquetReader<A> {
     file_reader: FileReader<File>,
@@ -280,11 +266,7 @@
 {
     fn encodings(metadata: BTreeMap<String, String>) -> Vec<Vec<Encoding>>;
     fn encode_schema(metadata: BTreeMap<String, String>) -> Schema;
-<<<<<<< HEAD
-    /// this is the most generaly type of an encoder
-=======
     /// this is the most generally type of an encoder
->>>>>>> b483eb9a
     /// it only needs an iterator of references
     /// it does not require ownership of the data nor that
     /// the data be collected in a container
@@ -324,8 +306,39 @@
         }
         ParquetType::TradeTick => todo!(),
     }
-<<<<<<< HEAD
-=======
+/// # Safety
+/// - Assumes `metadata` is borrowed from a valid Python `dict`.
+#[no_mangle]
+pub unsafe fn pydict_to_btree_map(py_metadata: *mut ffi::PyObject) -> BTreeMap<String, String> {
+    Python::with_gil(|py| {
+        let py_metadata = PyDict::from_borrowed_ptr(py, py_metadata);
+        py_metadata
+            .extract()
+            .expect("Unable to convert python metadata to rust btree")
+    })
+}
+
+/// # Safety
+/// - Assumes `file_path` is borrowed from a valid Python UTF-8 `str`.
+/// - Assumes `metadata` is borrowed from a valid Python `dict`.
+#[no_mangle]
+pub unsafe extern "C" fn parquet_writer_new(
+    file_path: *mut ffi::PyObject,
+    writer_type: ParquetType,
+    metadata: *mut ffi::PyObject,
+) -> *mut c_void {
+    let file_path = pystr_to_string(file_path);
+    let schema = QuoteTick::encode_schema(pydict_to_btree_map(metadata));
+    match writer_type {
+        ParquetType::QuoteTick => {
+            let b = Box::new(ParquetWriter::<QuoteTick>::new(&file_path, schema));
+            Box::into_raw(b) as *mut c_void
+        }
+        ParquetType::TradeTick => {
+            let b = Box::new(ParquetWriter::<TradeTick>::new(&file_path, schema));
+            Box::into_raw(b) as *mut c_void
+        }
+    }
 }
 
 #[no_mangle]
@@ -345,6 +358,12 @@
         ParquetType::QuoteTick => {
             let mut writer = Box::from_raw(writer as *mut ParquetWriter<QuoteTick>);
             let data: &[QuoteTick] = slice::from_raw_parts(data as *const QuoteTick, len);
+            // Ticks are transferred to rust successfully
+
+                println!("{} {:?}", i, tick);
+            for (i, tick) in data.iter().enumerate() {
+            }
+
             // TODO: handle errors better
             writer.write(data).expect("Could not write data to file");
             // Leak writer value back otherwise it will be dropped after this function
@@ -354,115 +373,6 @@
     }
 }
 
-/// # Safety
-/// - Assumes `metadata` is borrowed from a valid Python `dict`.
-#[no_mangle]
-pub unsafe fn pydict_to_btree_map(py_metadata: *mut ffi::PyObject) -> BTreeMap<String, String> {
-    Python::with_gil(|py| {
-        let py_metadata = PyDict::from_borrowed_ptr(py, py_metadata);
-        py_metadata
-            .extract()
-            .expect("Unable to convert python metadata to rust btree")
-    })
-}
-
-/// # Safety
-/// - Assumes `file_path` is borrowed from a valid Python UTF-8 `str`.
-/// - Assumes `metadata` is borrowed from a valid Python `dict`.
-#[no_mangle]
-pub unsafe extern "C" fn parquet_writer_new(
-    file_path: *mut ffi::PyObject,
-    writer_type: ParquetType,
-    metadata: *mut ffi::PyObject,
-) -> *mut c_void {
-    let file_path = pystr_to_string(file_path);
-    let schema = QuoteTick::encode_schema(pydict_to_btree_map(metadata));
-    match writer_type {
-        ParquetType::QuoteTick => {
-            let b = Box::new(ParquetWriter::<QuoteTick>::new(&file_path, schema));
-            Box::into_raw(b) as *mut c_void
-        }
-        ParquetType::TradeTick => {
-            let b = Box::new(ParquetWriter::<TradeTick>::new(&file_path, schema));
-            Box::into_raw(b) as *mut c_void
-        }
-    }
->>>>>>> b483eb9a
-}
-
-#[no_mangle]
-/// # Safety
-/// - Assumes `writer` is a valid `*mut ParquetWriter<Struct>` where the struct
-/// has a corresponding ParquetType enum.
-<<<<<<< HEAD
-/// - Assumes  `data` is a non-null valid pointer to a contiguous block of
-/// C-style structs with `len` number of elements
-pub unsafe extern "C" fn parquet_writer_write(
-    writer: *mut c_void,
-    writer_type: ParquetType,
-    data: *mut c_void,
-    len: usize,
-) {
-    println!("parquet_writer_write");
-    match writer_type {
-        ParquetType::QuoteTick => {
-            let mut writer = Box::from_raw(writer as *mut ParquetWriter<QuoteTick>);
-            let data: &[QuoteTick] = slice::from_raw_parts(data as *const QuoteTick, len);
-
-            // Ticks are transferred to rust successfully
-            for (i, tick) in data.iter().enumerate() {
-                println!("{} {:?}", i, tick);
-            }
-
-            // TODO: handle errors better
-            writer.write(data).expect("Could not write data to file");
-            // Leak writer value back otherwise it will be dropped after this function
-            Box::into_raw(writer);
-        }
-        ParquetType::TradeTick => todo!(),
-    }
-}
-
-/// # Safety
-/// - Assumes `metadata` is borrowed from a valid Python `dict`.
-#[no_mangle]
-pub unsafe fn pydict_to_btree_map(py_metadata: *mut ffi::PyObject) -> BTreeMap<String, String> {
-    Python::with_gil(|py| {
-        let py_metadata = PyDict::from_borrowed_ptr(py, py_metadata);
-        py_metadata
-            .extract()
-            .expect("Unable to convert python metadata to rust btree")
-    })
-}
-
-/// # Safety
-/// - Assumes `file_path` is borrowed from a valid Python UTF-8 `str`.
-/// - Assumes `metadata` is borrowed from a valid Python `dict`.
-#[no_mangle]
-pub unsafe extern "C" fn parquet_writer_new(
-    file_path: *mut ffi::PyObject,
-    writer_type: ParquetType,
-    metadata: *mut ffi::PyObject,
-) -> *mut c_void {
-    let file_path = pystr_to_string(file_path);
-    let schema = QuoteTick::encode_schema(pydict_to_btree_map(metadata));
-    match writer_type {
-        ParquetType::QuoteTick => {
-            let b = Box::new(ParquetWriter::<QuoteTick>::new(&file_path, schema));
-            Box::into_raw(b) as *mut c_void
-        }
-        ParquetType::TradeTick => {
-            let b = Box::new(ParquetWriter::<TradeTick>::new(&file_path, schema));
-            Box::into_raw(b) as *mut c_void
-        }
-    }
-}
-
-/// # Safety
-/// - Assumes `writer` is a valid `*mut ParquetWriter<Struct>` where the struct
-/// has a corresponding ParquetType enum.
-=======
->>>>>>> b483eb9a
 #[no_mangle]
 pub unsafe extern "C" fn parquet_writer_drop(writer: *mut c_void, writer_type: ParquetType) {
     match writer_type {
@@ -484,21 +394,11 @@
     file_path: *mut ffi::PyObject,
     reader_type: ParquetType,
     chunk_size: usize,
-<<<<<<< HEAD
-=======
     // group_filter_arg: GroupFilterArg,  TODO: Comment out for now
->>>>>>> b483eb9a
 ) -> *mut c_void {
     let file_path = pystr_to_string(file_path);
     match reader_type {
         ParquetType::QuoteTick => {
-<<<<<<< HEAD
-            let b = Box::new(ParquetReader::<QuoteTick>::new(&file_path, chunk_size));
-            Box::into_raw(b) as *mut c_void
-        }
-        ParquetType::TradeTick => {
-            let b = Box::new(ParquetReader::<TradeTick>::new(&file_path, chunk_size));
-=======
             let b = Box::new(ParquetReader::<QuoteTick>::new(
                 &file_path,
                 chunk_size,
@@ -512,7 +412,6 @@
                 chunk_size,
                 GroupFilterArg::None, // TODO: WIP
             ));
->>>>>>> b483eb9a
             Box::into_raw(b) as *mut c_void
         }
     }
