// -------------------------------------------------------------------------------------------------
//  Copyright (C) 2015-2022 Nautech Systems Pty Ltd. All rights reserved.
//  https://nautechsystems.io
//
//  Licensed under the GNU Lesser General Public License Version 3.0 (the "License");
//  You may not use this file except in compliance with the License.
//  You may obtain a copy of the License at https://www.gnu.org/licenses/lgpl-3.0.en.html
//
//  Unless required by applicable law or agreed to in writing, software
//  distributed under the License is distributed on an "AS IS" BASIS,
//  WITHOUT WARRANTIES OR CONDITIONS OF ANY KIND, either express or implied.
//  See the License for the specific language governing permissions and
//  limitations under the License.
// -------------------------------------------------------------------------------------------------

mod implementations;
mod reader;
mod writer;

use std::collections::BTreeMap;
use std::ffi::c_void;
use std::fs::File;
use std::io::Cursor;
use std::slice;

use arrow2::{array::Array, chunk::Chunk, datatypes::Schema, io::parquet::write::Encoding};
use pyo3::types::PyDict;
use pyo3::{ffi, FromPyPointer, Python};

use nautilus_core::cvec::CVec;
use nautilus_core::string::pystr_to_string;
use nautilus_model::data::tick::{QuoteTick, TradeTick};

<<<<<<< HEAD
pub use crate::parquet::reader::{GroupFilterArg, ParquetReader};
pub use crate::parquet::writer::ParquetWriter;
=======
#[repr(C)]
/// Filter groups based on a field's metadata values.
pub enum GroupFilterArg {
    /// Select groups that have minimum ts_init less than limit.
    TsInitLt(u64),
    /// Select groups that have maximum ts_init greater than limit.
    TsInitGt(u64),
    /// No group filtering applied (to avoid `Option).
    None,
}

impl GroupFilterArg {
    /// Scan metadata and choose which chunks to filter and returns a HashSet
    /// holding the indexes of the selected chunks.
    fn filter_groups(&self, metadata: &FileMetaData, schema: &Schema) -> HashSet<usize> {
        match self {
            // select groups that have minimum ts_init less than limit
            GroupFilterArg::TsInitLt(limit) => {
                if let Some(ts_init_field) =
                    schema.fields.iter().find(|field| field.name.eq("ts_init"))
                {
                    let statistics =
                        read::statistics::deserialize(ts_init_field, &metadata.row_groups)
                            .expect("Cannot extract ts_init statistics");
                    let min_values = statistics
                        .min_value
                        .as_any()
                        .downcast_ref::<UInt64Array>()
                        .expect("Unable to unwrap minimum value metadata for ts_init statistics");
                    min_values
                        .iter()
                        .enumerate()
                        .filter_map(|(i, ts_group_min)| {
                            let min = ts_group_min.unwrap_or(&u64::MAX);
                            if min < limit {
                                Some(i)
                            } else {
                                None
                            }
                        })
                        .collect()
                } else {
                    HashSet::new()
                }
            }
            // select groups that have maximum ts_init time greater than limit
            GroupFilterArg::TsInitGt(limit) => {
                if let Some(ts_init_field) =
                    schema.fields.iter().find(|field| field.name.eq("ts_init"))
                {
                    let statistics =
                        read::statistics::deserialize(ts_init_field, &metadata.row_groups)
                            .expect("Cannot extract ts_init statistics");
                    let max_values = statistics
                        .max_value
                        .as_any()
                        .downcast_ref::<UInt64Array>()
                        .expect("Unable to unwrap maximum value metadata for ts_init statistics");
                    max_values
                        .iter()
                        .enumerate()
                        .filter_map(|(i, ts_group_max)| {
                            let max = ts_group_max.unwrap_or(&u64::MAX);
                            if max > limit {
                                Some(i)
                            } else {
                                None
                            }
                        })
                        .collect()
                } else {
                    HashSet::new()
                }
            }
            GroupFilterArg::None => {
                unreachable!("filter_groups should not be called with None filter")
            }
        }
    }
}

pub struct ParquetReader<A> {
    file_reader: FileReader<File>,
    reader_type: PhantomData<*const A>,
}

impl<A> ParquetReader<A> {
    pub fn new(file_path: &str, chunk_size: usize, filter_arg: GroupFilterArg) -> Self {
        let mut file = File::open(file_path)
            .unwrap_or_else(|_| panic!("unable to open parquet file {file_path}"));

        // TODO: duplicate type definition from arrow2 parquet file reader
        // because it does not expose it
        type GroupFilter = Arc<dyn Fn(usize, &RowGroupMetaData) -> bool + Send + Sync>;
        let group_filter = match filter_arg {
            GroupFilterArg::None => None,
            // a closure that captures the HashSet of indexes of selected chunks
            // and uses this to check if a chunk is selected based on it's index
            _ => {
                let metadata = read::read_metadata(&mut file).expect("unable to read metadata");
                let schema = read::infer_schema(&metadata).expect("unable to infer schema");
                let select_groups = filter_arg.filter_groups(&metadata, &schema);
                let filter_closure: GroupFilter = Arc::new(
                    move |group_index: usize, _metadata: &RowGroupMetaData| -> bool {
                        select_groups.contains(&group_index)
                    },
                );
                Some(filter_closure)
            }
        };

        let fr = FileReader::try_new(file, None, Some(chunk_size), None, group_filter)
            .expect("unable to create reader from file");
        ParquetReader {
            file_reader: fr,
            reader_type: PhantomData,
        }
    }
}

impl<A> Iterator for ParquetReader<A>
where
    A: DecodeFromChunk,
{
    type Item = Vec<A>;

    fn next(&mut self) -> Option<Self::Item> {
        if let Some(Ok(chunk)) = self.file_reader.next() {
            Some(A::decode(self.file_reader.schema(), chunk))
        } else {
            None
        }
    }
}

pub struct ParquetWriter<A> {
    pub writer: FileWriter<File>,
    pub encodings: Vec<Vec<Encoding>>,
    pub options: WriteOptions,
    pub writer_type: PhantomData<*const A>,
}

impl<'a, A> ParquetWriter<A>
where
    A: EncodeToChunk + 'a + Sized,
{
    pub fn new(path: &str, schema: Schema) -> Self {
        let options = WriteOptions {
            write_statistics: true,
            compression: CompressionOptions::Uncompressed,
            version: Version::V2,
        };

        let encodings = A::encodings(schema.metadata.clone());

        // Create a new empty file
        let file = File::create(path).unwrap();

        let writer = FileWriter::try_new(file, schema, options).unwrap();

        ParquetWriter {
            writer,
            encodings,
            options,
            writer_type: PhantomData,
        }
    }

    pub fn write_bulk<I>(&mut self, data_stream: I) -> Result<()>
    where
        I: Iterator<Item = Vec<A>>,
    {
        let chunk_stream = data_stream.map(|chunk| Ok(A::encode(chunk.iter())));
        let row_groups = RowGroupIterator::try_new(
            chunk_stream,
            self.writer.schema(),
            self.options,
            self.encodings.clone(),
        )?;

        for group in row_groups {
            self.writer.write(group?)?;
        }
        let _size = self.writer.end(None);
        Ok(())
    }

    pub fn write(&mut self, data: &[A]) -> Result<()> {
        let cols = A::encode(data.iter());
        let iter = vec![Ok(cols)];
        let row_groups = RowGroupIterator::try_new(
            iter.into_iter(),
            self.writer.schema(),
            self.options,
            self.encodings.clone(),
        )?;

        for group in row_groups {
            self.writer.write(group?)?;
        }
        Ok(())
    }

    pub fn end_writer(&mut self) {
        let _size = self.writer.end(None);
    }
}
>>>>>>> 20a24920

pub trait DecodeFromChunk
where
    Self: Sized,
{
    fn decode(schema: &Schema, cols: Chunk<Box<dyn Array>>) -> Vec<Self>;
}

pub trait EncodeToChunk
where
    Self: Sized,
{
    /// Assert that metadata has the required keys
    /// ! Panics if a required key is missing
    fn assert_metadata(metadata: &BTreeMap<String, String>);
    /// Converts schema and metadata for consumption by the 'ParquetWriter'
    fn encodings(metadata: BTreeMap<String, String>) -> Vec<Vec<Encoding>>;
    /// Creates a schema using the given metadata for the given Struct
    /// ! Panics if metadata is not in the required shape
    fn encode_schema(metadata: BTreeMap<String, String>) -> Schema;
    /// this is the most generally type of an encoder
    /// it only needs an iterator of references
    /// it does not require ownership of the data nor that
    /// the data be collected in a container
    fn encode<'a, I>(data: I) -> Chunk<Box<dyn Array>>
    where
        I: Iterator<Item = &'a Self>,
        Self: 'a;
}

////////////////////////////////////////////////////////////////////////////////
// C API
////////////////////////////////////////////////////////////////////////////////

/// Types that implement parquet reader writer traits should also have a
/// corresponding enum so that they can be passed across the ffi.
#[repr(C)]
pub enum ParquetType {
    QuoteTick = 0,
    TradeTick = 1,
}

#[repr(C)]
pub enum ParquetReaderType {
    File = 0,
    Buffer = 1,
}

/// # Safety
/// - Assumes `metadata` is borrowed from a valid Python `dict`.
#[no_mangle]
pub unsafe fn pydict_to_btree_map(py_metadata: *mut ffi::PyObject) -> BTreeMap<String, String> {
    assert!(!py_metadata.is_null(), "pointer was NULL");
    Python::with_gil(|py| {
        let py_metadata = PyDict::from_borrowed_ptr(py, py_metadata);
        py_metadata
            .extract()
            .expect("Unable to convert python metadata to rust btree")
    })
}

/// ParquetWriter is generic for any writer however for ffi it only supports
/// byte buffer writers. This is so that the byte buffer can be returned after
/// the writer is ended.
///
/// # Safety
/// - Assumes `file_path` is borrowed from a valid Python UTF-8 `str`.
/// - Assumes `metadata` is borrowed from a valid Python `dict`.
#[no_mangle]
pub unsafe extern "C" fn parquet_writer_new(
    parquet_type: ParquetType,
    metadata: *mut ffi::PyObject,
) -> *mut c_void {
    match parquet_type {
        ParquetType::QuoteTick => {
            let schema = QuoteTick::encode_schema(pydict_to_btree_map(metadata));
            let b = Box::new(ParquetWriter::<QuoteTick, Vec<u8>>::new_buffer_writer(
                schema,
            ));
            Box::into_raw(b) as *mut c_void
        }
        ParquetType::TradeTick => {
            let schema = TradeTick::encode_schema(pydict_to_btree_map(metadata));
            let b = Box::new(ParquetWriter::<TradeTick, Vec<u8>>::new_buffer_writer(
                schema,
            ));
            Box::into_raw(b) as *mut c_void
        }
    }
}

/// Writer is flushed, consumed and dropped. The underlying writer is returned.
/// While this is generic for ffi it only considers and returns a vector of bytes
/// if the underlying writer is anything else it will fail.
///
/// # Safety
/// - Assumes `writer` is a valid `*mut ParquetWriter<Struct>` where the struct
/// has a corresponding ParquetType enum.
#[no_mangle]
pub unsafe extern "C" fn parquet_writer_flush(
    writer: *mut c_void,
    parquet_type: ParquetType,
) -> CVec {
    let buffer = match parquet_type {
        ParquetType::QuoteTick => {
            let writer = Box::from_raw(writer as *mut ParquetWriter<QuoteTick, Vec<u8>>);
            writer.flush()
        }
        ParquetType::TradeTick => {
            let writer = Box::from_raw(writer as *mut ParquetWriter<TradeTick, Vec<u8>>);
            writer.flush()
        }
    };

    buffer.into()
}

#[no_mangle]
/// # Safety
/// - Assumes `writer` is a valid `*mut ParquetWriter<Struct>` where the struct
/// has a corresponding ParquetType enum.
/// - Assumes  `data` is a non-null valid pointer to a contiguous block of
/// C-style structs with `len` number of elements
pub unsafe extern "C" fn parquet_writer_write(
    writer: *mut c_void,
    parquet_type: ParquetType,
    data: *mut c_void,
    len: usize,
) {
    match parquet_type {
        ParquetType::QuoteTick => {
            let mut writer = Box::from_raw(writer as *mut ParquetWriter<QuoteTick, Vec<u8>>);
            let data: &[QuoteTick] = slice::from_raw_parts(data as *const QuoteTick, len);
            // TODO: handle errors better
            writer.write(data).expect("could not write data to file");
            // Leak writer value back otherwise it will be dropped after this function
            Box::into_raw(writer);
        }
        ParquetType::TradeTick => {
            let mut writer = Box::from_raw(writer as *mut ParquetWriter<TradeTick, Vec<u8>>);
            let data: &[TradeTick] = slice::from_raw_parts(data as *const TradeTick, len);
            // TODO: handle errors better
            writer.write(data).expect("Could not write data to file");
            // Leak writer value back otherwise it will be dropped after this function
            Box::into_raw(writer);
        }
    }
}

/// # Safety
/// - Assumes `file_path` is a valid `*mut ParquetReader<QuoteTick>`.
#[no_mangle]
<<<<<<< HEAD
pub unsafe extern "C" fn parquet_reader_file_new(
    file_path: *mut ffi::PyObject,
    parquet_type: ParquetType,
    chunk_size: usize,
    // group_filter_arg: GroupFilterArg,  TODO: Comment out for now
) -> *mut c_void {
    let file_path = pystr_to_string(file_path);
    let file = File::open(&file_path)
        .unwrap_or_else(|_| panic!("Unable to open parquet file {file_path}"));
    match parquet_type {
        ParquetType::QuoteTick => {
            let b = Box::new(ParquetReader::<QuoteTick, File>::new(
                file,
                chunk_size,
                GroupFilterArg::None, // TODO: WIP
            ));
            Box::into_raw(b) as *mut c_void
        }
        ParquetType::TradeTick => {
            let b = Box::new(ParquetReader::<TradeTick, File>::new(
                file,
                chunk_size,
                GroupFilterArg::None, // TODO: WIP
            ));
            Box::into_raw(b) as *mut c_void
        }
    }
=======
pub unsafe fn pydict_to_btree_map(py_metadata: *mut ffi::PyObject) -> BTreeMap<String, String> {
    assert!(!py_metadata.is_null(), "pointer was NULL");
    Python::with_gil(|py| {
        let py_metadata = PyDict::from_borrowed_ptr(py, py_metadata);
        py_metadata
            .extract()
            .expect("unable to convert python metadata to rust btree")
    })
>>>>>>> 20a24920
}

/// # Safety
/// - Assumes `data` is a valid CVec with an underlying byte buffer
#[no_mangle]
pub unsafe extern "C" fn parquet_reader_buffer_new(
    data: CVec,
    parquet_type: ParquetType,
    chunk_size: usize,
    // group_filter_arg: GroupFilterArg,  TODO: Comment out for now
) -> *mut c_void {
    let CVec {
        ptr,
        len,
        cap: _cap,
    } = data;
    let buffer = slice::from_raw_parts(ptr as *const u8, len);
    let reader = Cursor::new(buffer);
    match parquet_type {
        ParquetType::QuoteTick => {
            let b = Box::new(ParquetReader::<QuoteTick, Cursor<&[u8]>>::new(
                reader,
                chunk_size,
                GroupFilterArg::None, // TODO: WIP
            ));
            Box::into_raw(b) as *mut c_void
        }
        ParquetType::TradeTick => {
            let b = Box::new(ParquetReader::<TradeTick, Cursor<&[u8]>>::new(
                reader,
                chunk_size,
                GroupFilterArg::None, // TODO: WIP
            ));
            Box::into_raw(b) as *mut c_void
        }
    }
}

/// # Safety
/// - Assumes `reader` is a valid `*mut ParquetReader<Struct>` where the struct
/// has a corresponding [ParquetType] enum.
#[no_mangle]
pub unsafe extern "C" fn parquet_reader_free(
    reader: *mut c_void,
    parquet_type: ParquetType,
    reader_type: ParquetReaderType,
) {
    match (parquet_type, reader_type) {
        (ParquetType::QuoteTick, ParquetReaderType::File) => {
            let reader = Box::from_raw(reader as *mut ParquetReader<QuoteTick, File>);
            drop(reader);
        }
        (ParquetType::TradeTick, ParquetReaderType::File) => {
            let reader = Box::from_raw(reader as *mut ParquetReader<TradeTick, File>);
            drop(reader);
        }
        (ParquetType::QuoteTick, ParquetReaderType::Buffer) => {
            let reader = Box::from_raw(reader as *mut ParquetReader<QuoteTick, Cursor<&[u8]>>);
            drop(reader);
        }
        (ParquetType::TradeTick, ParquetReaderType::Buffer) => {
            let reader = Box::from_raw(reader as *mut ParquetReader<TradeTick, Cursor<&[u8]>>);
            drop(reader);
        }
    }
}

/// # Safety
/// - Assumes `reader` is a valid `*mut ParquetReader<Struct>` where the struct
/// has a corresponding ParquetType enum.
#[no_mangle]
pub unsafe extern "C" fn parquet_reader_next_chunk(
    reader: *mut c_void,
    parquet_type: ParquetType,
    reader_type: ParquetReaderType,
) -> CVec {
    match (parquet_type, reader_type) {
        (ParquetType::QuoteTick, ParquetReaderType::File) => {
            let mut reader = Box::from_raw(reader as *mut ParquetReader<QuoteTick, File>);
            let chunk = reader.next();
            // Leak reader value back otherwise it will be dropped after this function
            Box::into_raw(reader);
            chunk.map_or_else(CVec::empty, |data| data.into())
        }
        (ParquetType::TradeTick, ParquetReaderType::File) => {
            let mut reader = Box::from_raw(reader as *mut ParquetReader<TradeTick, File>);
            let chunk = reader.next();
            // Leak reader value back otherwise it will be dropped after this function
            Box::into_raw(reader);
            chunk.map_or_else(CVec::default, |data| data.into())
        }
        (ParquetType::QuoteTick, ParquetReaderType::Buffer) => {
            let mut reader = Box::from_raw(reader as *mut ParquetReader<QuoteTick, Cursor<&[u8]>>);
            let chunk = reader.next();
            // Leak reader value back otherwise it will be dropped after this function
            Box::into_raw(reader);
            chunk.map_or_else(CVec::default, |data| data.into())
        }
        (ParquetType::TradeTick, ParquetReaderType::Buffer) => {
            let mut reader = Box::from_raw(reader as *mut ParquetReader<TradeTick, Cursor<&[u8]>>);
            let chunk = reader.next();
            // Leak reader value back otherwise it will be dropped after this function
            Box::into_raw(reader);
            chunk.map_or_else(CVec::empty, |data| data.into())
        }
    }
}

/// # Safety
/// - Assumes `chunk` is a valid `ptr` pointer to a contiguous array.
#[no_mangle]
pub unsafe extern "C" fn parquet_reader_drop_chunk(chunk: CVec, parquet_type: ParquetType) {
    let CVec { ptr, len, cap } = chunk;
    match parquet_type {
        ParquetType::QuoteTick => {
            let data: Vec<QuoteTick> = Vec::from_raw_parts(ptr as *mut QuoteTick, len, cap);
            drop(data);
        }
        ParquetType::TradeTick => {
            let data: Vec<TradeTick> = Vec::from_raw_parts(ptr as *mut TradeTick, len, cap);
            drop(data);
        }
    }
}

////////////////////////////////////////////////////////////////////////////////
// Tests
////////////////////////////////////////////////////////////////////////////////
#[cfg(test)]
#[allow(unused_variables)]
mod tests {
    use crate::parquet::{parquet_reader_file_new, ParquetType};
    use pyo3::types::PyString;
    use pyo3::{AsPyPointer, Python};

    #[test]
    #[allow(unused_assignments)]
    fn test_parquet_reader() {
        pyo3::prepare_freethreaded_python();

        let file_path = "../../tests/test_data/quote_tick_data.parquet";

        Python::with_gil(|py| {
            let file_path = PyString::new(py, file_path).as_ptr();
            let reader = unsafe { parquet_reader_file_new(file_path, ParquetType::QuoteTick, 0) };
        });
    }
}<|MERGE_RESOLUTION|>--- conflicted
+++ resolved
@@ -31,218 +31,8 @@
 use nautilus_core::string::pystr_to_string;
 use nautilus_model::data::tick::{QuoteTick, TradeTick};
 
-<<<<<<< HEAD
 pub use crate::parquet::reader::{GroupFilterArg, ParquetReader};
 pub use crate::parquet::writer::ParquetWriter;
-=======
-#[repr(C)]
-/// Filter groups based on a field's metadata values.
-pub enum GroupFilterArg {
-    /// Select groups that have minimum ts_init less than limit.
-    TsInitLt(u64),
-    /// Select groups that have maximum ts_init greater than limit.
-    TsInitGt(u64),
-    /// No group filtering applied (to avoid `Option).
-    None,
-}
-
-impl GroupFilterArg {
-    /// Scan metadata and choose which chunks to filter and returns a HashSet
-    /// holding the indexes of the selected chunks.
-    fn filter_groups(&self, metadata: &FileMetaData, schema: &Schema) -> HashSet<usize> {
-        match self {
-            // select groups that have minimum ts_init less than limit
-            GroupFilterArg::TsInitLt(limit) => {
-                if let Some(ts_init_field) =
-                    schema.fields.iter().find(|field| field.name.eq("ts_init"))
-                {
-                    let statistics =
-                        read::statistics::deserialize(ts_init_field, &metadata.row_groups)
-                            .expect("Cannot extract ts_init statistics");
-                    let min_values = statistics
-                        .min_value
-                        .as_any()
-                        .downcast_ref::<UInt64Array>()
-                        .expect("Unable to unwrap minimum value metadata for ts_init statistics");
-                    min_values
-                        .iter()
-                        .enumerate()
-                        .filter_map(|(i, ts_group_min)| {
-                            let min = ts_group_min.unwrap_or(&u64::MAX);
-                            if min < limit {
-                                Some(i)
-                            } else {
-                                None
-                            }
-                        })
-                        .collect()
-                } else {
-                    HashSet::new()
-                }
-            }
-            // select groups that have maximum ts_init time greater than limit
-            GroupFilterArg::TsInitGt(limit) => {
-                if let Some(ts_init_field) =
-                    schema.fields.iter().find(|field| field.name.eq("ts_init"))
-                {
-                    let statistics =
-                        read::statistics::deserialize(ts_init_field, &metadata.row_groups)
-                            .expect("Cannot extract ts_init statistics");
-                    let max_values = statistics
-                        .max_value
-                        .as_any()
-                        .downcast_ref::<UInt64Array>()
-                        .expect("Unable to unwrap maximum value metadata for ts_init statistics");
-                    max_values
-                        .iter()
-                        .enumerate()
-                        .filter_map(|(i, ts_group_max)| {
-                            let max = ts_group_max.unwrap_or(&u64::MAX);
-                            if max > limit {
-                                Some(i)
-                            } else {
-                                None
-                            }
-                        })
-                        .collect()
-                } else {
-                    HashSet::new()
-                }
-            }
-            GroupFilterArg::None => {
-                unreachable!("filter_groups should not be called with None filter")
-            }
-        }
-    }
-}
-
-pub struct ParquetReader<A> {
-    file_reader: FileReader<File>,
-    reader_type: PhantomData<*const A>,
-}
-
-impl<A> ParquetReader<A> {
-    pub fn new(file_path: &str, chunk_size: usize, filter_arg: GroupFilterArg) -> Self {
-        let mut file = File::open(file_path)
-            .unwrap_or_else(|_| panic!("unable to open parquet file {file_path}"));
-
-        // TODO: duplicate type definition from arrow2 parquet file reader
-        // because it does not expose it
-        type GroupFilter = Arc<dyn Fn(usize, &RowGroupMetaData) -> bool + Send + Sync>;
-        let group_filter = match filter_arg {
-            GroupFilterArg::None => None,
-            // a closure that captures the HashSet of indexes of selected chunks
-            // and uses this to check if a chunk is selected based on it's index
-            _ => {
-                let metadata = read::read_metadata(&mut file).expect("unable to read metadata");
-                let schema = read::infer_schema(&metadata).expect("unable to infer schema");
-                let select_groups = filter_arg.filter_groups(&metadata, &schema);
-                let filter_closure: GroupFilter = Arc::new(
-                    move |group_index: usize, _metadata: &RowGroupMetaData| -> bool {
-                        select_groups.contains(&group_index)
-                    },
-                );
-                Some(filter_closure)
-            }
-        };
-
-        let fr = FileReader::try_new(file, None, Some(chunk_size), None, group_filter)
-            .expect("unable to create reader from file");
-        ParquetReader {
-            file_reader: fr,
-            reader_type: PhantomData,
-        }
-    }
-}
-
-impl<A> Iterator for ParquetReader<A>
-where
-    A: DecodeFromChunk,
-{
-    type Item = Vec<A>;
-
-    fn next(&mut self) -> Option<Self::Item> {
-        if let Some(Ok(chunk)) = self.file_reader.next() {
-            Some(A::decode(self.file_reader.schema(), chunk))
-        } else {
-            None
-        }
-    }
-}
-
-pub struct ParquetWriter<A> {
-    pub writer: FileWriter<File>,
-    pub encodings: Vec<Vec<Encoding>>,
-    pub options: WriteOptions,
-    pub writer_type: PhantomData<*const A>,
-}
-
-impl<'a, A> ParquetWriter<A>
-where
-    A: EncodeToChunk + 'a + Sized,
-{
-    pub fn new(path: &str, schema: Schema) -> Self {
-        let options = WriteOptions {
-            write_statistics: true,
-            compression: CompressionOptions::Uncompressed,
-            version: Version::V2,
-        };
-
-        let encodings = A::encodings(schema.metadata.clone());
-
-        // Create a new empty file
-        let file = File::create(path).unwrap();
-
-        let writer = FileWriter::try_new(file, schema, options).unwrap();
-
-        ParquetWriter {
-            writer,
-            encodings,
-            options,
-            writer_type: PhantomData,
-        }
-    }
-
-    pub fn write_bulk<I>(&mut self, data_stream: I) -> Result<()>
-    where
-        I: Iterator<Item = Vec<A>>,
-    {
-        let chunk_stream = data_stream.map(|chunk| Ok(A::encode(chunk.iter())));
-        let row_groups = RowGroupIterator::try_new(
-            chunk_stream,
-            self.writer.schema(),
-            self.options,
-            self.encodings.clone(),
-        )?;
-
-        for group in row_groups {
-            self.writer.write(group?)?;
-        }
-        let _size = self.writer.end(None);
-        Ok(())
-    }
-
-    pub fn write(&mut self, data: &[A]) -> Result<()> {
-        let cols = A::encode(data.iter());
-        let iter = vec![Ok(cols)];
-        let row_groups = RowGroupIterator::try_new(
-            iter.into_iter(),
-            self.writer.schema(),
-            self.options,
-            self.encodings.clone(),
-        )?;
-
-        for group in row_groups {
-            self.writer.write(group?)?;
-        }
-        Ok(())
-    }
-
-    pub fn end_writer(&mut self) {
-        let _size = self.writer.end(None);
-    }
-}
->>>>>>> 20a24920
 
 pub trait DecodeFromChunk
 where
@@ -377,7 +167,7 @@
             let mut writer = Box::from_raw(writer as *mut ParquetWriter<QuoteTick, Vec<u8>>);
             let data: &[QuoteTick] = slice::from_raw_parts(data as *const QuoteTick, len);
             // TODO: handle errors better
-            writer.write(data).expect("could not write data to file");
+            writer.write(data).expect("Could not write data to file");
             // Leak writer value back otherwise it will be dropped after this function
             Box::into_raw(writer);
         }
@@ -395,7 +185,6 @@
 /// # Safety
 /// - Assumes `file_path` is a valid `*mut ParquetReader<QuoteTick>`.
 #[no_mangle]
-<<<<<<< HEAD
 pub unsafe extern "C" fn parquet_reader_file_new(
     file_path: *mut ffi::PyObject,
     parquet_type: ParquetType,
@@ -423,16 +212,6 @@
             Box::into_raw(b) as *mut c_void
         }
     }
-=======
-pub unsafe fn pydict_to_btree_map(py_metadata: *mut ffi::PyObject) -> BTreeMap<String, String> {
-    assert!(!py_metadata.is_null(), "pointer was NULL");
-    Python::with_gil(|py| {
-        let py_metadata = PyDict::from_borrowed_ptr(py, py_metadata);
-        py_metadata
-            .extract()
-            .expect("unable to convert python metadata to rust btree")
-    })
->>>>>>> 20a24920
 }
 
 /// # Safety
@@ -522,14 +301,14 @@
             let chunk = reader.next();
             // Leak reader value back otherwise it will be dropped after this function
             Box::into_raw(reader);
-            chunk.map_or_else(CVec::default, |data| data.into())
+            chunk.map_or_else(CVec::empty, |data| data.into())
         }
         (ParquetType::QuoteTick, ParquetReaderType::Buffer) => {
             let mut reader = Box::from_raw(reader as *mut ParquetReader<QuoteTick, Cursor<&[u8]>>);
             let chunk = reader.next();
             // Leak reader value back otherwise it will be dropped after this function
             Box::into_raw(reader);
-            chunk.map_or_else(CVec::default, |data| data.into())
+            chunk.map_or_else(CVec::empty, |data| data.into())
         }
         (ParquetType::TradeTick, ParquetReaderType::Buffer) => {
             let mut reader = Box::from_raw(reader as *mut ParquetReader<TradeTick, Cursor<&[u8]>>);
