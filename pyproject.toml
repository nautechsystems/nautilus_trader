--- conflicted
+++ resolved
@@ -58,14 +58,11 @@
 betfairlightweight = {extras = ["speed"], version = "^2.12.1", optional = true}
 ccxt = { version = "^1.53.20", optional = true }
 ib_insync = { version = "^0.9.66", optional = true }
-<<<<<<< HEAD
-numpydoc = { version = "^1.1.0", optional = true }
 oandapyV20 = { version = "^0.6.3", optional = true }
 dask = "^2021.6.2"
 distributed = "^2021.6.2"
 bokeh = "^2.3.2"
-=======
->>>>>>> f6916d4a
+
 
 [tool.poetry.dev-dependencies]
 # coverage 5.x is currently broken for Cython
@@ -88,12 +85,9 @@
 ccxt = ["ccxt"]
 docs = ["numpydoc", "sphinx", "sphinx-rtd-theme"]
 ib = ["ib_insync"]
-<<<<<<< HEAD
 oanda = ["oandapyV20"]
 distributed = ["distributed", "bokeh"]
 
-=======
->>>>>>> f6916d4a
 
 ##########################################################
 # Test configs                                           #
