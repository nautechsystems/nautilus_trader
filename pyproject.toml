[build-system]
requires = ["poetry-core>=1.0.0", "cython", "numpy", "setuptools"]
build-backend = "poetry.core.masonry.api"

[tool.poetry]
name = "nautilus_trader"
version = "1.113.0"
description = "A high-performance algorithmic trading platform and event-driven backtester"
authors = ["Nautech Systems <info@nautechsystems.io>"]
license = "LGPL-3.0-or-later"
readme = "README.md"
homepage = "https://nautechsystems.io"
repository = "https://github.com/nautechsystems/nautilus_trader"
classifiers = [
    "Development Status :: 4 - Beta",
    "License :: OSI Approved :: GNU Lesser General Public License v3 or later (LGPLv3+)",
    "Programming Language :: Python :: 3.7",
    "Programming Language :: Python :: 3.8",
    "Programming Language :: Python :: 3.9",
]
packages = [
    { include = "examples", format = "sdist" },
    { include = "nautilus_trader" },
]
include = [
    # Compiled extensions must be included in the wheel distributions
    { path = "nautilus_trader/**/*.so", format = "wheel" },
]

[tool.poetry.build]
script = "build.py"
generate-setup-file = false

[tool.poetry.dependencies]
python = "^3.7.9"
<<<<<<< HEAD
betfairlightweight = {extras = ["speed"], version = "^2.12.1"}
ccxt = "^1.44.51"
=======
betfairlightweight = "^2.12.1"
ccxt = "^1.45.64"
>>>>>>> fe639a99
cython = "^3.0a6"
empyrical = "^0.5.5"
ib_insync = "^0.9.65"
# `importlib.metadata` is in the Python stdlib from 3.8 onwards
importlib-metadata = { version = "^1.2.0", python = "<3.8" }
msgpack = "^1.0.2"
numpy = "^1.20.2"
numpydoc = { version = "^1.1.0", optional = true }
oandapyV20 = "^0.6.3"
pandas = "^1.2.3"
psutil = "^5.8.0"
pyarrow = "^3.0.0"
pytz = "^2020.5"
redis = "3.5.3"
scipy = "^1.6.1"
tabulate = "^0.8.9"
uvloop = { version = "^0.14.0", markers = "sys_platform != 'win32'" }

[tool.poetry.dev-dependencies]
# coverage 5.x is currently broken for Cython
# https://github.com/cython/cython/issues/3515
# A commit was pushed on 7/1/21 to fix the above,
# possibly fixed in the next version of Cython.
coverage = "^4.5.4"
flake8 = "^3.9.0"
isort = "^5.8.0"
nox = "^2020.12.31"
parameterized = "^0.8.1"
pre-commit = "^2.11.1"
pytest = "^6.2.2"
pytest-asyncio = "^0.14.0"
pytest-benchmark = "^3.2.3"
pytest-cov = "^2.10.1"
pytest-mock = "^3.5.1"
pytest-xdist = { version = "^2.2.0", extras = ["psutil"] }
sphinx = { version = "^3.4.3", optional = true }
sphinx-rtd-theme = { version = "^0.5.1", optional = true }

[tool.poetry.extras]
docs = ["numpydoc", "sphinx", "sphinx-rtd-theme"]


#################
# Test configs #
#################
[tool.pytest.ini_options]
testpaths = ["tests"]
addopts = "-ra --new-first --failed-first"
filterwarnings = [
    "ignore::UserWarning",
    "ignore::DeprecationWarning",
]

# TODO (move .coveragerc here once we're on coverage 5.x)


#################
# Style configs #
#################
[tool.isort]
src_paths = ["examples", "nautilus_trader", "scripts", "tests", "tools", "build.py", "noxfile.py"]
atomic = true
combine_as_imports = true
ensure_newline_before_comments = true
force_grid_wrap = false
force_single_line = true
force_sort_within_sections = true
include_trailing_comma = true
known_first_party = ["examples", "nautilus_trader", "tests"]
known_third_party = ["redis"]
lexicographical = true
line_length = 88
lines_after_imports = 2
lines_between_types = 1
multi_line_output = 3
single_line_exclusions = "typing"
use_parentheses = true

[tool.black]
target-version = ["py37", "py38"]
include = '\.pyi?$'


################
# Lint configs #
################
[tool.flakehell]
filename = ["*.py", "*.pyx", "*.pxd"]
exclude = [".github", ".nox", ".pytest_cache", "__pycache__", "build", "dist", "docs", "noxfile.py"]
format = "grouped"
max_line_length = 120  # TODO: max_line_length config
max_complexity = 10
statistics = true

[tool.flakehell.plugins]
filename = ["*.py", "*.pyx", "*.pxd"]
pyflakes = ["+*"]
pycodestyle = ["+*", "-E203", "-E501", "-W503"]
flake8-bandit = ["+*"]
flake8-bugbear = ["+*"]
flake8-rst-docstrings = ["+*"]
pep8-naming = ["+*"]
darglint = ["+*"]

# E203: whitespace before ':'
# E501: max_line_length
# W503: in error will be amended by flake8 soon
# https://www.flake8rules.com/rules/W503.html

[tool.flakehell.exceptions."examples/"]
pycodestyle = ["-E402"]  # Allows relative imports from examples<|MERGE_RESOLUTION|>--- conflicted
+++ resolved
@@ -33,13 +33,8 @@
 
 [tool.poetry.dependencies]
 python = "^3.7.9"
-<<<<<<< HEAD
 betfairlightweight = {extras = ["speed"], version = "^2.12.1"}
-ccxt = "^1.44.51"
-=======
-betfairlightweight = "^2.12.1"
 ccxt = "^1.45.64"
->>>>>>> fe639a99
 cython = "^3.0a6"
 empyrical = "^0.5.5"
 ib_insync = "^0.9.65"
