[tool.poetry]
name = "nautilus_trader"
version = "1.141.0"
description = "A high-performance algorithmic trading platform and event-driven backtester"
authors = ["Nautech Systems <info@nautechsystems.io>"]
license = "LGPL-3.0-or-later"
readme = "README.md"
homepage = "https://nautilustrader.io"
repository = "https://github.com/nautechsystems/nautilus_trader"
classifiers = [
    "License :: OSI Approved :: GNU Lesser General Public License v3 or later (LGPLv3+)",
    "Operating System :: OS Independent",
    "Development Status :: 4 - Beta",
    "Programming Language :: Python :: 3.8",
    "Programming Language :: Python :: 3.9",
    "Programming Language :: Python :: 3.10",
    "Topic :: Software Development :: Libraries",
    "Topic :: Software Development :: Libraries :: Python Modules",
    "Topic :: Scientific/Engineering",
    "Topic :: Office/Business :: Financial",
    "Topic :: Office/Business :: Financial :: Investment",
    "Intended Audience :: Developers",
    "Intended Audience :: Financial and Insurance Industry",
    "Intended Audience :: Science/Research",
]
include = [
    # Compiled extensions must be included in the wheel distributions
    { path = "nautilus_trader/**/*.so", format = "wheel" },
    { path = "nautilus_trader/**/*.pyd", format = "wheel" },
]

[build-system]
requires = [
<<<<<<< HEAD
    "setuptools>=60.8.2",
    "setuptools-rust>=1.1.2",
    "poetry-core>=1.0.7",
    "numpy>=1.22.2",
=======
    "setuptools",
    "poetry-core>=1.0.8",
    "numpy>=1.22.3",
>>>>>>> ef888cff
    "Cython==3.0.0a9",  # Pinned at 3.0.0a9 due coverage
]
build-backend = "poetry.core.masonry.api"

[tool.poetry.build]
script = "build.py"
generate-setup-file = false

[tool.poetry.dependencies]
python = ">=3.8,<3.11"
cython = "3.0.0a9"  # Pinned at 3.0.0a9 due coverage
aiodns = "^3.0.0"
aiohttp = "^3.8.1"
dask = "^2022.3.0"
frozendict = "^2.3.0"
fsspec = "^2022.2.0"
hiredis = "^2.0.0"
hyperopt = "^0.2.7"
msgspec = "^0.5.0"
numpy = "^1.22.3"
orjson = "^3.6.7"
pandas = "^1.4.1"
psutil = "^5.9.0"
pyarrow = "^6.0.1"
pydantic = "^1.9.0"
pytz = "^2022.1"
quantstats = "^0.0.50"
redis = "^4.1.4"
tabulate = "^0.8.9"
toml = "^0.10.2"
tqdm = "^4.63.0"
uvloop = { version = "^0.16.0", markers = "sys_platform != 'win32'" }
bokeh = { version = "^2.4.2", optional = true }
distributed = { version = "^2022.1.0", optional = true }
ib_insync = { version = "^0.9.70", optional = true }
# TODO - Removed due to 3.10 windows build issue - https://github.com/docker/docker-py/issues/2902
#docker = {version = "^5.0.3", optional = true }

[tool.poetry.dev-dependencies]
# coverage 5.x is currently broken for Cython
# https://github.com/cython/cython/issues/3515
coverage = "4.5.4"  # Pinned at 4.5.4 due Cython
nox = "^2022.1.7"
numpydoc = "^1.2.0"
pre-commit = "^2.17.0"
pytest = "^7.1.1"
pytest-asyncio = "^0.18.3"
pytest-benchmark = "^3.4.1"
pytest-cov = "2.10.1"  # Pinned at 2.10.1 due coverage 4.5.4
pytest-mock = "^3.7.0"
pytest-xdist = { version = "^2.5.0", extras = ["psutil"] }
linkify-it-py = "^1.0.3"
myst-parser = "^0.17.0"
sphinx_comments = "^0.0.3"
sphinx_copybutton = "^0.5.0"
sphinx-external-toc = "^0.2.4"
sphinx-material = "^0.0.35"
sphinx_togglebutton = "^0.3.0"

[tool.poetry.extras]
distributed = ["distributed", "bokeh"]
ib = ["ib_insync"] #, "docker"]

##########################################################
# Test configs                                           #
##########################################################
[tool.pytest.ini_options]
testpaths = ["tests"]
addopts = "-ra --new-first --failed-first --doctest-modules --doctest-glob=\"*.pyx\""
filterwarnings = [
    "ignore::UserWarning",
    "ignore::DeprecationWarning",
]<|MERGE_RESOLUTION|>--- conflicted
+++ resolved
@@ -31,16 +31,10 @@
 
 [build-system]
 requires = [
-<<<<<<< HEAD
     "setuptools>=60.8.2",
     "setuptools-rust>=1.1.2",
-    "poetry-core>=1.0.7",
-    "numpy>=1.22.2",
-=======
-    "setuptools",
     "poetry-core>=1.0.8",
     "numpy>=1.22.3",
->>>>>>> ef888cff
     "Cython==3.0.0a9",  # Pinned at 3.0.0a9 due coverage
 ]
 build-backend = "poetry.core.masonry.api"
