--- conflicted
+++ resolved
@@ -135,11 +135,7 @@
 
         self.strategy.submit_order(order)
 
-<<<<<<< HEAD
-    @pytest.mark.skip(reason="for development, plus event loop issue")
-=======
     @pytest.mark.skip(reason="For development only, event loop issue")
->>>>>>> 3a63fa61
     def test_execute_command(self):
         order = self.strategy.order_factory.market(
             BTCUSDT_BINANCE.id,
