# -------------------------------------------------------------------------------------------------
#  Copyright (C) 2015-2022 Nautech Systems Pty Ltd. All rights reserved.
#  https://nautechsystems.io
#
#  Licensed under the GNU Lesser General Public License Version 3.0 (the "License");
#  You may not use this file except in compliance with the License.
#  You may obtain a copy of the License at https://www.gnu.org/licenses/lgpl-3.0.en.html
#
#  Unless required by applicable law or agreed to in writing, software
#  distributed under the License is distributed on an "AS IS" BASIS,
#  WITHOUT WARRANTIES OR CONDITIONS OF ANY KIND, either express or implied.
#  See the License for the specific language governing permissions and
#  limitations under the License.
# -------------------------------------------------------------------------------------------------

from decimal import Decimal

import pytest

from nautilus_trader.backtest.data.providers import TestInstrumentProvider
from nautilus_trader.common.clock import TestClock
from nautilus_trader.common.factories import OrderFactory
from nautilus_trader.core.uuid import UUID4
from nautilus_trader.model.currencies import BTC
from nautilus_trader.model.currencies import ETH
from nautilus_trader.model.currencies import USD
from nautilus_trader.model.currencies import USDT
from nautilus_trader.model.enums import LiquiditySide
from nautilus_trader.model.enums import OrderSide
from nautilus_trader.model.enums import OrderType
from nautilus_trader.model.enums import PositionSide
from nautilus_trader.model.events.order import OrderFilled
from nautilus_trader.model.identifiers import ClientOrderId
from nautilus_trader.model.identifiers import PositionId
from nautilus_trader.model.identifiers import StrategyId
from nautilus_trader.model.identifiers import TradeId
from nautilus_trader.model.identifiers import TraderId
from nautilus_trader.model.identifiers import VenueOrderId
from nautilus_trader.model.objects import Money
from nautilus_trader.model.objects import Price
from nautilus_trader.model.objects import Quantity
from nautilus_trader.model.position import Position
from tests.test_kit.stubs.events import TestEventStubs
from tests.test_kit.stubs.identifiers import TestIdStubs


AUDUSD_SIM = TestInstrumentProvider.default_fx_ccy("AUD/USD")
BTCUSDT_BINANCE = TestInstrumentProvider.btcusdt_binance()
ETHUSDT_BINANCE = TestInstrumentProvider.ethusdt_binance()
XBTUSD_BITMEX = TestInstrumentProvider.xbtusd_bitmex()
ETHUSD_BITMEX = TestInstrumentProvider.ethusd_bitmex()


class TestPosition:
    def setup(self):
        # Fixture Setup
        self.trader_id = TestIdStubs.trader_id()
        self.account_id = TestIdStubs.account_id()
        self.order_factory = OrderFactory(
            trader_id=TraderId("TESTER-000"),
            strategy_id=StrategyId("S-001"),
            clock=TestClock(),
        )

    def test_side_from_order_side_given_invalid_value_returns_none(self):
        # Arrange, Act
        with pytest.raises(ValueError):
            Position.side_from_order_side(0)

    @pytest.mark.parametrize(
        "order_side,expected",
        [
            [OrderSide.BUY, PositionSide.LONG],
            [OrderSide.SELL, PositionSide.SHORT],
        ],
    )
    def test_side_from_order_side_given_valid_sides_returns_expected_side(
        self, order_side, expected
    ):
        # Arrange, Act
        position_side = Position.side_from_order_side(order_side)

        # Assert
        assert position_side == expected

    def test_position_hash_str_repr(self):
        # Arrange
        order = self.order_factory.market(
            AUDUSD_SIM.id,
            OrderSide.BUY,
            Quantity.from_int(100000),
        )

        fill = TestEventStubs.order_filled(
            order,
            instrument=AUDUSD_SIM,
            position_id=PositionId("P-123456"),
            strategy_id=StrategyId("S-001"),
            last_px=Price.from_str("1.00001"),
        )

        position = Position(instrument=AUDUSD_SIM, fill=fill)

        # Act, Assert
        assert isinstance(hash(position), int)
        assert str(position) == "Position(LONG 100_000 AUD/USD.SIM, id=P-123456)"
        assert repr(position) == "Position(LONG 100_000 AUD/USD.SIM, id=P-123456)"

    def test_position_to_dict(self):
        # Arrange
        order = self.order_factory.market(
            AUDUSD_SIM.id,
            OrderSide.BUY,
            Quantity.from_int(100000),
        )

        fill = TestEventStubs.order_filled(
            order,
            instrument=AUDUSD_SIM,
            position_id=PositionId("P-123456"),
            strategy_id=StrategyId("S-001"),
            last_px=Price.from_str("1.00001"),
        )

        position = Position(instrument=AUDUSD_SIM, fill=fill)

        # Act
        result = position.to_dict()

        print(result)
        # Assert
        assert result == {
            "position_id": "P-123456",
            "account_id": "SIM-000",
            "from_order": "O-19700101-000000-000-001-1",
            "strategy_id": "S-001",
            "instrument_id": "AUD/USD.SIM",
            "entry": "BUY",
            "side": "LONG",
            "net_qty": "100000",
            "quantity": "100000",
            "peak_qty": "100000",
            "ts_opened": 0,
            "ts_closed": 0,
            "duration_ns": 0,
            "avg_px_open": "1.00001",
            "avg_px_close": "0.0",
            "quote_currency": "USD",
            "base_currency": "AUD",
            "cost_currency": "USD",
<<<<<<< HEAD
            "realized_return": "0.0",
=======
            "realized_return": "0.00000",
>>>>>>> 409efac3
            "realized_pnl": "-2.00 USD",
            "commissions": "['2.00 USD']",
        }

    def test_position_filled_with_buy_order_returns_expected_attributes(self):
        # Arrange
        order = self.order_factory.market(
            AUDUSD_SIM.id,
            OrderSide.BUY,
            Quantity.from_int(100000),
        )

        fill = TestEventStubs.order_filled(
            order,
            instrument=AUDUSD_SIM,
            position_id=PositionId("P-123456"),
            strategy_id=StrategyId("S-001"),
            last_px=Price.from_str("1.00001"),
        )

        last = Price.from_str("1.00050")

        # Act
        position = Position(instrument=AUDUSD_SIM, fill=fill)

        # Assert
        assert position.symbol == AUDUSD_SIM.id.symbol
        assert position.venue == AUDUSD_SIM.id.venue
        assert not position.is_opposite_side(fill.order_side)
        assert not position != position  # Equality operator test
        assert position.from_order == ClientOrderId("O-19700101-000000-000-001-1")
        assert position.quantity == Quantity.from_int(100000)
        assert position.peak_qty == Quantity.from_int(100000)
        assert position.entry == OrderSide.BUY
        assert position.side == PositionSide.LONG
        assert position.ts_opened == 0
        assert position.duration_ns == 0
        assert position.avg_px_open == 1.00001
        assert position.event_count == 1
        assert position.client_order_ids == [order.client_order_id]
        assert position.venue_order_ids == [VenueOrderId("1")]
        assert position.trade_ids == [TradeId("E-19700101-000000-000-001-1")]
        assert position.last_trade_id == TradeId("E-19700101-000000-000-001-1")
        assert position.id == PositionId("P-123456")
        assert len(position.events) == 1
        assert position.is_long
        assert not position.is_short
        assert position.is_open
        assert not position.is_closed
        assert position.realized_return == 0
        assert position.realized_pnl == Money(-2.00, USD)
        assert position.unrealized_pnl(last) == Money(49.00, USD)
        assert position.total_pnl(last) == Money(47.00, USD)
        assert position.commissions() == [Money(2.00, USD)]
        assert repr(position) == "Position(LONG 100_000 AUD/USD.SIM, id=P-123456)"

    def test_position_filled_with_sell_order_returns_expected_attributes(self):
        # Arrange
        order = self.order_factory.market(
            AUDUSD_SIM.id,
            OrderSide.SELL,
            Quantity.from_int(100000),
        )

        fill = TestEventStubs.order_filled(
            order,
            instrument=AUDUSD_SIM,
            position_id=PositionId("P-123456"),
            strategy_id=StrategyId("S-001"),
            last_px=Price.from_str("1.00001"),
        )

        last = Price.from_str("1.00050")

        # Act
        position = Position(instrument=AUDUSD_SIM, fill=fill)

        # Assert
        assert position.quantity == Quantity.from_int(100000)
        assert position.peak_qty == Quantity.from_int(100000)
        assert position.side == PositionSide.SHORT
        assert position.ts_opened == 0
        assert position.avg_px_open == 1.00001
        assert position.event_count == 1
        assert position.trade_ids == [TradeId("E-19700101-000000-000-001-1")]
        assert position.last_trade_id == TradeId("E-19700101-000000-000-001-1")
        assert position.id == PositionId("P-123456")
        assert not position.is_long
        assert position.is_short
        assert position.is_open
        assert not position.is_closed
        assert position.realized_return == 0
        assert position.realized_pnl == Money(-2.00, USD)
        assert position.unrealized_pnl(last) == Money(-49.00, USD)
        assert position.total_pnl(last) == Money(-51.00, USD)
        assert position.commissions() == [Money(2.00, USD)]
        assert repr(position) == "Position(SHORT 100_000 AUD/USD.SIM, id=P-123456)"

    def test_position_partial_fills_with_buy_order_returns_expected_attributes(self):
        # Arrange
        order = self.order_factory.market(
            AUDUSD_SIM.id,
            OrderSide.BUY,
            Quantity.from_int(100000),
        )

        fill = TestEventStubs.order_filled(
            order,
            instrument=AUDUSD_SIM,
            position_id=PositionId("P-123456"),
            strategy_id=StrategyId("S-001"),
            last_px=Price.from_str("1.00001"),
            last_qty=Quantity.from_int(50000),
        )

        last = Price.from_str("1.00048")

        position = Position(instrument=AUDUSD_SIM, fill=fill)

        # Act, Assert
        assert position.quantity == Quantity.from_int(50000)
        assert position.peak_qty == Quantity.from_int(50000)
        assert position.side == PositionSide.LONG
        assert position.ts_opened == 0
        assert position.avg_px_open == 1.00001
        assert position.event_count == 1
        assert position.is_long
        assert not position.is_short
        assert position.is_open
        assert not position.is_closed
        assert position.realized_return == 0
        assert position.realized_pnl == Money(-2.00, USD)
        assert position.unrealized_pnl(last) == Money(23.50, USD)
        assert position.total_pnl(last) == Money(21.50, USD)
        assert position.commissions() == [Money(2.00, USD)]
        assert repr(position) == "Position(LONG 50_000 AUD/USD.SIM, id=P-123456)"

    def test_position_partial_fills_with_sell_order_returns_expected_attributes(self):
        # Arrange
        order = self.order_factory.market(
            AUDUSD_SIM.id,
            OrderSide.SELL,
            Quantity.from_int(100000),
        )

        fill1 = TestEventStubs.order_filled(
            order,
            instrument=AUDUSD_SIM,
            trade_id=TradeId("1"),
            position_id=PositionId("P-123456"),
            strategy_id=StrategyId("S-001"),
            last_px=Price.from_str("1.00001"),
            last_qty=Quantity.from_int(50000),
        )

        fill2 = TestEventStubs.order_filled(
            order,
            instrument=AUDUSD_SIM,
            trade_id=TradeId("2"),
            position_id=PositionId("P-123456"),
            strategy_id=StrategyId("S-001"),
            last_px=Price.from_str("1.00002"),
            last_qty=Quantity.from_int(50000),
        )

        position = Position(instrument=AUDUSD_SIM, fill=fill1)

        last = Price.from_str("1.00050")

        # Act
        position.apply(fill2)

        # Assert
        assert position.quantity == Quantity.from_int(100000)
        assert position.side == PositionSide.SHORT
        assert position.ts_opened == 0
        assert position.avg_px_open == 1.000015
        assert position.event_count == 2
        assert not position.is_long
        assert position.is_short
        assert position.is_open
        assert not position.is_closed
        assert position.realized_return == 0
        assert position.realized_pnl == Money(-4.00, USD)
        assert position.unrealized_pnl(last) == Money(-48.50, USD)
        assert position.total_pnl(last) == Money(-52.50, USD)
        assert position.commissions() == [Money(4.00, USD)]
        assert repr(position) == "Position(SHORT 100_000 AUD/USD.SIM, id=P-123456)"

    def test_position_filled_with_buy_order_then_sell_order_returns_expected_attributes(
        self,
    ):
        # Arrange
        order = self.order_factory.market(
            AUDUSD_SIM.id,
            OrderSide.BUY,
            Quantity.from_int(150000),
        )

        fill1 = TestEventStubs.order_filled(
            order,
            instrument=AUDUSD_SIM,
            position_id=PositionId("P-123456"),
            strategy_id=StrategyId("S-001"),
            last_px=Price.from_str("1.00001"),
            ts_filled_ns=1_000_000_000,
        )

        position = Position(instrument=AUDUSD_SIM, fill=fill1)

        fill2 = OrderFilled(
            self.trader_id,
            StrategyId("S-001"),
            self.account_id,
            order.instrument_id,
            order.client_order_id,
            VenueOrderId("2"),
            TradeId("E2"),
            PositionId("T123456"),
            OrderSide.SELL,
            OrderType.MARKET,
            order.quantity,
            Price.from_str("1.00011"),
            AUDUSD_SIM.quote_currency,
            Money(0, USD),
            LiquiditySide.TAKER,
            UUID4(),
            2_000_000_000,
            0,
        )

        last = Price.from_str("1.00050")

        # Act
        position.apply(fill2)

        # Assert
        assert position.is_opposite_side(fill2.order_side)
        assert position.quantity == Quantity.zero()
        assert position.side == PositionSide.FLAT
        assert position.ts_opened == 1_000_000_000
        assert position.duration_ns == 1_000_000_000
        assert position.avg_px_open == 1.00001
        assert position.event_count == 2
        assert position.ts_closed == 2_000_000_000
        assert position.avg_px_close == 1.00011
        assert not position.is_long
        assert not position.is_short
        assert not position.is_open
        assert position.is_closed
<<<<<<< HEAD
        assert position.realized_return == 9.999900000998888e-05
=======
        assert position.realized_return == Decimal("0.00009999900000999990000099999000")
>>>>>>> 409efac3
        assert position.realized_pnl == Money(12.00, USD)
        assert position.unrealized_pnl(last) == Money(0, USD)
        assert position.total_pnl(last) == Money(12.00, USD)
        assert position.commissions() == [Money(3.00, USD)]
        assert repr(position) == "Position(FLAT AUD/USD.SIM, id=P-123456)"

    def test_position_filled_with_sell_order_then_buy_order_returns_expected_attributes(
        self,
    ):
        # Arrange
        order1 = self.order_factory.market(
            AUDUSD_SIM.id,
            OrderSide.SELL,
            Quantity.from_int(100000),
        )

        order2 = self.order_factory.market(
            AUDUSD_SIM.id,
            OrderSide.BUY,
            Quantity.from_int(100000),
        )

        fill1 = TestEventStubs.order_filled(
            order1,
            instrument=AUDUSD_SIM,
            position_id=PositionId("P-19700101-000000-000-001-1"),
        )

        position = Position(instrument=AUDUSD_SIM, fill=fill1)

        fill2 = TestEventStubs.order_filled(
            order2,
            instrument=AUDUSD_SIM,
            trade_id=TradeId("1"),
            position_id=PositionId("P-19700101-000000-000-001-1"),
            strategy_id=StrategyId("S-001"),
            last_px=Price.from_str("1.00001"),
            last_qty=Quantity.from_int(50000),
        )

        fill3 = TestEventStubs.order_filled(
            order2,
            instrument=AUDUSD_SIM,
            trade_id=TradeId("2"),
            position_id=PositionId("P-19700101-000000-000-001-1"),
            strategy_id=StrategyId("S-001"),
            last_px=Price.from_str("1.00003"),
            last_qty=Quantity.from_int(50000),
        )

        last = Price.from_str("1.00050")

        # Act
        position.apply(fill2)
        position.apply(fill3)

        # Assert
        assert position.quantity == Quantity.zero()
        assert position.side == PositionSide.FLAT
        assert position.ts_opened == 0
        assert position.avg_px_open == Decimal("1.0")
        assert position.event_count == 3
        assert position.client_order_ids == [order1.client_order_id, order2.client_order_id]
        assert position.ts_closed == 0
        assert position.avg_px_close == 1.00002
        assert not position.is_long
        assert not position.is_short
        assert not position.is_open
        assert position.is_closed
        assert position.realized_pnl == Money(-8.00, USD)
        assert position.unrealized_pnl(last) == Money(0, USD)
        assert position.total_pnl(last) == Money(-8.000, USD)
        assert position.commissions() == [Money(6.00, USD)]
        assert repr(position) == "Position(FLAT AUD/USD.SIM, id=P-19700101-000000-000-001-1)"

    def test_position_filled_with_no_change_returns_expected_attributes(self):
        # Arrange
        order1 = self.order_factory.market(
            AUDUSD_SIM.id,
            OrderSide.BUY,
            Quantity.from_int(100000),
        )

        order2 = self.order_factory.market(
            AUDUSD_SIM.id,
            OrderSide.SELL,
            Quantity.from_int(100000),
        )

        fill1 = TestEventStubs.order_filled(
            order1,
            instrument=AUDUSD_SIM,
            position_id=PositionId("P-19700101-000000-000-001-1"),
        )

        position = Position(instrument=AUDUSD_SIM, fill=fill1)

        fill2 = TestEventStubs.order_filled(
            order2,
            instrument=AUDUSD_SIM,
            position_id=PositionId("P-19700101-000000-000-001-1"),
            strategy_id=StrategyId("S-001"),
            last_px=Price.from_str("1.00000"),
        )

        last = Price.from_str("1.00050")

        # Act
        position.apply(fill2)

        # Assert
        assert position.quantity == Quantity.zero()
        assert position.side == PositionSide.FLAT
        assert position.ts_opened == 0
        assert position.avg_px_open == Decimal("1.0")
        assert position.event_count == 2
        assert position.client_order_ids == [order1.client_order_id, order2.client_order_id]
        assert position.trade_ids == [
            TradeId("E-19700101-000000-000-001-1"),
            TradeId("E-19700101-000000-000-001-2"),
        ]
        assert position.ts_closed == 0
        assert position.avg_px_close == Decimal("1.0")
        assert not position.is_long
        assert not position.is_short
        assert not position.is_open
        assert position.is_closed
        assert position.realized_return == 0
        assert position.realized_pnl == Money(-4.00, USD)
        assert position.unrealized_pnl(last) == Money(0, USD)
        assert position.total_pnl(last) == Money(-4.00, USD)
        assert position.commissions() == [Money(4.00, USD)]
        assert repr(position) == "Position(FLAT AUD/USD.SIM, id=P-19700101-000000-000-001-1)"

    def test_position_long_with_multiple_filled_orders_returns_expected_attributes(
        self,
    ):
        # Arrange
        order1 = self.order_factory.market(
            AUDUSD_SIM.id,
            OrderSide.BUY,
            Quantity.from_int(100000),
        )

        order2 = self.order_factory.market(
            AUDUSD_SIM.id,
            OrderSide.BUY,
            Quantity.from_int(100000),
        )

        order3 = self.order_factory.market(
            AUDUSD_SIM.id,
            OrderSide.SELL,
            Quantity.from_int(200000),
        )

        fill1 = TestEventStubs.order_filled(
            order1,
            instrument=AUDUSD_SIM,
            position_id=PositionId("P-123456"),
            strategy_id=StrategyId("S-001"),
        )

        fill2 = TestEventStubs.order_filled(
            order2,
            instrument=AUDUSD_SIM,
            position_id=PositionId("P-123456"),
            strategy_id=StrategyId("S-001"),
            last_px=Price.from_str("1.00001"),
        )

        fill3 = TestEventStubs.order_filled(
            order3,
            instrument=AUDUSD_SIM,
            position_id=PositionId("P-123456"),
            strategy_id=StrategyId("S-001"),
            last_px=Price.from_str("1.00010"),
        )

        last = Price.from_str("1.00050")

        # Act
        position = Position(instrument=AUDUSD_SIM, fill=fill1)
        position.apply(fill2)
        position.apply(fill3)

        # Assert
        assert position.quantity == Quantity.zero()
        assert position.side == PositionSide.FLAT
        assert position.ts_opened == 0
        assert position.avg_px_open == 1.000005
        assert position.event_count == 3
        assert position.client_order_ids == [
            order1.client_order_id,
            order2.client_order_id,
            order3.client_order_id,
        ]
        assert position.ts_closed == 0
        assert position.avg_px_close == 1.0001
        assert not position.is_long
        assert not position.is_short
        assert not position.is_open
        assert position.is_closed
        assert position.realized_pnl == Money(11.00, USD)
        assert position.unrealized_pnl(last) == Money(0, USD)
        assert position.total_pnl(last) == Money(11.00, USD)
        assert position.commissions() == [Money(8.00, USD)]
        assert repr(position) == "Position(FLAT AUD/USD.SIM, id=P-123456)"

    def test_pnl_calculation_from_trading_technologies_example(self):
        # https://www.tradingtechnologies.com/xtrader-help/fix-adapter-reference/pl-calculation-algorithm/understanding-pl-calculations/  # noqa

        # Arrange
        order1 = self.order_factory.market(
            ETHUSDT_BINANCE.id,
            OrderSide.BUY,
            Quantity.from_int(12),
        )

        order2 = self.order_factory.market(
            ETHUSDT_BINANCE.id,
            OrderSide.BUY,
            Quantity.from_int(17),
        )

        order3 = self.order_factory.market(
            ETHUSDT_BINANCE.id,
            OrderSide.SELL,
            Quantity.from_int(9),
        )

        order4 = self.order_factory.market(
            ETHUSDT_BINANCE.id,
            OrderSide.SELL,
            Quantity.from_int(4),
        )

        order5 = self.order_factory.market(
            ETHUSDT_BINANCE.id,
            OrderSide.BUY,
            Quantity.from_int(3),
        )

        # Act
        fill1 = TestEventStubs.order_filled(
            order1,
            instrument=ETHUSDT_BINANCE,
            position_id=PositionId("P-19700101-000000-000-001-1"),
            last_px=Price.from_int(100),
        )

        position = Position(instrument=ETHUSDT_BINANCE, fill=fill1)

        fill2 = TestEventStubs.order_filled(
            order2,
            instrument=ETHUSDT_BINANCE,
            position_id=PositionId("P-19700101-000000-000-001-1"),
            last_px=Price.from_int(99),
        )

        position.apply(fill2)
        assert position.quantity == Quantity.from_int(29)
        assert position.realized_pnl == Money(-0.28830000, USDT)
        assert position.avg_px_open == 99.41379310344827

        fill3 = TestEventStubs.order_filled(
            order3,
            instrument=ETHUSDT_BINANCE,
            position_id=PositionId("P-19700101-000000-000-001-1"),
            strategy_id=StrategyId("S-001"),
            last_px=Price.from_int(101),
        )

        position.apply(fill3)
        assert position.quantity == Quantity.from_int(20)
        assert position.realized_pnl == Money(13.89666207, USDT)
        assert position.avg_px_open == 99.41379310344827

        fill4 = TestEventStubs.order_filled(
            order4,
            instrument=ETHUSDT_BINANCE,
            position_id=PositionId("P-19700101-000000-000-001-1"),
            strategy_id=StrategyId("S-001"),
            last_px=Price.from_int(105),
        )

        position.apply(fill4)
        assert position.quantity == Quantity.from_int(16)
        assert position.realized_pnl == Money(36.19948966, USDT)
        assert position.avg_px_open == 99.41379310344827

        fill5 = TestEventStubs.order_filled(
            order5,
            instrument=ETHUSDT_BINANCE,
            position_id=PositionId("P-19700101-000000-000-001-1"),
            strategy_id=StrategyId("S-001"),
            last_px=Price.from_int(103),
        )

        position.apply(fill5)
        assert position.quantity == Quantity.from_int(19)
        assert position.realized_pnl == Money(36.16858966, USDT)
        assert position.avg_px_open == 99.98003629764065
        assert (
            repr(position)
            == "Position(LONG 19.00000 ETHUSDT.BINANCE, id=P-19700101-000000-000-001-1)"
        )

    def test_position_closed_and_reopened_returns_expected_attributes(self):
        # Arrange
        order = self.order_factory.market(
            AUDUSD_SIM.id,
            OrderSide.BUY,
            Quantity.from_int(150000),
        )

        fill1 = TestEventStubs.order_filled(
            order,
            instrument=AUDUSD_SIM,
            position_id=PositionId("P-123456"),
            strategy_id=StrategyId("S-001"),
            last_px=Price.from_str("1.00001"),
            ts_filled_ns=1_000_000_000,
        )

        position = Position(instrument=AUDUSD_SIM, fill=fill1)

        fill2 = OrderFilled(
            self.trader_id,
            StrategyId("S-001"),
            self.account_id,
            order.instrument_id,
            order.client_order_id,
            VenueOrderId("2"),
            TradeId("E2"),
            PositionId("P-123456"),
            OrderSide.SELL,
            OrderType.MARKET,
            order.quantity,
            Price.from_str("1.00011"),
            AUDUSD_SIM.quote_currency,
            Money(0, USD),
            LiquiditySide.TAKER,
            UUID4(),
            2_000_000_000,
            0,
        )

        position.apply(fill2)

        fill3 = OrderFilled(
            self.trader_id,
            StrategyId("S-001"),
            self.account_id,
            order.instrument_id,
            order.client_order_id,
            VenueOrderId("2"),
            TradeId("E3"),
            PositionId("P-123456"),
            OrderSide.BUY,
            OrderType.MARKET,
            order.quantity,
            Price.from_str("1.00012"),
            AUDUSD_SIM.quote_currency,
            Money(0, USD),
            LiquiditySide.TAKER,
            UUID4(),
            3_000_000_000,
            0,
        )

        # Act
        position.apply(fill3)

        # Assert
        last = Price.from_str("1.00030")
        assert position.is_opposite_side(fill2.order_side)
        assert position.quantity == Quantity.from_int(150000)
        assert position.side == PositionSide.LONG
        assert position.ts_opened == 1_000_000_000
        assert position.duration_ns == 0
        assert position.avg_px_open == 1.00001
        assert position.event_count == 3
        assert position.ts_closed == 0
        assert position.avg_px_close == 1.00011
        assert position.is_long
        assert position.is_open
        assert not position.is_short
        assert not position.is_closed
<<<<<<< HEAD
        assert position.realized_return == 9.999900000998888e-05
=======
        assert position.realized_return == Decimal("0.00009999900000999990000099999000")
>>>>>>> 409efac3
        assert position.realized_pnl == Money(12.00, USD)
        assert position.unrealized_pnl(last) == Money(43.50, USD)
        assert position.total_pnl(last) == Money(55.50, USD)
        assert position.commissions() == [Money(3.00, USD)]
        assert repr(position) == "Position(LONG 150_000 AUD/USD.SIM, id=P-123456)"

    def test_position_realised_pnl_with_interleaved_order_sides(self):
        # Arrange
        order1 = self.order_factory.market(
            BTCUSDT_BINANCE.id,
            OrderSide.BUY,
            Quantity.from_str("12.000000"),
        )

        order2 = self.order_factory.market(
            BTCUSDT_BINANCE.id,
            OrderSide.BUY,
            Quantity.from_str("17.000000"),
        )

        order3 = self.order_factory.market(
            BTCUSDT_BINANCE.id,
            OrderSide.SELL,
            Quantity.from_str("9.000000"),
        )

        order4 = self.order_factory.market(
            BTCUSDT_BINANCE.id,
            OrderSide.BUY,
            Quantity.from_str("3.000000"),
        )

        order5 = self.order_factory.market(
            BTCUSDT_BINANCE.id,
            OrderSide.SELL,
            Quantity.from_str("4.000000"),
        )

        # Act
        fill1 = TestEventStubs.order_filled(
            order1,
            instrument=BTCUSDT_BINANCE,
            position_id=PositionId("P-19700101-000000-000-001-1"),
            last_px=Price.from_str("10000.00"),
        )

        position = Position(instrument=BTCUSDT_BINANCE, fill=fill1)

        fill2 = TestEventStubs.order_filled(
            order2,
            instrument=BTCUSDT_BINANCE,
            position_id=PositionId("P-19700101-000000-000-001-1"),
            last_px=Price.from_str("9999.00"),
        )

        position.apply(fill2)
        assert position.quantity == Quantity.from_str("29.000000")
        assert position.realized_pnl == Money(-289.98300000, USDT)
        assert position.avg_px_open == 9999.413793103447

        fill3 = TestEventStubs.order_filled(
            order3,
            instrument=BTCUSDT_BINANCE,
            position_id=PositionId("P-19700101-000000-000-001-1"),
            strategy_id=StrategyId("S-001"),
            last_px=Price.from_str("10001.00"),
        )

        position.apply(fill3)
        assert position.quantity == Quantity.from_int(20)
        assert position.realized_pnl == Money(-365.71613793, USDT)
        assert position.avg_px_open == 9999.413793103447

        fill4 = TestEventStubs.order_filled(
            order4,
            instrument=BTCUSDT_BINANCE,
            position_id=PositionId("P-19700101-000000-000-001-1"),
            strategy_id=StrategyId("S-001"),
            last_px=Price.from_str("10003.00"),
        )

        position.apply(fill4)
        assert position.quantity == Quantity.from_int(23)
        assert position.realized_pnl == Money(-395.72513793, USDT)
        assert position.avg_px_open == 9999.88155922039

        fill5 = TestEventStubs.order_filled(
            order5,
            instrument=BTCUSDT_BINANCE,
            position_id=PositionId("P-19700101-000000-000-001-1"),
            strategy_id=StrategyId("S-001"),
            last_px=Price.from_str("10005"),
        )

        position.apply(fill5)
        assert position.quantity == Quantity.from_int(19)
        assert position.realized_pnl == Money(-415.27137481, USDT)
        assert position.avg_px_open == 9999.88155922039
        assert (
            repr(position)
            == "Position(LONG 19.000000 BTCUSDT.BINANCE, id=P-19700101-000000-000-001-1)"
        )

    def test_calculate_pnl_when_given_position_side_flat_returns_zero(self):
        # Arrange
        order = self.order_factory.market(
            BTCUSDT_BINANCE.id,
            OrderSide.BUY,
            Quantity.from_int(12),
        )

        fill = TestEventStubs.order_filled(
            order,
            instrument=BTCUSDT_BINANCE,
            position_id=PositionId("P-123456"),
            strategy_id=StrategyId("S-001"),
            last_px=Price.from_str("10500.00"),
        )

        position = Position(instrument=BTCUSDT_BINANCE, fill=fill)

        # Act
        result = position.calculate_pnl(
            10500.00,
            10500.00,
            Quantity.from_int(100000),
        )

        # Assert
        assert result == Money(0, USDT)

    def test_calculate_pnl_for_long_position_win(self):
        # Arrange
        order = self.order_factory.market(
            BTCUSDT_BINANCE.id,
            OrderSide.BUY,
            Quantity.from_int(12),
        )

        fill = TestEventStubs.order_filled(
            order,
            instrument=BTCUSDT_BINANCE,
            position_id=PositionId("P-123456"),
            strategy_id=StrategyId("S-001"),
            last_px=Price.from_str("10500.00"),
        )

        position = Position(instrument=BTCUSDT_BINANCE, fill=fill)

        # Act
        pnl = position.calculate_pnl(
            avg_px_open=10500.00,
            avg_px_close=10510.00,
            quantity=Quantity.from_int(12),
        )

        # Assert
        assert pnl == Money(120.00000000, USDT)
        assert position.realized_pnl == Money(-126.00000000, USDT)
        assert position.unrealized_pnl(Price.from_str("10510.00")) == Money(120.00000000, USDT)
        assert position.total_pnl(Price.from_str("10510.00")) == Money(-6.00000000, USDT)
        assert position.commissions() == [Money(126.00000000, USDT)]

    def test_calculate_pnl_for_long_position_loss(self):
        # Arrange
        order = self.order_factory.market(
            BTCUSDT_BINANCE.id,
            OrderSide.BUY,
            Quantity.from_int(12),
        )

        fill = TestEventStubs.order_filled(
            order,
            instrument=BTCUSDT_BINANCE,
            position_id=PositionId("P-123456"),
            strategy_id=StrategyId("S-001"),
            last_px=Price.from_str("10500.00"),
        )

        position = Position(instrument=BTCUSDT_BINANCE, fill=fill)

        # Act
        pnl = position.calculate_pnl(
            avg_px_open=10500.00,
            avg_px_close=10480.50,
            quantity=Quantity.from_int(10),
        )

        # Assert
        assert pnl == Money(-195.00000000, USDT)
        assert position.realized_pnl == Money(-126.00000000, USDT)
        assert position.unrealized_pnl(Price.from_str("10480.50")) == Money(-234.00000000, USDT)
        assert position.total_pnl(Price.from_str("10480.50")) == Money(-360.00000000, USDT)
        assert position.commissions() == [Money(126.00000000, USDT)]

    def test_calculate_pnl_for_short_position_winning(self):
        # Arrange
        order = self.order_factory.market(
            BTCUSDT_BINANCE.id,
            OrderSide.SELL,
            Quantity.from_str("10.150000"),
        )

        fill = TestEventStubs.order_filled(
            order,
            instrument=BTCUSDT_BINANCE,
            position_id=PositionId("P-123456"),
            strategy_id=StrategyId("S-001"),
            last_px=Price.from_str("10500.00"),
        )

        position = Position(instrument=BTCUSDT_BINANCE, fill=fill)

        # Act
        pnl = position.calculate_pnl(
            10500.00,
            10390.00,
            Quantity.from_str("10.150000"),
        )

        # Assert
        assert pnl == Money(1116.50000000, USDT)
        assert position.unrealized_pnl(Price.from_str("10390.00")) == Money(1116.50000000, USDT)
        assert position.realized_pnl == Money(-106.57500000, USDT)
        assert position.commissions() == [Money(106.57500000, USDT)]
        assert position.notional_value(Price.from_str("10390.00")) == Money(105458.50000000, USDT)

    def test_calculate_pnl_for_short_position_loss(self):
        # Arrange
        order = self.order_factory.market(
            BTCUSDT_BINANCE.id,
            OrderSide.SELL,
            Quantity.from_str("10"),
        )

        fill = TestEventStubs.order_filled(
            order,
            instrument=BTCUSDT_BINANCE,
            position_id=PositionId("P-123456"),
            strategy_id=StrategyId("S-001"),
            last_px=Price.from_str("10500.00"),
        )

        position = Position(instrument=BTCUSDT_BINANCE, fill=fill)

        # Act
        pnl = position.calculate_pnl(
            10500.00,
            10670.50,
            Quantity.from_str("10.000000"),
        )

        # Assert
        assert pnl == Money(-1705.00000000, USDT)
        assert position.unrealized_pnl(Price.from_str("10670.50")) == Money(-1705.00000000, USDT)
        assert position.realized_pnl == Money(-105.00000000, USDT)
        assert position.commissions() == [Money(105.00000000, USDT)]
        assert position.notional_value(Price.from_str("10670.50")) == Money(106705.00000000, USDT)

    def test_calculate_pnl_for_inverse1(self):
        # Arrange
        order = self.order_factory.market(
            XBTUSD_BITMEX.id,
            OrderSide.SELL,
            Quantity.from_int(100000),
        )

        fill = TestEventStubs.order_filled(
            order,
            instrument=XBTUSD_BITMEX,
            position_id=PositionId("P-123456"),
            strategy_id=StrategyId("S-001"),
            last_px=Price.from_str("10000.00"),
        )

        position = Position(instrument=XBTUSD_BITMEX, fill=fill)

        # Act
        pnl = position.calculate_pnl(
            avg_px_open=10000.00,
            avg_px_close=11000.00,
            quantity=Quantity.from_int(100000),
        )

        # Assert
        assert pnl == Money(-0.90909091, BTC)
        assert position.unrealized_pnl(Price.from_str("11000.00")) == Money(-0.90909091, BTC)
        assert position.realized_pnl == Money(-0.00750000, BTC)
        assert position.notional_value(Price.from_str("11000.00")) == Money(9.09090909, BTC)

    def test_calculate_pnl_for_inverse2(self):
        # Arrange
        order = self.order_factory.market(
            ETHUSD_BITMEX.id,
            OrderSide.SELL,
            Quantity.from_int(100000),
        )

        fill = TestEventStubs.order_filled(
            order,
            instrument=ETHUSD_BITMEX,
            position_id=PositionId("P-123456"),
            strategy_id=StrategyId("S-001"),
            last_px=Price.from_str("375.95"),
        )

        position = Position(instrument=ETHUSD_BITMEX, fill=fill)

        # Act, Assert
        assert position.unrealized_pnl(Price.from_str("370.00")) == Money(4.27745208, ETH)
        assert position.notional_value(Price.from_str("370.00")) == Money(270.27027027, ETH)

    def test_calculate_unrealized_pnl_for_long(self):
        # Arrange
        order1 = self.order_factory.market(
            BTCUSDT_BINANCE.id,
            OrderSide.BUY,
            Quantity.from_str("2.000000"),
        )

        order2 = self.order_factory.market(
            BTCUSDT_BINANCE.id,
            OrderSide.BUY,
            Quantity.from_str("2.000000"),
        )

        fill1 = TestEventStubs.order_filled(
            order1,
            instrument=BTCUSDT_BINANCE,
            position_id=PositionId("P-123456"),
            strategy_id=StrategyId("S-001"),
            last_px=Price.from_str("10500.00"),
        )

        fill2 = TestEventStubs.order_filled(
            order2,
            instrument=BTCUSDT_BINANCE,
            position_id=PositionId("P-123456"),
            strategy_id=StrategyId("S-001"),
            last_px=Price.from_str("10500.00"),
        )

        position = Position(instrument=BTCUSDT_BINANCE, fill=fill1)
        position.apply(fill2)

        # Act
        pnl = position.unrealized_pnl(Price.from_str("11505.60"))

        # Assert
        assert pnl == Money(4022.40000000, USDT)
        assert position.realized_pnl == Money(-42.00000000, USDT)
        assert position.commissions() == [Money(42.00000000, USDT)]

    def test_calculate_unrealized_pnl_for_short(self):
        # Arrange
        order = self.order_factory.market(
            BTCUSDT_BINANCE.id,
            OrderSide.SELL,
            Quantity.from_str("5.912000"),
        )

        fill = TestEventStubs.order_filled(
            order,
            instrument=BTCUSDT_BINANCE,
            position_id=PositionId("P-123456"),
            strategy_id=StrategyId("S-001"),
            last_px=Price.from_str("10505.60"),
        )

        position = Position(instrument=BTCUSDT_BINANCE, fill=fill)

        pnl = position.unrealized_pnl(Price.from_str("10407.15"))

        # Assert
        assert pnl == Money(582.03640000, USDT)
        assert position.realized_pnl == Money(-62.10910720, USDT)
        assert position.commissions() == [Money(62.10910720, USDT)]

    def test_calculate_unrealized_pnl_for_long_inverse(self):
        # Arrange
        order = self.order_factory.market(
            XBTUSD_BITMEX.id,
            OrderSide.BUY,
            Quantity.from_int(100000),
        )

        fill = TestEventStubs.order_filled(
            order,
            instrument=XBTUSD_BITMEX,
            position_id=PositionId("P-123456"),
            strategy_id=StrategyId("S-001"),
            last_px=Price.from_str("10500.00"),
        )

        position = Position(XBTUSD_BITMEX, fill)

        # Act

        pnl = position.unrealized_pnl(Price.from_str("11505.60"))

        # Assert
        assert pnl == Money(0.83238969, BTC)
        assert position.realized_pnl == Money(-0.00714286, BTC)
        assert position.commissions() == [Money(0.00714286, BTC)]

    def test_calculate_unrealized_pnl_for_short_inverse(self):
        # Arrange
        order = self.order_factory.market(
            XBTUSD_BITMEX.id,
            OrderSide.SELL,
            Quantity.from_int(1250000),
        )

        fill = TestEventStubs.order_filled(
            order,
            instrument=XBTUSD_BITMEX,
            position_id=PositionId("P-123456"),
            strategy_id=StrategyId("S-001"),
            last_px=Price.from_str("15500.00"),
        )

        position = Position(XBTUSD_BITMEX, fill)

        # Act

        pnl = position.unrealized_pnl(Price.from_str("12506.65"))

        # Assert
        assert pnl == Money(19.30166700, BTC)
        assert position.realized_pnl == Money(-0.06048387, BTC)
        assert position.commissions() == [Money(0.06048387, BTC)]<|MERGE_RESOLUTION|>--- conflicted
+++ resolved
@@ -127,7 +127,6 @@
         # Act
         result = position.to_dict()
 
-        print(result)
         # Assert
         assert result == {
             "position_id": "P-123456",
@@ -148,11 +147,7 @@
             "quote_currency": "USD",
             "base_currency": "AUD",
             "cost_currency": "USD",
-<<<<<<< HEAD
             "realized_return": "0.0",
-=======
-            "realized_return": "0.00000",
->>>>>>> 409efac3
             "realized_pnl": "-2.00 USD",
             "commissions": "['2.00 USD']",
         }
@@ -403,11 +398,7 @@
         assert not position.is_short
         assert not position.is_open
         assert position.is_closed
-<<<<<<< HEAD
         assert position.realized_return == 9.999900000998888e-05
-=======
-        assert position.realized_return == Decimal("0.00009999900000999990000099999000")
->>>>>>> 409efac3
         assert position.realized_pnl == Money(12.00, USD)
         assert position.unrealized_pnl(last) == Money(0, USD)
         assert position.total_pnl(last) == Money(12.00, USD)
@@ -797,11 +788,7 @@
         assert position.is_open
         assert not position.is_short
         assert not position.is_closed
-<<<<<<< HEAD
         assert position.realized_return == 9.999900000998888e-05
-=======
-        assert position.realized_return == Decimal("0.00009999900000999990000099999000")
->>>>>>> 409efac3
         assert position.realized_pnl == Money(12.00, USD)
         assert position.unrealized_pnl(last) == Money(43.50, USD)
         assert position.total_pnl(last) == Money(55.50, USD)
