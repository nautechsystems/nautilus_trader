# -------------------------------------------------------------------------------------------------
#  Copyright (C) 2015-2023 Nautech Systems Pty Ltd. All rights reserved.
#  https://nautechsystems.io
#
#  Licensed under the GNU Lesser General Public License Version 3.0 (the "License");
#  You may not use this file except in compliance with the License.
#  You may obtain a copy of the License at https://www.gnu.org/licenses/lgpl-3.0.en.html
#
#  Unless required by applicable law or agreed to in writing, software
#  distributed under the License is distributed on an "AS IS" BASIS,
#  WITHOUT WARRANTIES OR CONDITIONS OF ANY KIND, either express or implied.
#  See the License for the specific language governing permissions and
#  limitations under the License.
# -------------------------------------------------------------------------------------------------

import msgspec
import pandas as pd
import pytest

from nautilus_trader.backtest.data.providers import TestInstrumentProvider
from nautilus_trader.model.enums import BookAction
from nautilus_trader.model.enums import BookType
from nautilus_trader.model.enums import OrderSide
from nautilus_trader.model.objects import Price
from nautilus_trader.model.orderbook.book import BookIntegrityError
from nautilus_trader.model.orderbook.book import L1OrderBook
from nautilus_trader.model.orderbook.book import L2OrderBook
from nautilus_trader.model.orderbook.book import L3OrderBook
from nautilus_trader.model.orderbook.book import OrderBook
from nautilus_trader.model.orderbook.data import BookOrder
from nautilus_trader.model.orderbook.data import OrderBookDelta
from nautilus_trader.model.orderbook.data import OrderBookDeltas
from nautilus_trader.model.orderbook.data import OrderBookSnapshot
from nautilus_trader.model.orderbook.ladder import Ladder
from nautilus_trader.model.orderbook.level import Level
from nautilus_trader.test_kit.stubs.data import TestDataStubs
from nautilus_trader.test_kit.stubs.identifiers import TestIdStubs


class TestOrderBook:
    def setup(self):
        self.instrument = TestInstrumentProvider.default_fx_ccy("AUD/USD")
        self.instrument_id = self.instrument.id
        self.empty_l2_book = L2OrderBook(
            instrument_id=self.instrument_id,
            price_precision=5,
            size_precision=0,
        )
        self.sample_book = self.make_sample_book()

    def make_sample_book(self):
        return TestDataStubs.make_book(
            instrument=self.instrument,
            book_type=BookType.L3_MBO,
            bids=[
                (0.83000, 4.0),
                (0.82000, 1.0),
            ],
            asks=[
                (0.90000, 20.0),
                (0.88700, 10.0),
                (0.88600, 5.0),
            ],
        )

    def test_instantiate_base_class_directly_raises_value_error(self):
        # Arrange
        # Act
        # Assert
        with pytest.raises(RuntimeError):
            OrderBook(
                instrument_id=self.instrument_id,
                book_type=BookType.L2_MBP,
                price_precision=5,
                size_precision=0,
            )

    def test_create_level_1_order_book(self):
        # Arrange
        # Act
        book = L1OrderBook(
            instrument_id=self.instrument_id,
            price_precision=2,
            size_precision=2,
        )

        # Assert
        assert isinstance(book, L1OrderBook)
        assert book.type == BookType.L1_TBBO
        assert isinstance(book.bids, Ladder) and isinstance(book.asks, Ladder)
        assert book.bids.is_reversed
        assert not book.asks.is_reversed
        assert book.ts_last == 0

    def test_create_level_2_order_book(self):
        # Arrange
        # Act
        book = OrderBook.create(
            instrument=self.instrument,
            book_type=BookType.L2_MBP,
        )

        # Assert
        assert isinstance(book, L2OrderBook)
        assert book.type == BookType.L2_MBP
        assert isinstance(book.bids, Ladder) and isinstance(book.asks, Ladder)
        assert book.bids.is_reversed
        assert not book.asks.is_reversed

    def test_create_level_3_order_book(self):
        # Arrange
        # Act
        book = OrderBook.create(
            instrument=self.instrument,
            book_type=BookType.L3_MBO,
        )

        # Assert
        assert isinstance(book, L3OrderBook)
        assert book.type == BookType.L3_MBO
        assert isinstance(book.bids, Ladder) and isinstance(book.asks, Ladder)
        assert book.bids.is_reversed
        assert not book.asks.is_reversed

    def test_create_level_fail(self):
        # Arrange
        # Act
        # Assert
        with pytest.raises(ValueError):
            OrderBook.create(
                instrument=self.instrument,
                book_type=0,
            )

    def test_best_bid_or_ask_price_with_no_orders_returns_none(self):
        # Arrange
        book = OrderBook.create(
            instrument=self.instrument,
            book_type=BookType.L2_MBP,
        )

        # Act
        # Assert
        assert book.best_bid_price() is None
        assert book.best_ask_price() is None

    def test_best_bid_or_ask_qty_with_no_orders_returns_none(self):
        # Arrange
        book = OrderBook.create(
            instrument=self.instrument,
            book_type=BookType.L2_MBP,
        )

        # Act
        # Assert
        assert book.best_bid_qty() is None
        assert book.best_ask_qty() is None

    def test_spread_with_no_orders_returns_none(self):
        # Arrange
        book = OrderBook.create(
            instrument=self.instrument,
            book_type=BookType.L2_MBP,
        )

        # Act
        # Assert
        assert book.spread() is None

    def test_add_orders_to_book(self):
        # Arrange
        book = OrderBook.create(
            instrument=self.instrument,
            book_type=BookType.L2_MBP,
        )

        # Act
        book.add(BookOrder(price=10.0, size=5.0, side=OrderSide.BUY))
        book.add(BookOrder(price=11.0, size=6.0, side=OrderSide.SELL))

        # Assert
        assert book.best_bid_price() == 10.0
        assert book.best_ask_price() == 11.0
        assert book.best_bid_qty() == 5.0
        assert book.best_ask_qty() == 6.0
        assert book.spread() == 1

    def test_repr(self):
        book = OrderBook.create(
            instrument=self.instrument,
            book_type=BookType.L2_MBP,
        )

        # Act
        book.add(BookOrder(price=10.0, size=5.0, side=OrderSide.BUY))
        book.add(BookOrder(price=11.0, size=6.0, side=OrderSide.SELL))

        # Assert
        assert isinstance(repr(book), str)  # <-- calls pprint internally

<<<<<<< HEAD
    assert result == ""
=======
    def test_pprint_when_no_orders(self):
        ob = L2OrderBook(
            instrument_id=TestIdStubs.audusd_id(),
            price_precision=5,
            size_precision=0,
        )
        result = ob.pprint()
>>>>>>> 6c60c7fc

        assert result == ""

    def test_pprint_full_book(self):
        result = self.sample_book.pprint()
        print(result)
        expected = """bids     price   asks
------  -------  ------
        0.90000  [20.0]
        0.88700  [10.0]
        0.88600  [5.0]
[4.0]   0.83000
[1.0]   0.82000"""
<<<<<<< HEAD
    assert result == expected
=======
        assert result == expected
>>>>>>> 6c60c7fc

    def test_add(self):
        self.empty_l2_book.add(BookOrder(price=10.0, size=5.0, side=OrderSide.BUY))
        assert self.empty_l2_book.bids.top().price == 10.0

    def test_delete_l1(self):
        book = OrderBook.create(
            instrument=self.instrument,
            book_type=BookType.L1_TBBO,
        )
        order = TestDataStubs.order(price=10.0, side=OrderSide.BUY)
        book.update(order)
        book.delete(order)

    def test_top(self):
        self.empty_l2_book.add(BookOrder(price=10.0, size=5.0, side=OrderSide.BUY))
        self.empty_l2_book.add(BookOrder(price=20.0, size=5.0, side=OrderSide.BUY))
        self.empty_l2_book.add(BookOrder(price=5.0, size=5.0, side=OrderSide.BUY))
        self.empty_l2_book.add(BookOrder(price=25.0, size=5.0, side=OrderSide.SELL))
        self.empty_l2_book.add(BookOrder(price=30.0, size=5.0, side=OrderSide.SELL))
        self.empty_l2_book.add(BookOrder(price=21.0, size=5.0, side=OrderSide.SELL))
        assert self.empty_l2_book.best_bid_level().price == 20
        assert self.empty_l2_book.best_ask_level().price == 21

    def test_check_integrity_empty(self):
        self.empty_l2_book.check_integrity()

    def test_check_integrity_shallow(self):
        self.empty_l2_book.add(BookOrder(price=10.0, size=5.0, side=OrderSide.SELL))
        self.empty_l2_book.check_integrity()
        try:
            # Orders will be in cross
            self.empty_l2_book.add(BookOrder(price=20.0, size=5.0, side=OrderSide.BUY))
        except BookIntegrityError:
            # Catch the integrity exception and pass to allow the test
            pass

        with pytest.raises(BookIntegrityError):
            self.empty_l2_book.check_integrity()

    def test_check_integrity_deep(self):
        self.empty_l2_book.add(BookOrder(price=10.0, size=5, side=OrderSide.BUY))
        self.empty_l2_book.add(BookOrder(price=5.0, size=5, side=OrderSide.BUY))
        self.empty_l2_book.check_integrity()

    def test_orderbook_snapshot(self):
        snapshot = OrderBookSnapshot(
            instrument_id=self.empty_l2_book.instrument_id,
            book_type=BookType.L2_MBP,
            bids=[[1550.15, 0.51], [1580.00, 1.20]],
            asks=[[1552.15, 1.51], [1582.00, 2.20]],
            ts_event=0,
            ts_init=0,
        )
        self.empty_l2_book.apply_snapshot(snapshot)
        assert self.empty_l2_book.best_bid_price() == 1580.0
        assert self.empty_l2_book.best_ask_price() == 1552.15
        assert self.empty_l2_book.count == 4
        assert self.empty_l2_book.last_update_id == 4

    def test_orderbook_operation_update(self):
        delta = OrderBookDelta(
            instrument_id=TestIdStubs.audusd_id(),
            book_type=BookType.L2_MBP,
            action=BookAction.UPDATE,
            order=BookOrder(
                0.5814,
                672.45,
                OrderSide.SELL,
                "4a25c3f6-76e7-7584-c5a3-4ec84808e240",
            ),
            ts_event=0,
            ts_init=0,
        )
        self.empty_l2_book.apply_delta(delta)
        assert self.empty_l2_book.best_ask_price() == 0.5814
        assert self.empty_l2_book.count == 1
        assert self.empty_l2_book.last_update_id == 1

    def test_orderbook_operation_add(self):
        delta = OrderBookDelta(
            instrument_id=TestIdStubs.audusd_id(),
            book_type=BookType.L2_MBP,
            action=BookAction.ADD,
            order=BookOrder(
                0.5900,
                672.45,
                OrderSide.SELL,
                "4a25c3f6-76e7-7584-c5a3-4ec84808e240",
            ),
            ts_event=0,
            ts_init=0,
        )
        self.empty_l2_book.apply_delta(delta)
        assert self.empty_l2_book.best_ask_price() == 0.59
        assert self.empty_l2_book.count == 1
        assert self.empty_l2_book.last_update_id == 1

    def test_orderbook_operations(self):
        delta = OrderBookDelta(
            instrument_id=TestIdStubs.audusd_id(),
            book_type=BookType.L2_MBP,
            action=BookAction.UPDATE,
            order=BookOrder(
                0.5814,
                672.45,
                OrderSide.SELL,
                "4a25c3f6-76e7-7584-c5a3-4ec84808e240",
            ),
            ts_event=pd.Timestamp.utcnow().timestamp() * 1e9,
            ts_init=pd.Timestamp.utcnow().timestamp() * 1e9,
        )
        deltas = OrderBookDeltas(
            instrument_id=TestIdStubs.audusd_id(),
            book_type=BookType.L2_MBP,
            deltas=[delta],
            ts_event=pd.Timestamp.utcnow().timestamp() * 1e9,
            ts_init=pd.Timestamp.utcnow().timestamp() * 1e9,
        )
        self.empty_l2_book.apply_deltas(deltas)
        assert self.empty_l2_book.best_ask_price() == 0.5814

    def test_apply(self):
        snapshot = OrderBookSnapshot(
            instrument_id=self.empty_l2_book.instrument_id,
            book_type=BookType.L2_MBP,
            bids=[[150.0, 0.51]],
            asks=[[160.0, 1.51]],
            ts_event=0,
            ts_init=0,
        )
        self.empty_l2_book.apply_snapshot(snapshot)
        assert self.empty_l2_book.best_ask_price() == 160
        assert self.empty_l2_book.count == 2
        delta = OrderBookDelta(
            instrument_id=TestIdStubs.audusd_id(),
            book_type=BookType.L2_MBP,
            action=BookAction.ADD,
            order=BookOrder(
                155.0,
                672.45,
                OrderSide.SELL,
                "4a25c3f6-76e7-7584-c5a3-4ec84808e240",
            ),
            ts_event=0,
            ts_init=0,
        )
        self.empty_l2_book.apply(delta)
        assert self.empty_l2_book.best_ask_price() == 155
        assert self.empty_l2_book.count == 3

    def test_orderbook_midpoint(self):
        assert self.sample_book.midpoint() == 0.858

    def test_orderbook_midpoint_empty(self):
        assert self.empty_l2_book.midpoint() is None

    def test_timestamp_ns(self):
        delta = OrderBookDelta(
            instrument_id=TestIdStubs.audusd_id(),
            book_type=BookType.L2_MBP,
            action=BookAction.ADD,
            order=BookOrder(
                0.5900,
                672.45,
                OrderSide.SELL,
                "4a25c3f6-76e7-7584-c5a3-4ec84808e240",
            ),
            ts_event=0,
            ts_init=0,
        )
        self.empty_l2_book.apply_delta(delta)
        assert self.empty_l2_book.ts_last == delta.ts_init

    def test_trade_side(self):
        # Sample book is 0.83 @ 0.8860

        # Trade above the ask
        trade = TestDataStubs.trade_tick_5decimal(
            instrument_id=self.instrument_id,
            price=Price.from_str("0.88700"),
        )
        assert self.sample_book.trade_side(trade=trade) == OrderSide.SELL

        # Trade below the bid
        trade = TestDataStubs.trade_tick_5decimal(
            instrument_id=self.instrument_id,
            price=Price.from_str("0.80000"),
        )
        assert self.sample_book.trade_side(trade=trade) == OrderSide.BUY

        # Trade inside the spread
        trade = TestDataStubs.trade_tick_5decimal(
            instrument_id=self.instrument_id,
            price=Price.from_str("0.85000"),
        )
        assert self.sample_book.trade_side(trade=trade) == 0

    def test_l3_get_price_for_volume(self):
        bid_price = self.sample_book.get_price_for_volume(True, 5.0)
        ask_price = self.sample_book.get_price_for_volume(False, 12.0)
        assert bid_price == 0.88600
        assert ask_price == 0.0

    @pytest.mark.parametrize(
        "is_buy, quote_volume, expected",
        [
            (True, 0.8860, 0.8860),
            (False, 0.8300, 0.8300),
        ],
    )
    def test_l3_get_price_for_quote_volume(self, is_buy, quote_volume, expected):
        assert self.sample_book.get_price_for_quote_volume(is_buy, quote_volume) == expected

    @pytest.mark.parametrize(
        "is_buy, price, expected",
        [
            (True, 1.0, 35.0),
            (True, 0.88600, 5.0),
            (True, 0.88650, 5.0),
            (True, 0.88700, 15.0),
            (True, 0.82, 0.0),
            (False, 0.83000, 4.0),
            (False, 0.82000, 5.0),
            (False, 0.80000, 5.0),
            (False, 0.88700, 0.0),
        ],
    )
    def test_get_volume_for_price(self, is_buy, price, expected):
        assert self.sample_book.get_volume_for_price(is_buy, price) == expected

    @pytest.mark.parametrize(
        "is_buy, price, expected",
        [
            (True, 1.0, 31.3),
            (True, 0.88600, 4.43),
            (True, 0.88650, 4.43),
            (True, 0.88700, 13.3),
            (True, 0.82, 0.0),
            (False, 0.83000, 3.32),
            (False, 0.82000, 4.14),
            (False, 0.80000, 4.14),
            (False, 0.88700, 0.0),
        ],
    )
    def test_get_quote_volume_for_price(self, is_buy, price, expected):
        assert self.sample_book.get_quote_volume_for_price(is_buy, price) == expected

    @pytest.mark.parametrize(
        "is_buy, volume, expected",
        [
            (True, 1.0, 0.886),
            (True, 3.0, 0.886),
            (True, 5.0, 0.88599),
            (True, 7.0, 0.88628),
            (True, 15.0, 0.88666),
            (True, 22.0, 0.89090),
            (False, 1.0, 0.83),
            (False, 3.0, 0.83),
            (False, 5.0, 0.828),
        ],
    )
    def test_get_vwap_for_volume(self, is_buy, volume, expected):
        assert self.sample_book.get_vwap_for_volume(is_buy, volume) == pytest.approx(expected, 0.01)

    def test_l2_update(self):
        # Arrange
        book = TestDataStubs.make_book(
            instrument=self.instrument,
            book_type=BookType.L2_MBP,
            asks=[(0.0010000, 55.81)],
        )
        deltas = OrderBookDeltas.from_dict(
            {
                "type": "OrderBookDeltas",
                "instrument_id": self.instrument_id.value,
                "book_type": "L2_MBP",
                "deltas": msgspec.json.encode(
                    [
                        {
                            "type": "OrderBookDelta",
                            "instrument_id": self.instrument_id.value,
                            "book_type": "L2_MBP",
                            "action": "UPDATE",
                            "order_price": 0.990099,
                            "order_size": 2.0,
                            "order_side": "BUY",
                            "order_id": "ef93694d-64c7-4b26-b03b-48c0bc2afea7",
                            "update_id": 0,
                            "ts_event": 1667288437852999936,
                            "ts_init": 1667288437852999936,
                        },
                    ],
                ),
                "update_id": 0,
                "ts_event": 1667288437852999936,
                "ts_init": 1667288437852999936,
            },
        )

        # Act
        book.apply(deltas)

        # Assert
        expected_ask = Level(price=0.001)
        expected_ask.add(BookOrder(0.001, 55.81, OrderSide.SELL, "0.00100"))
        assert book.best_ask_level() == expected_ask

        expected_bid = Level(price=0.990099)
        expected_bid.add(BookOrder(0.990099, 2.0, OrderSide.BUY, "0.99010"))
        assert book.best_bid_level() == expected_bid<|MERGE_RESOLUTION|>--- conflicted
+++ resolved
@@ -198,9 +198,6 @@
         # Assert
         assert isinstance(repr(book), str)  # <-- calls pprint internally
 
-<<<<<<< HEAD
-    assert result == ""
-=======
     def test_pprint_when_no_orders(self):
         ob = L2OrderBook(
             instrument_id=TestIdStubs.audusd_id(),
@@ -208,7 +205,6 @@
             size_precision=0,
         )
         result = ob.pprint()
->>>>>>> 6c60c7fc
 
         assert result == ""
 
@@ -222,11 +218,7 @@
         0.88600  [5.0]
 [4.0]   0.83000
 [1.0]   0.82000"""
-<<<<<<< HEAD
-    assert result == expected
-=======
         assert result == expected
->>>>>>> 6c60c7fc
 
     def test_add(self):
         self.empty_l2_book.add(BookOrder(price=10.0, size=5.0, side=OrderSide.BUY))
