--- conflicted
+++ resolved
@@ -93,13 +93,8 @@
         ]
         updates = [OrderBookDelta.from_dict(upd) for upd in raw_updates]
 
-<<<<<<< HEAD
-        # Assert
+        # Act, Assert
         for update in updates:
-=======
-        # Act, Assert
-        for update in updates[:2]:
->>>>>>> 02bf4389
             book.apply_delta(update)
             copy.deepcopy(book)
 
