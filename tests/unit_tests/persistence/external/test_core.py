--- conflicted
+++ resolved
@@ -407,18 +407,9 @@
             if self.fs.isfile(f)
         ]
         ins1, ins2 = self.catalog.instruments()["id"].tolist()
+
+        today_str = pd.Timestamp.utcnow().strftime("%Y%m%d")
         expected = [
-<<<<<<< HEAD
-            f"{self.catalog.str_path}/data/betfair_ticker.parquet/instrument_id={ins1}/20191220.parquet",
-            f"{self.catalog.str_path}/data/betfair_ticker.parquet/instrument_id={ins2}/20191220.parquet",
-            f"{self.catalog.str_path}/data/betting_instrument.parquet/0.parquet",
-            f"{self.catalog.str_path}/data/instrument_status_update.parquet/instrument_id={ins1}/20191220.parquet",
-            f"{self.catalog.str_path}/data/instrument_status_update.parquet/instrument_id={ins2}/20191220.parquet",
-            f"{self.catalog.str_path}/data/order_book_data.parquet/instrument_id={ins1}/20191220.parquet",
-            f"{self.catalog.str_path}/data/order_book_data.parquet/instrument_id={ins2}/20191220.parquet",
-            f"{self.catalog.str_path}/data/trade_tick.parquet/instrument_id={ins1}/20191220.parquet",
-            f"{self.catalog.str_path}/data/trade_tick.parquet/instrument_id={ins2}/20191220.parquet",
-=======
             e.replace("|", "-")
             for e in [
                 f"/.nautilus/catalog/data/betfair_ticker.parquet/instrument_id={ins1}/20191220.parquet",
@@ -431,7 +422,6 @@
                 f"/.nautilus/catalog/data/trade_tick.parquet/instrument_id={ins1}/20191220.parquet",
                 f"/.nautilus/catalog/data/trade_tick.parquet/instrument_id={ins2}/20191220.parquet",
             ]
->>>>>>> 5dead4c9
         ]
         assert new_partitions == expected
 
