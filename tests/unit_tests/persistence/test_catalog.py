# -------------------------------------------------------------------------------------------------
#  Copyright (C) 2015-2022 Nautech Systems Pty Ltd. All rights reserved.
#  https://nautechsystems.io
#
#  Licensed under the GNU Lesser General Public License Version 3.0 (the "License");
#  You may not use this file except in compliance with the License.
#  You may obtain a copy of the License at https://www.gnu.org/licenses/lgpl-3.0.en.html
#
#  Unless required by applicable law or agreed to in writing, software
#  distributed under the License is distributed on an "AS IS" BASIS,
#  WITHOUT WARRANTIES OR CONDITIONS OF ANY KIND, either express or implied.
#  See the License for the specific language governing permissions and
#  limitations under the License.
# -------------------------------------------------------------------------------------------------

import datetime

import fsspec
import pyarrow.dataset as ds

from nautilus_trader.adapters.betfair.providers import BetfairInstrumentProvider
from nautilus_trader.backtest.data.providers import TestInstrumentProvider
from nautilus_trader.backtest.data.wranglers import BarDataWrangler
from nautilus_trader.model.data.base import GenericData
from nautilus_trader.model.data.tick import QuoteTick
from nautilus_trader.model.data.tick import TradeTick
from nautilus_trader.model.enums import AggressorSide
from nautilus_trader.model.identifiers import TradeId
from nautilus_trader.model.identifiers import Venue
from nautilus_trader.model.instruments.betting import BettingInstrument
from nautilus_trader.model.objects import Price
from nautilus_trader.model.objects import Quantity
from nautilus_trader.persistence.catalog import DataCatalog
from nautilus_trader.persistence.external.core import dicts_to_dataframes
from nautilus_trader.persistence.external.core import process_files
from nautilus_trader.persistence.external.core import split_and_serialize
from nautilus_trader.persistence.external.core import write_objects
from nautilus_trader.persistence.external.core import write_tables
from nautilus_trader.persistence.external.readers import CSVReader
from tests.integration_tests.adapters.betfair.test_kit import BetfairTestStubs
from tests.test_kit import PACKAGE_ROOT
from tests.test_kit.mocks.data import NewsEventData
from tests.test_kit.mocks.data import data_catalog_setup
from tests.test_kit.stubs.data import TestDataStubs
from tests.test_kit.stubs.identifiers import TestIdStubs
from tests.test_kit.stubs.persistence import TestPersistenceStubs


TEST_DATA_DIR = PACKAGE_ROOT + "/data"


<<<<<<< HEAD
=======
@pytest.mark.skipif(sys.platform == "win32", reason="test path broken on Windows")
>>>>>>> c65ca34f
class TestPersistenceCatalog:
    def setup(self):
        data_catalog_setup()
        self.catalog = DataCatalog.from_env()
        self.fs: fsspec.AbstractFileSystem = self.catalog.fs
        self._loaded_data_into_catalog()

    def _loaded_data_into_catalog(self):
        self.instrument_provider = BetfairInstrumentProvider.from_instruments([])
        process_files(
            glob_path=PACKAGE_ROOT + "/data/1.166564490.bz2",
            reader=BetfairTestStubs.betfair_reader(instrument_provider=self.instrument_provider),
            instrument_provider=self.instrument_provider,
            catalog=self.catalog,
        )

    def test_list_data_types(self):
        data_types = self.catalog.list_data_types()
        expected = [
            "betfair_ticker",
            "betting_instrument",
            "instrument_status_update",
            "order_book_data",
            "trade_tick",
        ]
        assert data_types == expected

    def test_data_catalog_instruments_df(self):
        instruments = self.catalog.instruments()
        assert len(instruments) == 2

    def test_writing_instruments_doesnt_overwrite(self):
        instruments = self.catalog.instruments(as_nautilus=True)
        write_objects(catalog=self.catalog, chunk=[instruments[0]])
        write_objects(catalog=self.catalog, chunk=[instruments[1]])
        instruments = self.catalog.instruments(as_nautilus=True)
        assert len(instruments) == 3

    def test_data_catalog_instruments_filtered_df(self):
        instrument_id = "296287091.1665644902374910.0.BETFAIR"
        instruments = self.catalog.instruments(instrument_ids=[instrument_id])
        assert len(instruments) == 1
        assert instruments["id"].iloc[0] == instrument_id

    def test_data_catalog_instruments_as_nautilus(self):
        instruments = self.catalog.instruments(as_nautilus=True)
        assert all(isinstance(ins, BettingInstrument) for ins in instruments)

    def test_data_catalog_currency_with_null_max_price_loads(self):
        # Arrange
        catalog = DataCatalog.from_env()
        instrument = TestInstrumentProvider.default_fx_ccy("AUD/USD", venue=Venue("SIM"))
        write_objects(catalog=catalog, chunk=[instrument])

        # Act
        instrument = catalog.instruments(instrument_ids=["AUD/USD.SIM"], as_nautilus=True)[0]

        # Assert
        assert instrument.max_price is None

    def test_data_catalog_instrument_ids_correctly_unmapped(self):
        # Arrange
        catalog = DataCatalog.from_env()
        instrument = TestInstrumentProvider.default_fx_ccy("AUD/USD", venue=Venue("SIM"))
        trade_tick = TradeTick(
            instrument_id=instrument.id,
            price=Price.from_str("2.0"),
            size=Quantity.from_int(10),
            aggressor_side=AggressorSide.UNKNOWN,
            trade_id=TradeId("1"),
            ts_event=0,
            ts_init=0,
        )
        write_objects(catalog=catalog, chunk=[instrument, trade_tick])

        # Act
        instrument = catalog.instruments(instrument_ids=["AUD/USD.SIM"], as_nautilus=True)[0]
        trade_tick = catalog.trade_ticks(instrument_ids=["AUD/USD.SIM"], as_nautilus=True)[0]

        # Assert
        assert instrument.id.value == "AUD/USD.SIM"
        assert trade_tick.instrument_id.value == "AUD/USD.SIM"

    def test_data_catalog_trade_ticks_as_nautilus(self):
        trade_ticks = self.catalog.trade_ticks(as_nautilus=True)
        assert all(isinstance(tick, TradeTick) for tick in trade_ticks)
        assert len(trade_ticks) == 312

    def test_partition_key_correctly_remapped(self):
        # Arrange
        instrument = TestInstrumentProvider.default_fx_ccy("AUD/USD")
        tick = QuoteTick(
            instrument_id=instrument.id,
            bid=Price(10, 1),
            ask=Price(11, 1),
            bid_size=Quantity(10, 1),
            ask_size=Quantity(10, 1),
            ts_init=0,
            ts_event=0,
        )
        tables = dicts_to_dataframes(split_and_serialize([tick]))
        write_tables(catalog=self.catalog, tables=tables)

        # Act
        df = self.catalog.quote_ticks()

        # Assert
        assert len(df) == 1
        assert self.fs.isdir(
            "/.nautilus/catalog/data/quote_tick.parquet/instrument_id=AUD-USD.SIM/"
        )
        # Ensure we "unmap" the keys that we write the partition filenames as;
        # this instrument_id should be AUD/USD not AUD-USD
        assert df.iloc[0]["instrument_id"] == instrument.id.value

    def test_data_catalog_filter(self):
        # Arrange, Act
        deltas = self.catalog.order_book_deltas()
        filtered_deltas = self.catalog.order_book_deltas(filter_expr=ds.field("action") == "DELETE")

        # Assert
        assert len(deltas) == 2384
        assert len(filtered_deltas) == 351

    def test_data_catalog_query_filtered(self):
        ticks = self.catalog.trade_ticks()
        assert len(ticks) == 312

        ticks = self.catalog.trade_ticks(start="2019-12-20 20:56:18")
        assert len(ticks) == 123

        ticks = self.catalog.trade_ticks(start=1576875378384999936)
        assert len(ticks) == 123

        ticks = self.catalog.trade_ticks(start=datetime.datetime(2019, 12, 20, 20, 56, 18))
        assert len(ticks) == 123

        deltas = self.catalog.order_book_deltas()
        assert len(deltas) == 2384

        filtered_deltas = self.catalog.order_book_deltas(filter_expr=ds.field("action") == "DELETE")
        assert len(filtered_deltas) == 351

    def test_data_catalog_generic_data(self):
        TestPersistenceStubs.setup_news_event_persistence()
        process_files(
            glob_path=f"{TEST_DATA_DIR}/news_events.csv",
            reader=CSVReader(block_parser=TestPersistenceStubs.news_event_parser),
            catalog=self.catalog,
        )
        df = self.catalog.generic_data(cls=NewsEventData, filter_expr=ds.field("currency") == "USD")
        assert len(df) == 22925
        data = self.catalog.generic_data(
            cls=NewsEventData, filter_expr=ds.field("currency") == "CHF", as_nautilus=True
        )
        assert len(data) == 2745 and isinstance(data[0], GenericData)

    def test_data_catalog_bars(self):
        # Arrange
        bar_type = TestDataStubs.bartype_adabtc_binance_1min_last()
        instrument = TestInstrumentProvider.adabtc_binance()
        wrangler = BarDataWrangler(bar_type, instrument)

        def parser(data):
            data["timestamp"] = data["timestamp"].astype("datetime64[ms]")
            bars = wrangler.process(data.set_index("timestamp"))
            return bars

        binance_spot_header = [
            "timestamp",
            "open",
            "high",
            "low",
            "close",
            "volume",
            "ts_close",
            "quote_volume",
            "n_trades",
            "taker_buy_base_volume",
            "taker_buy_quote_volume",
            "ignore",
        ]
        reader = CSVReader(block_parser=parser, header=binance_spot_header)

        # Act
        _ = process_files(
            glob_path=f"{TEST_DATA_DIR}/ADABTC-1m-2021-11-*.csv",
            reader=reader,
            catalog=self.catalog,
        )

        # Assert
        bars = self.catalog.bars()
        assert len(bars) == 21

    def test_catalog_bar_query_instrument_id(self):
        # Arrange
        bar = TestDataStubs.bar_5decimal()
        write_objects(catalog=self.catalog, chunk=[bar])

        # Act
        objs = self.catalog.bars(instrument_ids=[TestIdStubs.audusd_id().value], as_nautilus=True)
        data = self.catalog.bars(instrument_ids=[TestIdStubs.audusd_id().value])

        # Assert
        assert len(objs) == 1
        assert data.shape[0] == 1
        assert "instrument_id" in data.columns

    def test_catalog_projections(self):
        projections = {"tid": ds.field("trade_id")}
        trades = self.catalog.trade_ticks(projections=projections)
        assert "tid" in trades.columns
        assert trades["trade_id"].equals(trades["tid"])<|MERGE_RESOLUTION|>--- conflicted
+++ resolved
@@ -49,10 +49,6 @@
 TEST_DATA_DIR = PACKAGE_ROOT + "/data"
 
 
-<<<<<<< HEAD
-=======
-@pytest.mark.skipif(sys.platform == "win32", reason="test path broken on Windows")
->>>>>>> c65ca34f
 class TestPersistenceCatalog:
     def setup(self):
         data_catalog_setup()
