# -------------------------------------------------------------------------------------------------
#  Copyright (C) 2015-2023 Nautech Systems Pty Ltd. All rights reserved.
#  https://nautechsystems.io
#
#  Licensed under the GNU Lesser General Public License Version 3.0 (the "License");
#  You may not use this file except in compliance with the License.
#  You may obtain a copy of the License at https://www.gnu.org/licenses/lgpl-3.0.en.html
#
#  Unless required by applicable law or agreed to in writing, software
#  distributed under the License is distributed on an "AS IS" BASIS,
#  WITHOUT WARRANTIES OR CONDITIONS OF ANY KIND, either express or implied.
#  See the License for the specific language governing permissions and
#  limitations under the License.
# -------------------------------------------------------------------------------------------------

from io import BytesIO
from pathlib import Path

import pandas as pd
import pyarrow as pa
import pytest

from nautilus_trader.core.nautilus_pyo3.persistence import DataTransformer
<<<<<<< HEAD
from nautilus_trader.model.data import OrderBookDelta
=======
from nautilus_trader.model.data import Bar
from nautilus_trader.model.data import OrderBookDelta
from nautilus_trader.model.data import QuoteTick
from nautilus_trader.model.data import TradeTick
>>>>>>> 8bed747a
from nautilus_trader.persistence.wranglers import TradeTickDataWrangler
from nautilus_trader.persistence.wranglers_v2 import QuoteTickDataWrangler
from nautilus_trader.test_kit.providers import TestDataProvider
from nautilus_trader.test_kit.providers import TestInstrumentProvider
from tests import TEST_DATA_DIR


AUDUSD_SIM = TestInstrumentProvider.default_fx_ccy("AUD/USD")
ETHUSDT_BINANCE = TestInstrumentProvider.ethusdt_binance()


def test_pyo3_quote_ticks_to_record_batch_reader() -> None:
    # Arrange
    path = Path(TEST_DATA_DIR) / "truefx-audusd-ticks.csv"
    df: pd.DataFrame = pd.read_csv(path)

    # Act
    wrangler = QuoteTickDataWrangler.from_instrument(AUDUSD_SIM)
    ticks = wrangler.from_pandas(df)

    # Act
    batches_bytes = DataTransformer.pyo3_quote_ticks_to_batches_bytes(ticks)
    batches_stream = BytesIO(batches_bytes)
    reader = pa.ipc.open_stream(batches_stream)

    # Assert
    assert len(ticks) == 100_000
    assert len(reader.read_all()) == len(ticks)
    reader.close()


def test_legacy_trade_ticks_to_record_batch_reader() -> None:
    # Arrange
    provider = TestDataProvider()
    wrangler = TradeTickDataWrangler(instrument=ETHUSDT_BINANCE)
    ticks = wrangler.process(provider.read_csv_ticks("binance-ethusdt-trades.csv"))

    # Act
    batches_bytes = DataTransformer.pyobjects_to_batches_bytes(ticks)
    batches_stream = BytesIO(batches_bytes)
    reader = pa.ipc.open_stream(batches_stream)

    # Assert
    assert len(ticks) == 69_806
    assert len(reader.read_all()) == len(ticks)
    reader.close()


<<<<<<< HEAD
def test_legacy_deltas_to_record_batch_reader() -> None:
    # Arrange
    ticks = [
        OrderBookDelta.from_dict(
            {
                "action": "CLEAR",
                "flags": 0,
                "instrument_id": "1.166564490-237491-0.0.BETFAIR",
                "order": {
                    "order_id": 0,
                    "price": "0",
                    "side": "NO_ORDER_SIDE",
                    "size": "0",
                },
                "sequence": 0,
                "ts_event": 1576840503572000000,
                "ts_init": 1576840503572000000,
                "type": "OrderBookDelta",
            },
        ),
    ]

    # Act
    batches_bytes = DataTransformer.pyobjects_to_batches_bytes(ticks)
    batches_stream = BytesIO(batches_bytes)
    reader = pa.ipc.open_stream(batches_stream)

    # Assert
    assert len(ticks) == 1
    assert len(reader.read_all()) == len(ticks)
    reader.close()
=======
def test_get_schema_map_with_unsupported_type() -> None:
    # Arrange, Act, Assert
    with pytest.raises(TypeError):
        DataTransformer.get_schema_map(str)


@pytest.mark.parametrize(
    ("data_type", "expected_map"),
    [
        [
            OrderBookDelta,
            {
                "action": "UInt8",
                "flags": "UInt8",
                "order_id": "UInt64",
                "price": "Int64",
                "sequence": "UInt64",
                "side": "UInt8",
                "size": "UInt64",
                "ts_event": "UInt64",
                "ts_init": "UInt64",
            },
        ],
        [
            QuoteTick,
            {
                "bid_price": "Int64",
                "ask_price": "Int64",
                "bid_size": "UInt64",
                "ask_size": "UInt64",
                "ts_event": "UInt64",
                "ts_init": "UInt64",
            },
        ],
        [
            TradeTick,
            {
                "price": "Int64",
                "size": "UInt64",
                "aggressor_side": "UInt8",
                "trade_id": "Utf8",
                "ts_event": "UInt64",
                "ts_init": "UInt64",
            },
        ],
        [
            Bar,
            {
                "open": "Int64",
                "high": "Int64",
                "low": "Int64",
                "close": "Int64",
                "volume": "UInt64",
                "ts_event": "UInt64",
                "ts_init": "UInt64",
            },
        ],
    ],
)
def test_get_schema_map_for_all_implemented_types(
    data_type: type,
    expected_map: dict[str, str],
) -> None:
    # Arrange, Act
    schema_map = DataTransformer.get_schema_map(data_type)

    # Assert
    assert schema_map == expected_map
>>>>>>> 8bed747a
<|MERGE_RESOLUTION|>--- conflicted
+++ resolved
@@ -21,14 +21,10 @@
 import pytest
 
 from nautilus_trader.core.nautilus_pyo3.persistence import DataTransformer
-<<<<<<< HEAD
-from nautilus_trader.model.data import OrderBookDelta
-=======
 from nautilus_trader.model.data import Bar
 from nautilus_trader.model.data import OrderBookDelta
 from nautilus_trader.model.data import QuoteTick
 from nautilus_trader.model.data import TradeTick
->>>>>>> 8bed747a
 from nautilus_trader.persistence.wranglers import TradeTickDataWrangler
 from nautilus_trader.persistence.wranglers_v2 import QuoteTickDataWrangler
 from nautilus_trader.test_kit.providers import TestDataProvider
@@ -77,7 +73,6 @@
     reader.close()
 
 
-<<<<<<< HEAD
 def test_legacy_deltas_to_record_batch_reader() -> None:
     # Arrange
     ticks = [
@@ -109,7 +104,8 @@
     assert len(ticks) == 1
     assert len(reader.read_all()) == len(ticks)
     reader.close()
-=======
+
+
 def test_get_schema_map_with_unsupported_type() -> None:
     # Arrange, Act, Assert
     with pytest.raises(TypeError):
@@ -177,5 +173,4 @@
     schema_map = DataTransformer.get_schema_map(data_type)
 
     # Assert
-    assert schema_map == expected_map
->>>>>>> 8bed747a
+    assert schema_map == expected_map