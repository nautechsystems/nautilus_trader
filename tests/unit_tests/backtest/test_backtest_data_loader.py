--- conflicted
+++ resolved
@@ -223,20 +223,18 @@
 
 
 def test_data_catalog_instruments_filtered_df(catalog):
-    instrument_id = "Basketball,,29628709,20191221-001000,ODDS,MATCH_ODDS,1.166564490,237491,.BETFAIR"
+    instrument_id = (
+        "Basketball,,29628709,20191221-001000,ODDS,MATCH_ODDS,1.166564490,237491,.BETFAIR"
+    )
     instruments = catalog.instruments(instrument_ids=[instrument_id])
     assert len(instruments) == 1
     assert instruments["instrument_id"].iloc[0] == instrument_id
 
 
 def test_data_catalog_instruments_no_partition(catalog):
-<<<<<<< HEAD
     ds = pq.ParquetDataset(catalog.root / "betting_instrument.parquet/")
     partitions = ds.partitions
     assert not partitions.levels
-=======
-    assert not pq.ParquetDataset(catalog.root / "betting_instrument.parquet/").partitions.levels
->>>>>>> 62bee71c
 
 
 def test_data_catalog_instruments_as_nautilus(catalog):
@@ -415,11 +413,7 @@
     )
     catalog = DataCatalog()
     catalog.import_from_data_loader(loader=loader)
-<<<<<<< HEAD
     df = catalog.generic_data(cls=NewsEvent, filter_expr=ds.field("currency") == "USD")
-=======
-    df = catalog.generic_data(name="news_event", filter_expr=ds.field("currency") == "USD")
->>>>>>> 62bee71c
     assert len(df) == 22925
     data = catalog.generic_data(
         cls=NewsEvent, filter_expr=ds.field("currency") == "USD", as_nautilus=True
