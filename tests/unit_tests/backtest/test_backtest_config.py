# -------------------------------------------------------------------------------------------------
#  Copyright (C) 2015-2021 Nautech Systems Pty Ltd. All rights reserved.
#  https://nautechsystems.io
#
#  Licensed under the GNU Lesser General Public License Version 3.0 (the "License");
#  You may not use this file except in compliance with the License.
#  You may obtain a copy of the License at https://www.gnu.org/licenses/lgpl-3.0.en.html
#
#  Unless required by applicable law or agreed to in writing, software
#  distributed under the License is distributed on an "AS IS" BASIS,
#  WITHOUT WARRANTIES OR CONDITIONS OF ANY KIND, either express or implied.
#  See the License for the specific language governing permissions and
#  limitations under the License.
# -------------------------------------------------------------------------------------------------

import copy
import dataclasses
import pathlib
import pickle
import sys
from decimal import Decimal
from functools import partial
from typing import Optional

import dask
import pandas as pd
import pytest
from dask.base import tokenize

from nautilus_trader.backtest.config import BacktestConfig
from nautilus_trader.backtest.config import BacktestDataConfig
from nautilus_trader.backtest.config import BacktestVenueConfig
from nautilus_trader.backtest.config import Partialable
from nautilus_trader.backtest.config import build_graph
from nautilus_trader.backtest.models import FillModel
from nautilus_trader.common.providers import InstrumentProvider
from nautilus_trader.core.datetime import secs_to_nanos
from nautilus_trader.model.currencies import USD
from nautilus_trader.model.data.bar import BarSpecification
from nautilus_trader.model.data.tick import QuoteTick
from nautilus_trader.model.enums import BarAggregation
from nautilus_trader.model.enums import PriceType
from nautilus_trader.model.identifiers import Venue
from nautilus_trader.model.objects import Money
from nautilus_trader.model.objects import Price
from nautilus_trader.model.objects import Quantity
from nautilus_trader.persistence.backtest.loading import load
from nautilus_trader.persistence.backtest.parsers import CSVReader
from nautilus_trader.persistence.catalog import DataCatalog
from tests.test_kit import PACKAGE_ROOT
from tests.test_kit.mocks import data_catalog_setup
from tests.test_kit.providers import TestInstrumentProvider
from tests.test_kit.strategies import EMACross
from tests.test_kit.stubs import TestStubs


TEST_DATA_DIR = str(pathlib.Path(PACKAGE_ROOT).joinpath("data"))

pytestmark = pytest.mark.skipif(sys.platform == "win32", reason="test path broken on windows")


@pytest.fixture(autouse=True, scope="function")
def reset():
    """Cleanup resources before each test run"""
    data_catalog_setup()
    dask.config.set(scheduler="single-threaded")
    yield


@pytest.fixture(scope="function")
def data_loader():
    instrument = TestInstrumentProvider.default_fx_ccy("AUD/USD", venue=Venue("SIM"))

    def parse_csv_tick(df, instrument_id):
        yield instrument
        for r in df.values:
            ts = secs_to_nanos(pd.Timestamp(r[0]).timestamp())
            tick = QuoteTick(
                instrument_id=instrument_id,
                bid=Price.from_str(str(r[1])),
                ask=Price.from_str(str(r[2])),
                bid_size=Quantity.from_int(1_000_000),
                ask_size=Quantity.from_int(1_000_000),
                ts_event=ts,
                ts_init=ts,
            )
            yield tick

    instrument_provider = InstrumentProvider()
    instrument_provider.add(instrument)
    load(
        path=TEST_DATA_DIR,
        reader=CSVReader(
            chunk_parser=partial(parse_csv_tick, instrument_id=TestStubs.audusd_id()),
            as_dataframe=True,
        ),
        glob_pattern="truefx-audusd-ticks.csv",
        instrument_provider=instrument_provider,
    )


@pytest.fixture(scope="function")
def catalog(data_loader):
    catalog = DataCatalog.from_env()
    print(f"Catalog fixture: {catalog}, {id(catalog)}")
    # assert len(catalog.instruments()) == 1
    assert len(catalog.quote_ticks()) == 100000
    return catalog


@pytest.fixture(scope="function")
def backtest_config(catalog):
    instrument = TestInstrumentProvider.default_fx_ccy("AUD/USD")
    # Create a fill model (optional)
    fill_model = FillModel(
        prob_fill_at_limit=0.2,
        prob_fill_at_stop=0.95,
        prob_slippage=0.5,
        random_seed=42,
    )
    return BacktestConfig(
        venues=[
            BacktestVenueConfig(
                name="SIM",
                venue_type="ECN",
                oms_type="HEDGING",
                account_type="MARGIN",
                base_currency=USD,
                starting_balances=[Money(1_000_000, USD)],
                fill_model=fill_model,
            )
        ],
        instruments=[instrument],
        data_config=[
            BacktestDataConfig(
                catalog_path="/root",
                catalog_fs_protocol="memory",
                data_type=QuoteTick,
                instrument_id=instrument.id.value,
                start_time=1580398089820000000,
                end_time=1580504394501000000,
            )
        ],
        strategies=[
            (
                EMACross,
                dict(
                    instrument_id=instrument.id,
                    bar_spec=BarSpecification(15, BarAggregation.MINUTE, PriceType.BID),
                    fast_ema_period=10,
                    slow_ema_period=20,
                    trade_size=Decimal(1_000_000),
                ),
            ),
        ],
    )


@pytest.fixture(scope="function")
def backtest_configs(backtest_config):
    base = copy.copy(backtest_config)
    instrument_id = base.strategies[0][1]["instrument_id"]
    base.strategies = None

    shared_params = dict(
        instrument_id=instrument_id,
        bar_spec=BarSpecification(15, BarAggregation.MINUTE, PriceType.BID),
        trade_size=Decimal(1_000_000),
    )
    # Create two strategies with different params
    strategies = [
        (EMACross, {**shared_params, **{"fast_ema": x, "slow_ema": y}})
        for x, y in [(10, 20), (20, 30)]
    ]
    # Create a backtest config for each strategy
    return [backtest_config.replace(strategies=[s]) for s in strategies]


@dataclasses.dataclass(repr=False)
class Test(Partialable):
    a: Optional[int] = None
    b: Optional[int] = None
    c: Optional[str] = None


def test_partialable_partial():
    test = Test().replace(a=5)
    assert test.is_partial()
    test = test.replace(b=1, c="1")
    assert not test.is_partial()
    test = Test(a=5, b=1, c="1")
    assert not test.is_partial()


def test_partialable_repr():
    test = Test(a=5)
    assert test.__repr__() == "Partial-Test(a=5, b=None, c=None)"
    test = Test(a=5, b=1, c="a")
    assert test.__repr__() == "Test(a=5, b=1, c='a')"


def test_partialable_is_partial():
    test = Test().replace(a=5)
    assert test.is_partial()


def test_partialable_replace():
    test = Test().replace(a=5)
    assert test.is_partial()

    test = test.replace(b=1, a=3, c="a")
    assert test.a == 3
    assert test.b == 1
    assert not test.is_partial()


def test_partialable_check():
    test = Test().replace(a=5)
    with pytest.raises(AssertionError):
        test.check()
    test = test.replace(b=1)
    with pytest.raises(AssertionError):
        test.check()


def test_backtest_config_pickle(backtest_config):
    pickle.loads(pickle.dumps(backtest_config))  # noqa: S301


def test_tokenization(backtest_config):
    # All inputs to dask delayed functions must be deterministically tokenizable
    required = [
        (backtest_config.instruments, "6b09b95fa1f857de7ef78b9a8888b124"),
        (backtest_config.venues, "70b12a5d8ef1300bc8db494f8378df77"),
    ]
    for inputs, value in required:
        # Generate many tokens to ensure determinism
        result = tokenize(inputs)
        assert result == value
        # assert all(x == tokens[0] for x in tokens), f"Tokens do not much for {r}"


def test_backtest_data_config_load(catalog):
    instrument = TestInstrumentProvider.default_fx_ccy("AUD/USD")
    c = BacktestDataConfig(
        catalog_path="/root/",
        catalog_fs_protocol="memory",
        data_type=QuoteTick,
        instrument_id=instrument.id.value,
        start_time=1580398089820000000,
        end_time=1580504394501000000,
    )
    result = c.query
    expected = {
        "as_nautilus": True,
        "cls": QuoteTick,
        "instrument_ids": ["AUD/USD.SIM"],
        "start": 1580398089820000000,
        "end": 1580504394501000000,
    }
    assert result == expected


def test_backtest_config_partial():
    config = BacktestConfig()
    config.update(
        venues=[
            BacktestVenueConfig(
                name="SIM",
                venue_type="ECN",
                oms_type="HEDGING",
                account_type="MARGIN",
                base_currency=USD,
                starting_balances=[Money(1_000_000, USD)],
            )
        ],
    )
    assert config.is_partial()
    instrument = TestInstrumentProvider.default_fx_ccy("AUD/USD")
    config = config.update(
        instruments=[instrument],
        data_config=[
            BacktestDataConfig(
                catalog_path="/",
                catalog_fs_protocol="memory",
                data_type=QuoteTick,
                instrument_id=instrument.id.value,
                start_time=1580398089820000,
                end_time=1580504394501000,
            )
        ],
    )
    assert config.is_partial()


def test_build_graph_shared_nodes(backtest_configs):
    graph = build_graph(backtest_configs)
    dsk = graph.dask.to_dict()
    result = sorted([k.split("-")[0] for k in dsk.keys()])
    # The strategies share the same input data,
    expected = [
        "gather",
        "load",
        "run_backtest",
        "run_backtest",
    ]
    assert result == expected


<<<<<<< HEAD
@pytest.mark.local
=======
@pytest.mark.skip(reason="couldn't fix")
>>>>>>> 37e14a97
def test_backtest_against_example(catalog):
    # Replicate examples/fx_ema_cross_audusd_ticks.py backtest result

    AUDUSD = TestInstrumentProvider.default_fx_ccy("AUD/USD", Venue("SIM"))

    config = BacktestConfig(
        venues=[
            BacktestVenueConfig(
                name="SIM",
                venue_type="ECN",
                oms_type="HEDGING",  # Venue will generate position_ids
                account_type="MARGIN",
                base_currency=USD,  # Standard single-currency account
                starting_balances=[Money(1_000_000, USD)],
                fill_model=FillModel(
                    prob_fill_at_limit=0.2,
                    prob_fill_at_stop=0.95,
                    prob_slippage=0.5,
                    random_seed=42,
                ),
            )
        ],
        data_config=[
            BacktestDataConfig(
                catalog_path="/root",
                catalog_fs_protocol="memory",
                data_type=QuoteTick,
                instrument_id=AUDUSD.id.value,
                start_time=1580398089820000000,
                end_time=1580504394501000000,
            )
        ],
        instruments=[AUDUSD],
        strategies=[
            (
                EMACross,
                dict(
                    instrument_id=AUDUSD.id,
                    bar_spec=BarSpecification(100, BarAggregation.TICK, PriceType.MID),
                    fast_ema=10,
                    slow_ema=20,
                    trade_size=Decimal(1_000_000),
                    extra_id_tag="001",
                ),
            )
        ],
    )

    tasks = build_graph(config)
    results = tasks.compute()
    result = results[list(results)[0]]
    assert len(result["account"]) == 289
    assert len(result["positions"]) == 48
    assert len(result["fills"]) == 96
    expected = b'[{"type":"AccountBalance","currency":"USD","total":"997652.94","locked":"0.00","free":"997756.33"}]'
    account_result = result["account"]["balances"].iloc[-2]
    assert account_result == expected


def test_backtest_run_sync(backtest_configs, catalog):
    tasks = build_graph(backtest_configs)
    result = tasks.compute()
    assert len(result) == 2


def test_backtest_run_distributed(backtest_configs, catalog):
    from distributed import Client

    with Client(processes=False):
        tasks = build_graph(backtest_configs)
        result = tasks.compute()
        assert result<|MERGE_RESOLUTION|>--- conflicted
+++ resolved
@@ -307,11 +307,6 @@
     assert result == expected
 
 
-<<<<<<< HEAD
-@pytest.mark.local
-=======
-@pytest.mark.skip(reason="couldn't fix")
->>>>>>> 37e14a97
 def test_backtest_against_example(catalog):
     # Replicate examples/fx_ema_cross_audusd_ticks.py backtest result
 
