# -------------------------------------------------------------------------------------------------
#  Copyright (C) 2015-2022 Nautech Systems Pty Ltd. All rights reserved.
#  https://nautechsystems.io
#
#  Licensed under the GNU Lesser General Public License Version 3.0 (the "License");
#  You may not use this file except in compliance with the License.
#  You may obtain a copy of the License at https://www.gnu.org/licenses/lgpl-3.0.en.html
#
#  Unless required by applicable law or agreed to in writing, software
#  distributed under the License is distributed on an "AS IS" BASIS,
#  WITHOUT WARRANTIES OR CONDITIONS OF ANY KIND, either express or implied.
#  See the License for the specific language governing permissions and
#  limitations under the License.
# -------------------------------------------------------------------------------------------------

import pickle

import msgspec
import pytest
from click.testing import CliRunner

from nautilus_trader.backtest.data.providers import TestInstrumentProvider
from nautilus_trader.backtest.node import BacktestNode
from nautilus_trader.config import BacktestDataConfig
from nautilus_trader.config import BacktestRunConfig
from nautilus_trader.config import BacktestVenueConfig
from nautilus_trader.config.backtest import BacktestEngineConfig
from nautilus_trader.config.backtest import json_encoder
from nautilus_trader.config.backtest import tokenize_config
from nautilus_trader.model.data.tick import QuoteTick
from nautilus_trader.model.data.tick import TradeTick
from nautilus_trader.model.data.venue import InstrumentStatusUpdate
from nautilus_trader.model.identifiers import ClientId
from nautilus_trader.model.identifiers import Venue
from nautilus_trader.model.orderbook.data import OrderBookData
from nautilus_trader.persistence.external.core import process_files
from nautilus_trader.persistence.external.readers import CSVReader
from nautilus_trader.test_kit.mocks.data import NewsEventData
from nautilus_trader.test_kit.mocks.data import aud_usd_data_loader
from nautilus_trader.test_kit.mocks.data import data_catalog_setup
from nautilus_trader.test_kit.stubs.config import TestConfigStubs
from nautilus_trader.test_kit.stubs.persistence import TestPersistenceStubs
from tests import TEST_DATA_DIR
from tests.integration_tests.adapters.betfair.test_kit import BetfairTestStubs


class _TestBacktestConfig:
    def setup(self):
        self.catalog = data_catalog_setup(protocol=self.fs_protocol)
        aud_usd_data_loader(self.catalog)
        self.venue = Venue("SIM")
        self.instrument = TestInstrumentProvider.default_fx_ccy("AUD/USD", venue=self.venue)
        self.backtest_config = TestConfigStubs.backtest_run_config(catalog=self.catalog)

    def teardown(self):
        # Cleanup
        path = self.catalog.path
        fs = self.catalog.fs
        if fs.exists(path):
            fs.rm(path, recursive=True)

    def test_backtest_config_pickle(self):
        pickle.loads(pickle.dumps(self))  # noqa: S301

    def test_backtest_data_config_load(self):
        instrument = TestInstrumentProvider.default_fx_ccy("AUD/USD")
        c = BacktestDataConfig(
            catalog_path=self.catalog.path,
            catalog_fs_protocol=self.catalog.fs.protocol,
            data_cls=QuoteTick,
            instrument_id=instrument.id.value,
            start_time=1580398089820000000,
            end_time=1580504394501000000,
        )

        result = c.query
        assert result == {
            "as_nautilus": True,
            "cls": QuoteTick,
            "instrument_ids": ["AUD/USD.SIM"],
            "filter_expr": None,
            "start": 1580398089820000000,
            "end": 1580504394501000000,
        }

    def test_backtest_data_config_generic_data(self):
        # Arrange
        TestPersistenceStubs.setup_news_event_persistence()

        process_files(
            glob_path=f"{TEST_DATA_DIR}/news_events.csv",
            reader=CSVReader(block_parser=TestPersistenceStubs.news_event_parser),
            catalog=self.catalog,
        )

        c = BacktestDataConfig(
            catalog_path=self.catalog.path,
            catalog_fs_protocol=self.catalog.fs.protocol,
            data_cls=NewsEventData,
            client_id="NewsClient",
            metadata={"kind": "news"},
        )

        result = c.load()
        assert len(result["data"]) == 86985
        assert result["instrument"] is None
        assert result["client_id"] == ClientId("NewsClient")
        assert result["data"][0].data_type.metadata == {"kind": "news"}

    def test_backtest_data_config_filters(self):
        # Arrange
        TestPersistenceStubs.setup_news_event_persistence()
        process_files(
            glob_path=f"{TEST_DATA_DIR}/news_events.csv",
            reader=CSVReader(block_parser=TestPersistenceStubs.news_event_parser),
            catalog=self.catalog,
        )
        c = BacktestDataConfig(
            catalog_path=self.catalog.path,
            catalog_fs_protocol=self.catalog.fs.protocol,
            data_cls=NewsEventData,
            filter_expr="field('currency') == 'CHF'",
            client_id="NewsClient",
        )

        result = c.load()
        assert len(result["data"]) == 2745

    def test_backtest_data_config_status_updates(self):
        process_files(
            glob_path=TEST_DATA_DIR + "/1.166564490.bz2",
            reader=BetfairTestStubs.betfair_reader(),
            catalog=self.catalog,
        )
        c = BacktestDataConfig(
            catalog_path=self.catalog.path,
            catalog_fs_protocol=self.catalog.fs.protocol,
            data_cls=InstrumentStatusUpdate,
        )
        result = c.load()
        assert len(result["data"]) == 2
        assert result["instrument"] is None
        assert result["client_id"] is None

    def test_resolve_cls(self):
        config = BacktestDataConfig(
            catalog_path=self.catalog.path,
            data_cls="nautilus_trader.model.data.tick:QuoteTick",
            catalog_fs_protocol=self.catalog.fs.protocol,
            catalog_fs_storage_options={},
            instrument_id="AUD/USD.IDEALPRO",
            start_time=1580398089820000,
            end_time=1580504394501000,
        )
        assert config.data_type == QuoteTick

    @pytest.mark.parametrize(
        "model",
        [
            BacktestDataConfig(
                catalog_path="/",
                data_cls=QuoteTick.fully_qualified_name(),
                catalog_fs_protocol="memory",
                catalog_fs_storage_options={},
                instrument_id="AUD/USD.IDEALPRO",
                start_time=1580398089820000,
                end_time=1580504394501000,
            ),
        ],
    )
    def test_models_to_json(self, model: msgspec.Struct):
        raw = model.json()
        assert raw

    def test_backtest_config_to_json(self):
        assert msgspec.json.encode(self.backtest_config)


class TestBacktestConfigFile(_TestBacktestConfig):
    fs_protocol = "file"


class TestBacktestConfigMemory(_TestBacktestConfig):
    fs_protocol = "memory"


class TestBacktestConfigParsing:
    def setup(self):
        self.catalog = data_catalog_setup(protocol="memory", path="/.nautilus/")
        self.venue = Venue("SIM")
        self.instrument = TestInstrumentProvider.default_fx_ccy("AUD/USD", venue=self.venue)
        self.backtest_config = TestConfigStubs.backtest_run_config(catalog=self.catalog)

    def test_run_config_to_json(self):
        run_config = TestConfigStubs.backtest_run_config(
            catalog=self.catalog,
            instrument_ids=[self.instrument.id.value],
            venues=[
                BacktestVenueConfig(
                    name="SIM",
                    oms_type="HEDGING",
                    account_type="MARGIN",
                    starting_balances=["1_000_000 USD"],
                ),
            ],
        )
        json = msgspec.json.encode(run_config)
        result = len(msgspec.json.encode(json))
        assert result in (766, 770)  # unix, windows sizes

    def test_run_config_parse_obj(self):
        run_config = TestConfigStubs.backtest_run_config(
            catalog=self.catalog,
            instrument_ids=[self.instrument.id.value],
            venues=[
                BacktestVenueConfig(
                    name="SIM",
                    oms_type="HEDGING",
                    account_type="MARGIN",
                    starting_balances=["1_000_000 USD"],
                ),
            ],
        )
        raw = msgspec.json.encode(run_config)
        config = msgspec.json.decode(raw, type=BacktestRunConfig)
        assert isinstance(config, BacktestRunConfig)
        node = BacktestNode(configs=[config])
        assert isinstance(node, BacktestNode)
        assert len(raw) in (572, 574)  # unix, windows sizes

    def test_backtest_data_config_to_dict(self):
        run_config = TestConfigStubs.backtest_run_config(
            catalog=self.catalog,
            instrument_ids=[self.instrument.id.value],
            data_types=(TradeTick, QuoteTick, OrderBookData),
            venues=[
                BacktestVenueConfig(
                    name="BETFAIR",
                    oms_type="NETTING",
                    account_type="BETTING",
                    base_currency="GBP",
                    starting_balances=["10000 GBP"],
                    book_type="L2_MBP",
                ),
            ],
        )
        json = msgspec.json.encode(run_config)
        result = len(msgspec.json.encode(json))
        assert result in (1490, 1498)  # unix, windows

    def test_backtest_run_config_id(self):
        token = self.backtest_config.id
        print("token:", token)
        value: bytes = msgspec.json.encode(self.backtest_config.dict(), enc_hook=json_encoder)
        print("token_value:", value.decode())
        assert token in (
            "c03780b356757c46d515f7602220026859750e4ca729c123cdb89bed87f52c47",  # unix
            "d5d7365f9b9fe4cc2c8a70c1107a1ba53f65c01fee6d82a42df04e70fbcd6c75",  # windows
<<<<<<< HEAD
=======
            "24ce696a013a89432f16b5c3a05ba77a77f803ebfa4d7677b08dada06144b16b",  # windows v2
>>>>>>> ae5fef17
        )

    @pytest.mark.skip(reason="fix after merge")
    @pytest.mark.parametrize(
        "config_func, keys, kw, expected",
        [
            (
                TestConfigStubs.venue_config,
                (),
                {},
                ("7919596b3762fd98d79afa64976a292d408313816d38ec26ebd29e31049b92f9",),
            ),
            (
                TestConfigStubs.backtest_data_config,
                ("catalog",),
                {},
                (
                    "8485d8c61bb15514769412bc4c0fb0a662617b3245d751c40e3627a1b6762ba0",  # unix
                    "d32e5785aad958ec163da39ba501a8fbe654fd973ada46e21907631824369ce4",  # windows
                ),
            ),
            (
                TestConfigStubs.backtest_engine_config,
                ("catalog",),
                {"persist": True},
                (
                    "90f34a9e9474a35a365fa6ffb4bd8586f443a98ff845dec019ed9c857774f6cb",
                    "11048af3175c58d841d1e936e6075d053d8d445d889ab653229208033f60307d",
                ),
            ),
            (
                TestConfigStubs.risk_engine_config,
                (),
                {},
                ("962367da58082b349922801d5fea53526f1c35149a042c84fde2fc69c8fb46cf",),
            ),
            (
                TestConfigStubs.exec_engine_config,
                (),
                {},
                ("a6ca5c188b92707f81a9ba5d45700dcbc8aebe0443c1e7b13b10a86c045c6391",),
            ),
            (
                TestConfigStubs.streaming_config,
                ("catalog",),
                {},
                (
                    "a1d857e553be89e5e6336fa7d1ee2c55032ada5d63193ecc959b216b4afc3f18",
                    "1f1564863058e883768f311e4724fa1f4ddcab0faf717d262a586f734403dc11",
                ),
            ),
        ],
    )
    def test_tokenize_config(self, config_func, keys, kw, expected):
        config = config_func(**{k: getattr(self, k) for k in keys}, **kw)
        token = tokenize_config(config.dict())
        assert token in expected

    def test_backtest_main_cli(self, mocker):
        # Arrange
        from nautilus_trader.backtest.__main__ import main

        runner = CliRunner()
        raw = msgspec.json.encode(
            [
                BacktestRunConfig(
                    engine=BacktestEngineConfig(),
                    venues=[
                        BacktestVenueConfig(
                            name="SIM",
                            oms_type="HEDGING",
                            account_type="CASH",
                            starting_balances=["100 USD"],
                        ),
                    ],
                    data=[],
                ),
            ],
        ).decode()

        # Act
        with mocker.patch("nautilus_trader.backtest.node.BacktestNode.run"):
            result = runner.invoke(main, ["--raw", raw])

        # Assert
        assert result.exception is None
        assert result.exit_code == 0<|MERGE_RESOLUTION|>--- conflicted
+++ resolved
@@ -256,10 +256,7 @@
         assert token in (
             "c03780b356757c46d515f7602220026859750e4ca729c123cdb89bed87f52c47",  # unix
             "d5d7365f9b9fe4cc2c8a70c1107a1ba53f65c01fee6d82a42df04e70fbcd6c75",  # windows
-<<<<<<< HEAD
-=======
             "24ce696a013a89432f16b5c3a05ba77a77f803ebfa4d7677b08dada06144b16b",  # windows v2
->>>>>>> ae5fef17
         )
 
     @pytest.mark.skip(reason="fix after merge")
