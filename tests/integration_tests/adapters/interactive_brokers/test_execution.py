--- conflicted
+++ resolved
@@ -55,9 +55,7 @@
         self.instrument = IBTestDataStubs.instrument("AAPL")
         self.contract_details = IBTestDataStubs.contract_details("AAPL")
         self.contract = self.contract_details.contract
-<<<<<<< HEAD
         self.client_order_id = TestIdStubs.client_order_id()
-=======
         with patch("nautilus_trader.adapters.interactive_brokers.factories.get_cached_ib_client"):
             self.exec_client = InteractiveBrokersLiveExecClientFactory.create(
                 loop=self.loop,
@@ -72,7 +70,6 @@
                 clock=self.clock,
                 logger=self.logger,
             )
->>>>>>> 51025e4b
 
     def instrument_setup(self, instrument=None, contract_details=None):
         instrument = instrument or self.instrument
@@ -186,11 +183,7 @@
                 orderRef="C-1",
             ),
         }
-<<<<<<< HEAD
-=======
-
-        # Assert
->>>>>>> 51025e4b
+        # Assert
         kwargs = mock.call_args.kwargs
         # Can't directly compare kwargs for some reason?
         assert kwargs["contract"] == expected["contract"]
