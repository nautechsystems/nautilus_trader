--- conflicted
+++ resolved
@@ -30,159 +30,6 @@
 from tests.integration_tests.adapters.interactive_brokers.test_kit import IBTestProviderStubs
 
 
-<<<<<<< HEAD
-class TestIBInstrumentProvider:
-    def setup(self):
-        self.ib = MagicMock()
-        self.loop = asyncio.get_event_loop()
-        self.clock = LiveClock()
-        self.logger = Logger(clock=self.clock, level_stdout=LogLevel.DEBUG)
-        self.provider = InteractiveBrokersInstrumentProvider(
-            client=self.ib,
-            logger=self.logger,
-            config=InstrumentProviderConfig(),
-        )
-
-    @staticmethod
-    def async_return_value(value: object) -> asyncio.Future:
-        future: asyncio.Future = asyncio.Future()
-        future.set_result(value)
-        return future
-
-    def mock_ib_contract_calls(self, mocker, contract_details: ContractDetails):
-        mocker.patch.object(
-            self.provider._client,
-            "reqContractDetailsAsync",
-            return_value=self.async_return_value([contract_details]),
-        )
-        mocker.patch.object(
-            self.provider._client,
-            "qualifyContractsAsync",
-            return_value=self.async_return_value([contract_details.contract]),
-        )
-
-    @pytest.mark.asyncio
-    async def test_load_equity_contract_instrument(self, mocker):
-        # Arrange
-        instrument_id = InstrumentId.from_str("AAPL.AMEX")
-        self.mock_ib_contract_calls(
-            mocker=mocker,
-            contract_details=IBTestProviderStubs.aapl_equity_contract_details(),
-        )
-
-        # Act
-        await self.provider.load(instrument_id=InstrumentId.from_str("AAPL.AMEX"))
-        equity = self.provider.find(instrument_id)
-
-        # Assert
-        assert InstrumentId(symbol=Symbol("AAPL"), venue=Venue("AMEX")) == equity.id
-        assert equity.asset_class == AssetClass.EQUITY
-        assert equity.asset_type == AssetType.SPOT
-        assert 1 == equity.multiplier
-        assert Price.from_str("0.01") == equity.price_increment
-        assert 2, equity.price_precision
-
-    @pytest.mark.asyncio
-    async def test_load_futures_contract_instrument(self, mocker):
-        # Arrange
-        instrument_id = InstrumentId.from_str("CLZ3.NYMEX")
-        self.mock_ib_contract_calls(
-            mocker=mocker,
-            contract_details=IBTestProviderStubs.cl_future_contract_details(),
-        )
-
-        # Act
-        await self.provider.load(instrument_id=instrument_id)
-        future = self.provider.find(instrument_id)
-
-        # Assert
-        assert future.id == instrument_id
-        assert future.asset_class == AssetClass.INDEX
-        assert future.multiplier == 1000
-        assert future.price_increment == Price.from_str("0.01")
-        assert future.price_precision == 2
-
-    @pytest.mark.asyncio
-    async def test_load_options_contract_instrument(self, mocker):
-        # Arrange
-        instrument_id = InstrumentId.from_str("TSLA230120C00100000.MIAX")
-        self.mock_ib_contract_calls(
-            mocker=mocker,
-            contract_details=IBTestProviderStubs.tsla_option_contract_details(),
-        )
-
-        # Act
-        await self.provider.load(instrument_id=instrument_id)
-        option = self.provider.find(instrument_id)
-
-        # Assert
-        assert option.id == instrument_id
-        assert option.asset_class == AssetClass.EQUITY
-        assert option.multiplier == 100
-        assert option.expiry_date == datetime.date(2023, 1, 20)
-        assert option.strike_price == Price.from_str("100.0")
-        assert option.kind == OptionKind.CALL
-        assert option.price_increment == Price.from_str("0.01")
-        assert option.price_precision == 2
-
-    @pytest.mark.asyncio
-    async def test_load_forex_contract_instrument(self, mocker):
-        # Arrange
-        instrument_id = InstrumentId.from_str("EUR/USD.IDEALPRO")
-        self.mock_ib_contract_calls(
-            mocker=mocker,
-            contract_details=IBTestProviderStubs.eurusd_forex_contract_details(),
-        )
-
-        # Act
-        await self.provider.load(instrument_id=instrument_id)
-        fx = self.provider.find(instrument_id)
-
-        # Assert
-        assert fx.id == instrument_id
-        assert fx.asset_class == AssetClass.FX
-        assert fx.multiplier == 1
-        assert fx.price_increment == Price.from_str("0.00005")
-        assert fx.price_precision == 5
-
-    @pytest.mark.asyncio
-    async def test_contract_id_to_instrument_id(self, mocker):
-        # Arrange
-        self.mock_ib_contract_calls(
-            mocker=mocker,
-            contract_details=IBTestProviderStubs.cl_future_contract_details(),
-        )
-
-        # Act
-        await self.provider.load(instrument_id=InstrumentId.from_str("CLZ3.NYMEX"))
-
-        # Assert
-        expected = {174230596: InstrumentId.from_str("CLZ3.NYMEX")}
-        assert self.provider.contract_id_to_instrument_id == expected
-
-    @pytest.mark.asyncio
-    async def test_none_filters(self):
-        # Act, Arrange, Assert
-        self.provider.load_all(None)
-
-    @pytest.mark.asyncio
-    async def test_instrument_filter_callable_option_filter(self, mocker):
-        # Arrange
-        self.mock_ib_contract_calls(
-            mocker=mocker,
-            contract_details=IBTestProviderStubs.tsla_option_contract_details(),
-        )
-
-        # Act
-        self.provider.config = self.provider.config.replace(
-            filter_callable="tests.integration_tests.adapters.interactive_brokers.test_kit:filter_out_options",
-        )
-        await self.provider.load_all_async()
-        option_instruments = self.provider.get_all()
-
-        # Assert
-        assert len(option_instruments) == 0
-=======
 pytestmark = pytest.mark.no_ci
 
 
@@ -199,63 +46,63 @@
     )
 
 
-@pytest.mark.parametrize(
-    "filters, expected",
-    [
-        (
-            {"secType": "STK", "symbol": "AMD", "exchange": "SMART", "currency": "USD"},
-            Stock("AMD", "SMART", "USD"),
-        ),
-        (
-            {
-                "secType": "STK",
-                "symbol": "INTC",
-                "exchange": "SMART",
-                "primaryExchange": "NASDAQ",
-                "currency": "USD",
-            },
-            Stock("INTC", "SMART", "USD", primaryExchange="NASDAQ"),
-        ),
-        (
-            {"secType": "CASH", "symbol": "EUR", "currency": "USD", "exchange": "IDEALPRO"},
-            Forex(symbol="EUR", currency="USD"),
-        ),  # EUR/USD,
-        ({"secType": "CFD", "symbol": "IBUS30"}, CFD("IBUS30")),
-        (
-            {
-                "secType": "FUT",
-                "symbol": "ES",
-                "exchange": "GLOBEX",
-                "lastTradeDateOrContractMonth": "20180921",
-            },
-            Future("ES", "20180921", "GLOBEX"),
-        ),
-        (
-            {
-                "secType": "OPT",
-                "symbol": "SPY",
-                "exchange": "SMART",
-                "lastTradeDateOrContractMonth": "20170721",
-                "strike": 240,
-                "right": "C",
-            },
-            Option("SPY", "20170721", 240, "C", "SMART"),
-        ),
-        (
-            {"secType": "BOND", "secIdType": "ISIN", "secId": "US03076KAA60"},
-            Bond(secIdType="ISIN", secId="US03076KAA60"),
-        ),
-        (
-            {"secType": "CRYPTO", "symbol": "BTC", "exchange": "PAXOS", "currency": "USD"},
-            Crypto("BTC", "PAXOS", "USD"),
-        ),
-    ],
-)
-def test_parse_contract(filters, expected, instrument_provider):
-    result = instrument_provider._parse_contract(**filters)
-    fields = [f.name for f in expected.__dataclass_fields__.values() if getattr(expected, f.name)]
-    for f in fields:
-        assert getattr(result, f) == getattr(expected, f)
+# @pytest.mark.parametrize(
+#     "filters, expected",
+#     [
+#         (
+#             {"secType": "STK", "symbol": "AMD", "exchange": "SMART", "currency": "USD"},
+#             Stock("AMD", "SMART", "USD"),
+#         ),
+#         (
+#             {
+#                 "secType": "STK",
+#                 "symbol": "INTC",
+#                 "exchange": "SMART",
+#                 "primaryExchange": "NASDAQ",
+#                 "currency": "USD",
+#             },
+#             Stock("INTC", "SMART", "USD", primaryExchange="NASDAQ"),
+#         ),
+#         (
+#             {"secType": "CASH", "symbol": "EUR", "currency": "USD", "exchange": "IDEALPRO"},
+#             Forex(symbol="EUR", currency="USD"),
+#         ),  # EUR/USD,
+#         ({"secType": "CFD", "symbol": "IBUS30"}, CFD("IBUS30")),
+#         (
+#             {
+#                 "secType": "FUT",
+#                 "symbol": "ES",
+#                 "exchange": "GLOBEX",
+#                 "lastTradeDateOrContractMonth": "20180921",
+#             },
+#             Future("ES", "20180921", "GLOBEX"),
+#         ),
+#         (
+#             {
+#                 "secType": "OPT",
+#                 "symbol": "SPY",
+#                 "exchange": "SMART",
+#                 "lastTradeDateOrContractMonth": "20170721",
+#                 "strike": 240,
+#                 "right": "C",
+#             },
+#             Option("SPY", "20170721", 240, "C", "SMART"),
+#         ),
+#         (
+#             {"secType": "BOND", "secIdType": "ISIN", "secId": "US03076KAA60"},
+#             Bond(secIdType="ISIN", secId="US03076KAA60"),
+#         ),
+#         (
+#             {"secType": "CRYPTO", "symbol": "BTC", "exchange": "PAXOS", "currency": "USD"},
+#             Crypto("BTC", "PAXOS", "USD"),
+#         ),
+#     ],
+# )
+# def test_parse_contract(filters, expected, instrument_provider):
+#     result = instrument_provider._parse_contract(**filters)
+#     fields = [f.name for f in expected.__dataclass_fields__.values() if getattr(expected, f.name)]
+#     for f in fields:
+#         assert getattr(result, f) == getattr(expected, f)
 
 
 @pytest.mark.asyncio
@@ -269,7 +116,7 @@
     )
 
     # Act
-    await instrument_provider.load(secType="STK", symbol="AAPL", exchange="AMEX")
+    await instrument_provider.load(instrument_id=instrument_id)
     equity = instrument_provider.find(instrument_id)
 
     # Assert
@@ -408,5 +255,4 @@
     option_instruments = instrument_provider.get_all()
 
     # Assert
-    assert len(option_instruments) == 0
->>>>>>> 75e7e11e
+    assert len(option_instruments) == 0