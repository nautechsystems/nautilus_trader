# -------------------------------------------------------------------------------------------------
#  Copyright (C) 2015-2022 Nautech Systems Pty Ltd. All rights reserved.
#  https://nautechsystems.io
#
#  Licensed under the GNU Lesser General Public License Version 3.0 (the "License");
#  You may not use this file except in compliance with the License.
#  You may obtain a copy of the License at https://www.gnu.org/licenses/lgpl-3.0.en.html
#
#  Unless required by applicable law or agreed to in writing, software
#  distributed under the License is distributed on an "AS IS" BASIS,
#  WITHOUT WARRANTIES OR CONDITIONS OF ANY KIND, either express or implied.
#  See the License for the specific language governing permissions and
#  limitations under the License.
# -------------------------------------------------------------------------------------------------

import asyncio
from unittest.mock import patch

import msgspec
import pytest

from nautilus_trader.adapters.betfair.client.core import BetfairClient
from nautilus_trader.adapters.betfair.parsing.requests import _order_quantity_to_stake
from nautilus_trader.adapters.betfair.parsing.requests import betfair_account_to_account_state
from nautilus_trader.adapters.betfair.parsing.requests import determine_order_status
from nautilus_trader.adapters.betfair.parsing.requests import make_order
from nautilus_trader.adapters.betfair.parsing.requests import order_cancel_to_betfair
from nautilus_trader.adapters.betfair.parsing.requests import order_submit_to_betfair
from nautilus_trader.adapters.betfair.parsing.requests import order_update_to_betfair
from nautilus_trader.adapters.betfair.parsing.spec import STREAM_DECODER
from nautilus_trader.adapters.betfair.parsing.spec.mcm import MCM
from nautilus_trader.adapters.betfair.parsing.spec.mcm import BestAvailableToBack
from nautilus_trader.adapters.betfair.parsing.streaming import BetfairParser
from nautilus_trader.adapters.betfair.parsing.streaming import build_market_update_messages
from nautilus_trader.common.clock import LiveClock
from nautilus_trader.common.logging import LiveLogger
from nautilus_trader.core.uuid import UUID4
from nautilus_trader.model.currencies import GBP
from nautilus_trader.model.data.tick import TradeTick
from nautilus_trader.model.data.ticker import Ticker
from nautilus_trader.model.enums import AccountType
from nautilus_trader.model.enums import OrderSide
from nautilus_trader.model.enums import OrderSideParser
from nautilus_trader.model.enums import OrderStatus
from nautilus_trader.model.enums import TimeInForce
from nautilus_trader.model.events.account import AccountState
from nautilus_trader.model.identifiers import AccountId
from nautilus_trader.model.identifiers import VenueOrderId
from nautilus_trader.model.objects import AccountBalance
from nautilus_trader.model.objects import Money
from nautilus_trader.model.objects import Price
from nautilus_trader.model.objects import Quantity
from nautilus_trader.model.orderbook.data import OrderBookDeltas
from tests.integration_tests.adapters.betfair.test_kit import BetfairDataProvider
from tests.integration_tests.adapters.betfair.test_kit import BetfairResponses
from tests.integration_tests.adapters.betfair.test_kit import BetfairTestStubs
from tests.test_kit.stubs.commands import TestCommandStubs
from tests.test_kit.stubs.execution import TestExecStubs
from tests.test_kit.stubs.identifiers import TestIdStubs


class TestBetfairParsingStreaming:
    def setup(self):
        # Fixture Setup
        self.loop = asyncio.get_event_loop()
        self.clock = LiveClock()
        self.logger = LiveLogger(loop=self.loop, clock=self.clock)
        self.instrument = BetfairTestStubs.betting_instrument()
        self.client = BetfairTestStubs.betfair_client(loop=self.loop, logger=self.logger)
        self.provider = BetfairTestStubs.instrument_provider(self.client)

    @pytest.mark.parametrize(
        "market_id, num_msgs",
        [("1.166564490", 5745), ("1.166811431", 40546), ("1.180305278", 31092)],
    )
    def test_parsing_streaming_file(self, market_id, num_msgs):
        mcms = BetfairDataProvider.market_updates(market_id)
        parser = BetfairParser()
        updates = [x for mcm in mcms for x in parser.parse(mcm)]
        assert len(updates) == num_msgs


class TestBetfairParsing:
    def setup(self):
        # Fixture Setup
        self.loop = asyncio.get_event_loop()
        self.clock = LiveClock()
        self.logger = LiveLogger(loop=self.loop, clock=self.clock)
        self.instrument = BetfairTestStubs.betting_instrument()
        self.client = BetfairTestStubs.betfair_client(loop=self.loop, logger=self.logger)
        self.provider = BetfairTestStubs.instrument_provider(self.client)
        self.uuid = UUID4()

    @pytest.mark.parametrize(
        "quantity, betfair_quantity",
        [
            ("100", "100.0"),
            ("375", "375.0"),
            ("6.25", "6.25"),
            ("200", "200.0"),
        ],
    )
    def test_order_quantity_to_stake(self, quantity, betfair_quantity):
        result = _order_quantity_to_stake(
            quantity=Quantity.from_str(quantity),
        )
        assert result == betfair_quantity

    def test_order_submit_to_betfair(self):
        command = TestCommandStubs.submit_order_command(
            order=TestExecStubs.limit_order(
                price=Price.from_str("0.4"),
                quantity=Quantity.from_str("10"),
            ),
        )
        result = order_submit_to_betfair(command=command, instrument=self.instrument)
        expected = {
            "customer_ref": command.id.value.replace("-", ""),
            "customer_strategy_ref": "S-001",
            "instructions": [
                {
                    "customerOrderRef": "O-20210410-022422-001",
                    "handicap": "0.0",
                    "limitOrder": {
                        "persistenceType": "PERSIST",
                        "price": "2.5",
                        "size": "10.0",
                    },
                    "orderType": "LIMIT",
                    "runnerId": "50214",
                    "side": "BACK",
                },
            ],
            "market_id": "1.179082386",
        }
        assert result == expected

    def test_order_update_to_betfair(self):
        modify = TestCommandStubs.modify_order_command(
            price=Price(0.74347, precision=5),
            quantity=Quantity.from_int(10),
        )
        result = order_update_to_betfair(
            command=modify,
            side=OrderSide.BUY,
            venue_order_id=VenueOrderId("1"),
            instrument=self.instrument,
        )
        expected = {
            "market_id": "1.179082386",
            "customer_ref": result["customer_ref"],
            "instructions": [{"betId": "1", "newPrice": 1.35}],
        }

        assert result == expected

    def test_order_cancel_to_betfair(self):
        result = order_cancel_to_betfair(
            command=TestCommandStubs.cancel_order_command(
                venue_order_id=VenueOrderId("228302937743"),
            ),
            instrument=self.instrument,
        )
        expected = {
            "market_id": "1.179082386",
            "customer_ref": result["customer_ref"],
            "instructions": [
                {
                    "betId": "228302937743",
                },
            ],
        }
        assert result == expected

    @pytest.mark.asyncio
    async def test_account_statement(self):
        with patch.object(
            BetfairClient,
            "request",
            return_value=BetfairResponses.account_details(),
        ):
            detail = await self.client.get_account_details()
        with patch.object(
            BetfairClient,
            "request",
            return_value=BetfairResponses.account_funds_no_exposure(),
        ):
            funds = await self.client.get_account_funds()
        result = betfair_account_to_account_state(
            account_detail=detail,
            account_funds=funds,
            event_id=self.uuid,
            ts_event=0,
            ts_init=0,
        )
        expected = AccountState(
            account_id=AccountId("BETFAIR-Testy-McTest"),
            account_type=AccountType.CASH,
            base_currency=GBP,
            reported=True,  # reported
            balances=[
                AccountBalance(
                    Money(1000.0, GBP),
                    Money(0.00, GBP),
                    Money(1000.0, GBP),
                ),
            ],
            margins=[],
            info={"funds": funds, "detail": detail},
            event_id=self.uuid,
            ts_event=result.ts_event,
            ts_init=result.ts_init,
        )
        assert result == expected

    @pytest.mark.asyncio
    async def test_merge_order_book_deltas(self):
        await self.provider.load_all_async(market_filter={"market_id": "1.180759290"})
<<<<<<< HEAD
        raw = msgspec.json.encode(
            {
                "op": "mcm",
                "clk": "792361654",
                "pt": 1577575379148,
                "mc": [
                    {
                        "id": "1.180759290",
                        "rc": [
                            {"atl": [[3.15, 3.68]], "id": 7659748},
                            {"trd": [[3.15, 364.45]], "ltp": 3.15, "tv": 364.45, "id": 7659748},
                            {"atb": [[3.15, 0]], "id": 7659748},
                        ],
                        "con": True,
                        "img": False,
                    }
                ],
                "id": 1,
            }
        )
        mcm = msgspec.json.decode(raw, type=MCM)
        updates = build_market_update_messages(mcm)
=======
        raw = {
            "op": "mcm",
            "clk": "792361654",
            "pt": 1577575379148,
            "mc": [
                {
                    "id": "1.180759290",
                    "rc": [
                        {"atl": [[3.15, 3.68]], "id": 7659748},
                        {"trd": [[3.15, 364.45]], "ltp": 3.15, "tv": 364.45, "id": 7659748},
                        {"atb": [[3.15, 0]], "id": 7659748},
                    ],
                    "con": True,
                    "img": False,
                },
            ],
        }
        updates = build_market_update_messages(self.provider, raw)
>>>>>>> 352cbc4d
        assert len(updates) == 3
        trade, ticker, deltas = updates
        assert isinstance(trade, TradeTick)
        assert isinstance(ticker, Ticker)
        assert isinstance(deltas, OrderBookDeltas)
        assert len(deltas.deltas) == 2

    def test_make_order_limit(self):
        order = TestExecStubs.limit_order(
            price=Price.from_str("0.33"),
            quantity=Quantity.from_str("10"),
        )
        result = make_order(order)
        expected = {
            "limitOrder": {"persistenceType": "PERSIST", "price": "3.05", "size": "10.0"},
            "orderType": "LIMIT",
        }
        assert result == expected

    def test_make_order_limit_on_close(self):
        order = TestExecStubs.limit_order(
            price=Price(0.33, precision=5),
            quantity=Quantity.from_int(10),
            instrument_id=TestIdStubs.betting_instrument_id(),
            time_in_force=TimeInForce.AT_THE_CLOSE,
        )
        result = make_order(order)
        expected = {
            "limitOnCloseOrder": {"price": "3.05", "liability": "10.0"},
            "orderType": "LIMIT_ON_CLOSE",
        }
        assert result == expected

    def test_make_order_market_buy(self):
        order = BetfairTestStubs.market_order(side=OrderSide.BUY)
        result = make_order(order)
        expected = {
            "limitOrder": {
                "persistenceType": "LAPSE",
                "price": "1.01",
                "size": "10.0",
                "timeInForce": "FILL_OR_KILL",
            },
            "orderType": "LIMIT",
        }
        assert result == expected

    def test_make_order_market_sell(self):
        order = BetfairTestStubs.market_order(side=OrderSide.SELL)
        result = make_order(order)
        expected = {
            "limitOrder": {
                "persistenceType": "LAPSE",
                "price": "1000.0",
                "size": "10.0",
                "timeInForce": "FILL_OR_KILL",
            },
            "orderType": "LIMIT",
        }
        assert result == expected

    @pytest.mark.parametrize(
        "side,liability",
        [("BUY", "10.0"), ("SELL", "10.0")],
    )
    def test_make_order_market_on_close(self, side, liability):
        order = BetfairTestStubs.market_order(
            time_in_force=TimeInForce.AT_THE_CLOSE,
            side=OrderSideParser.from_str_py(side),
        )
        result = make_order(order)
        expected = {
            "marketOnCloseOrder": {"liability": liability},
            "orderType": "MARKET_ON_CLOSE",
        }
        assert result == expected

    @pytest.mark.parametrize(
        "status,size,matched,cancelled,expected",
        [
            ("EXECUTION_COMPLETE", 10.0, 10.0, 0.0, OrderStatus.FILLED),
            ("EXECUTION_COMPLETE", 10.0, 5.0, 5.0, OrderStatus.CANCELED),
            ("EXECUTABLE", 10.0, 0.0, 0.0, OrderStatus.ACCEPTED),
            ("EXECUTABLE", 10.0, 5.0, 0.0, OrderStatus.PARTIALLY_FILLED),
        ],
    )
    def test_determine_order_status(self, status, size, matched, cancelled, expected):
        order = {
            "betId": "257272569678",
            "priceSize": {"price": 3.4, "size": size},
            "status": status,
            "averagePriceMatched": 3.4211,
            "sizeMatched": matched,
            "sizeRemaining": size - matched - cancelled,
            "sizeLapsed": 0.0,
            "sizeCancelled": cancelled,
            "sizeVoided": 0.0,
        }
        status = determine_order_status(order=order)
        assert status == expected

    def test_parse_line(self):
        lines = [
            b'{"op":"connection","connectionId":"105-280621060315-3705817"}',
            b'{"op":"status","id":1,"statusCode":"SUCCESS","connectionClosed":false,"connectionsAvailable":5}',
            b'{"op":"status","id":1,"statusCode":"SUCCESS","connectionClosed":false}',
            b'{"op":"mcm","id":1,"initialClk":"nhy58bfvDawc+Jbf/A2jHKee5vUN","clk":"AAAAAAAA","conflateMs":0,"heartbeatMs":5000,"pt":1624860195431,"ct":"SUB_IMAGE","mc":[{"id":"1.184839563","marketDefinition":{"bspMarket":false,"turnInPlayEnabled":true,"persistenceEnabled":true,"marketBaseRate":5,"eventId":"30633417","eventTypeId":"7522","numberOfWinners":1,"bettingType":"ODDS","marketType":"MATCH_ODDS","marketTime":"2021-06-29T01:10:00.000Z","suspendTime":"2021-06-29T01:10:00.000Z","bspReconciled":false,"complete":true,"inPlay":false,"crossMatching":true,"runnersVoidable":false,"numberOfActiveRunners":2,"betDelay":0,"status":"OPEN","runners":[{"status":"ACTIVE","sortPriority":1,"id":6023845},{"status":"ACTIVE","sortPriority":2,"id":237487}],"regulators":["MR_INT"],"countryCode":"GB","discountAllowed":true,"timezone":"GMT","openDate":"2021-06-29T01:10:00.000Z","version":3888693695,"priceLadderDefinition":{"type":"CLASSIC"}},"rc":[{"atb":[[1.46,59.86],[1.48,1419.67],[1.47,2.92],[1.01,971.95],[1.02,119.11],[1.21,103],[1.42,27.32]],"atl":[[2,68.67],[1000,1.72],[200,1.72]],"trd":[[1.53,27.93],[1.46,407.17],[1.41,5.15],[1.48,29.85],[1.52,53.15],[1.47,10.38],[1.49,10],[1.5,22.58],[1.4,5.76]],"batb":[[2,1.46,59.86],[0,1.48,1419.67],[1,1.47,2.92],[6,1.01,971.95],[5,1.02,119.11],[4,1.21,103],[3,1.42,27.32]],"batl":[[0,2,68.67],[2,1000,1.72],[1,200,1.72]],"tv":571.97,"id":237487},{"atb":[[2.8,1.54],[1.01,971.95],[1.02,119.11],[2,68.67],[2.82,1440.67],[2.88,14.22],[1.43,2.73]],"atl":[[9.8,25.75],[1000,1.72],[200,1.72],[3.6,2.54]],"trd":[[2.9,13.06],[2.92,2.95],[3.1,138.82],[2.88,32.33],[3.2,77.73],[2.94,27.48],[3,34.24],[3.15,2.94]],"batb":[[6,1.01,971.95],[5,1.02,119.11],[4,1.43,2.73],[3,2,68.67],[2,2.8,1.54],[1,2.82,1440.67],[0,2.88,14.22]],"batl":[[3,1000,1.72],[2,200,1.72],[1,9.8,25.75],[0,3.6,2.54]],"tv":329.55,"id":6023845}],"img":true,"tv":901.52},{"id":"1.183516561","marketDefinition":{"bspMarket":false,"turnInPlayEnabled":true,"persistenceEnabled":true,"marketBaseRate":5,"eventId":"30533301","eventTypeId":"7522","numberOfWinners":1,"bettingType":"ODDS","marketType":"MATCH_ODDS","marketTime":"2021-05-19T01:16:00.000Z","suspendTime":"2021-05-19T01:16:00.000Z","bspReconciled":false,"complete":true,"inPlay":false,"crossMatching":true,"runnersVoidable":false,"numberOfActiveRunners":2,"betDelay":0,"status":"SUSPENDED","runners":[{"status":"ACTIVE","sortPriority":1,"id":237485},{"status":"ACTIVE","sortPriority":2,"id":60427}],"regulators":["MR_INT"],"countryCode":"GB","discountAllowed":true,"timezone":"GMT","openDate":"2021-05-19T01:16:00.000Z","version":3824150209,"priceLadderDefinition":{"type":"CLASSIC"}},"rc":[{"atb":[[2.2,238.14],[2.22,451.53],[2.1,20.7],[2.24,462.2],[2.18,8.89],[1.4,2],[1.65,86.15],[2.16,11.6],[1.01,746.03],[2.08,56.26],[1.05,91.09],[1.1,86.15],[1.3,3.84],[1.02,86.15],[1.03,86.15],[1.86,17.5]],"atl":[[2.32,11.53],[2.3,140.58],[2.28,201.16],[2.36,21.14],[1000,1.72],[200,1.72]],"trd":[[2.26,908.83],[2.24,2262.18],[2.28,1206.46],[2.22,5340.65],[2.16,2461.4],[2.2,2042.06],[2.18,1704.71],[2.08,74.11],[2.14,1098.39],[2.1,1413.03],[2.12,62.51],[2.04,7.37],[2.32,41.98],[2.3,554.84],[2,54.31],[2.36,20.68],[2.06,2045.77],[1.98,0.63]],"batb":[[2,2.2,238.14],[1,2.22,451.53],[5,2.1,20.7],[0,2.24,462.2],[3,2.18,8.89],[9,1.4,2],[8,1.65,86.15],[7,1.86,17.5],[6,2.08,56.26],[4,2.16,11.6]],"batl":[[2,2.32,11.53],[5,1000,1.72],[4,200,1.72],[3,2.36,21.14],[1,2.3,140.58],[0,2.28,201.16]],"tv":21299.91,"id":237485},{"atb":[[1.78,210.83],[1.75,14.41],[1.76,28.4],[1.79,450.18],[1.77,14.42],[1.01,746.03],[1.65,86.15],[1.05,91.09],[1.1,86.15],[1.3,3.84],[1.02,86.15],[1.03,86.15]],"atl":[[1.81,430.16],[1.82,488.33],[1.85,11.31],[1.83,14.32],[1.84,14.28],[3.1,27.45],[1000,1.72],[200,1.72],[2.08,1.72]],"trd":[[1.8,6609.88],[1.79,2742.92],[1.81,2879.6],[1.82,1567.46],[1.77,964.99],[1.86,272.44],[1.91,96.58],[1.99,16.47],[1.92,220.37],[1.76,11.91],[1.87,362.25],[1.78,437.4],[1.85,415.17],[1.84,580.74],[1.83,1394.8],[1.73,4],[1.88,22.37],[1.95,9.49],[1.96,1.96],[1.89,45.75],[1.9,2.3],[2.02,0.61],[1.93,4.71]],"batb":[[1,1.78,210.83],[4,1.75,14.41],[3,1.76,28.4],[0,1.79,450.18],[9,1.03,86.15],[8,1.05,91.09],[7,1.1,86.15],[6,1.3,3.84],[5,1.65,86.15],[2,1.77,14.42]],"batl":[[0,1.81,430.16],[8,1000,1.72],[7,200,1.72],[6,3.1,27.45],[5,2.08,1.72],[4,1.85,11.31],[3,1.84,14.28],[2,1.83,14.32],[1,1.82,488.33]],"tv":18664.17,"id":60427}],"img":true,"tv":39964.08},{"id":"1.184866117","marketDefinition":{"bspMarket":false,"turnInPlayEnabled":true,"persistenceEnabled":true,"marketBaseRate":5,"eventId":"30635089","eventTypeId":"7522","numberOfWinners":1,"bettingType":"ODDS","marketType":"MATCH_ODDS","marketTime":"2021-06-30T00:40:00.000Z","suspendTime":"2021-06-30T00:40:00.000Z","bspReconciled":false,"complete":true,"inPlay":false,"crossMatching":true,"runnersVoidable":false,"numberOfActiveRunners":2,"betDelay":0,"status":"OPEN","runners":[{"status":"ACTIVE","sortPriority":1,"id":237477},{"status":"ACTIVE","sortPriority":2,"id":237490}],"regulators":["MR_INT"],"countryCode":"GB","discountAllowed":true,"timezone":"GMT","openDate":"2021-06-30T00:40:00.000Z","version":3890540057,"priceLadderDefinition":{"type":"CLASSIC"}},"rc":[{"atb":[[1.03,1.93],[1.02,76.24],[1.01,108.66],[1.39,68.58]],"atl":[[1.49,1.93]],"trd":[[1.39,52.64]],"batb":[[3,1.01,108.66],[2,1.02,76.24],[1,1.03,1.93],[0,1.39,68.58]],"batl":[[0,1.49,1.93]],"tv":52.64,"id":237477},{"atb":[[3.05,1.93],[1.02,76.24],[1.01,108.66],[3,13.37]],"atl":[[3.55,1.93]],"batb":[[3,1.01,108.66],[2,1.02,76.24],[1,3,13.37],[0,3.05,1.93]],"batl":[[0,3.55,1.93]],"id":237490}],"img":true,"tv":52.64}]}',  # noqa
            b'{"op":"mcm","id":1,"clk":"AKgBAIgBANgB","pt":1624860200431,"ct":"HEARTBEAT"}',
        ]
        for line in lines:
            data = STREAM_DECODER.decode(line)
            assert data

    def test_mcm(self):
        line = b'{"op":"mcm","id":1,"initialClk":"nhy58bfvDawc+Jbf/A2jHKee5vUN","clk":"AAAAAAAA","conflateMs":0,"heartbeatMs":5000,"pt":1624860195431,"ct":"SUB_IMAGE","mc":[{"id":"1.184839563","marketDefinition":{"bspMarket":false,"turnInPlayEnabled":true,"persistenceEnabled":true,"marketBaseRate":5,"eventId":"30633417","eventTypeId":"7522","numberOfWinners":1,"bettingType":"ODDS","marketType":"MATCH_ODDS","marketTime":"2021-06-29T01:10:00.000Z","suspendTime":"2021-06-29T01:10:00.000Z","bspReconciled":false,"complete":true,"inPlay":false,"crossMatching":true,"runnersVoidable":false,"numberOfActiveRunners":2,"betDelay":0,"status":"OPEN","runners":[{"status":"ACTIVE","sortPriority":1,"id":6023845},{"status":"ACTIVE","sortPriority":2,"id":237487}],"regulators":["MR_INT"],"countryCode":"GB","discountAllowed":true,"timezone":"GMT","openDate":"2021-06-29T01:10:00.000Z","version":3888693695,"priceLadderDefinition":{"type":"CLASSIC"}},"rc":[{"atb":[[1.46,59.86],[1.48,1419.67],[1.47,2.92],[1.01,971.95],[1.02,119.11],[1.21,103],[1.42,27.32]],"atl":[[2,68.67],[1000,1.72],[200,1.72]],"trd":[[1.53,27.93],[1.46,407.17],[1.41,5.15],[1.48,29.85],[1.52,53.15],[1.47,10.38],[1.49,10],[1.5,22.58],[1.4,5.76]],"batb":[[2,1.46,59.86],[0,1.48,1419.67],[1,1.47,2.92],[6,1.01,971.95],[5,1.02,119.11],[4,1.21,103],[3,1.42,27.32]],"batl":[[0,2,68.67],[2,1000,1.72],[1,200,1.72]],"tv":571.97,"id":237487},{"atb":[[2.8,1.54],[1.01,971.95],[1.02,119.11],[2,68.67],[2.82,1440.67],[2.88,14.22],[1.43,2.73]],"atl":[[9.8,25.75],[1000,1.72],[200,1.72],[3.6,2.54]],"trd":[[2.9,13.06],[2.92,2.95],[3.1,138.82],[2.88,32.33],[3.2,77.73],[2.94,27.48],[3,34.24],[3.15,2.94]],"batb":[[6,1.01,971.95],[5,1.02,119.11],[4,1.43,2.73],[3,2,68.67],[2,2.8,1.54],[1,2.82,1440.67],[0,2.88,14.22]],"batl":[[3,1000,1.72],[2,200,1.72],[1,9.8,25.75],[0,3.6,2.54]],"tv":329.55,"id":6023845}],"img":true,"tv":901.52},{"id":"1.183516561","marketDefinition":{"bspMarket":false,"turnInPlayEnabled":true,"persistenceEnabled":true,"marketBaseRate":5,"eventId":"30533301","eventTypeId":"7522","numberOfWinners":1,"bettingType":"ODDS","marketType":"MATCH_ODDS","marketTime":"2021-05-19T01:16:00.000Z","suspendTime":"2021-05-19T01:16:00.000Z","bspReconciled":false,"complete":true,"inPlay":false,"crossMatching":true,"runnersVoidable":false,"numberOfActiveRunners":2,"betDelay":0,"status":"SUSPENDED","runners":[{"status":"ACTIVE","sortPriority":1,"id":237485},{"status":"ACTIVE","sortPriority":2,"id":60427}],"regulators":["MR_INT"],"countryCode":"GB","discountAllowed":true,"timezone":"GMT","openDate":"2021-05-19T01:16:00.000Z","version":3824150209,"priceLadderDefinition":{"type":"CLASSIC"}},"rc":[{"atb":[[2.2,238.14],[2.22,451.53],[2.1,20.7],[2.24,462.2],[2.18,8.89],[1.4,2],[1.65,86.15],[2.16,11.6],[1.01,746.03],[2.08,56.26],[1.05,91.09],[1.1,86.15],[1.3,3.84],[1.02,86.15],[1.03,86.15],[1.86,17.5]],"atl":[[2.32,11.53],[2.3,140.58],[2.28,201.16],[2.36,21.14],[1000,1.72],[200,1.72]],"trd":[[2.26,908.83],[2.24,2262.18],[2.28,1206.46],[2.22,5340.65],[2.16,2461.4],[2.2,2042.06],[2.18,1704.71],[2.08,74.11],[2.14,1098.39],[2.1,1413.03],[2.12,62.51],[2.04,7.37],[2.32,41.98],[2.3,554.84],[2,54.31],[2.36,20.68],[2.06,2045.77],[1.98,0.63]],"batb":[[2,2.2,238.14],[1,2.22,451.53],[5,2.1,20.7],[0,2.24,462.2],[3,2.18,8.89],[9,1.4,2],[8,1.65,86.15],[7,1.86,17.5],[6,2.08,56.26],[4,2.16,11.6]],"batl":[[2,2.32,11.53],[5,1000,1.72],[4,200,1.72],[3,2.36,21.14],[1,2.3,140.58],[0,2.28,201.16]],"tv":21299.91,"id":237485},{"atb":[[1.78,210.83],[1.75,14.41],[1.76,28.4],[1.79,450.18],[1.77,14.42],[1.01,746.03],[1.65,86.15],[1.05,91.09],[1.1,86.15],[1.3,3.84],[1.02,86.15],[1.03,86.15]],"atl":[[1.81,430.16],[1.82,488.33],[1.85,11.31],[1.83,14.32],[1.84,14.28],[3.1,27.45],[1000,1.72],[200,1.72],[2.08,1.72]],"trd":[[1.8,6609.88],[1.79,2742.92],[1.81,2879.6],[1.82,1567.46],[1.77,964.99],[1.86,272.44],[1.91,96.58],[1.99,16.47],[1.92,220.37],[1.76,11.91],[1.87,362.25],[1.78,437.4],[1.85,415.17],[1.84,580.74],[1.83,1394.8],[1.73,4],[1.88,22.37],[1.95,9.49],[1.96,1.96],[1.89,45.75],[1.9,2.3],[2.02,0.61],[1.93,4.71]],"batb":[[1,1.78,210.83],[4,1.75,14.41],[3,1.76,28.4],[0,1.79,450.18],[9,1.03,86.15],[8,1.05,91.09],[7,1.1,86.15],[6,1.3,3.84],[5,1.65,86.15],[2,1.77,14.42]],"batl":[[0,1.81,430.16],[8,1000,1.72],[7,200,1.72],[6,3.1,27.45],[5,2.08,1.72],[4,1.85,11.31],[3,1.84,14.28],[2,1.83,14.32],[1,1.82,488.33]],"tv":18664.17,"id":60427}],"img":true,"tv":39964.08},{"id":"1.184866117","marketDefinition":{"bspMarket":false,"turnInPlayEnabled":true,"persistenceEnabled":true,"marketBaseRate":5,"eventId":"30635089","eventTypeId":"7522","numberOfWinners":1,"bettingType":"ODDS","marketType":"MATCH_ODDS","marketTime":"2021-06-30T00:40:00.000Z","suspendTime":"2021-06-30T00:40:00.000Z","bspReconciled":false,"complete":true,"inPlay":false,"crossMatching":true,"runnersVoidable":false,"numberOfActiveRunners":2,"betDelay":0,"status":"OPEN","runners":[{"status":"ACTIVE","sortPriority":1,"id":237477},{"status":"ACTIVE","sortPriority":2,"id":237490}],"regulators":["MR_INT"],"countryCode":"GB","discountAllowed":true,"timezone":"GMT","openDate":"2021-06-30T00:40:00.000Z","version":3890540057,"priceLadderDefinition":{"type":"CLASSIC"}},"rc":[{"atb":[[1.03,1.93],[1.02,76.24],[1.01,108.66],[1.39,68.58]],"atl":[[1.49,1.93]],"trd":[[1.39,52.64]],"batb":[[3,1.01,108.66],[2,1.02,76.24],[1,1.03,1.93],[0,1.39,68.58]],"batl":[[0,1.49,1.93]],"tv":52.64,"id":237477},{"atb":[[3.05,1.93],[1.02,76.24],[1.01,108.66],[3,13.37]],"atl":[[3.55,1.93]],"batb":[[3,1.01,108.66],[2,1.02,76.24],[1,3,13.37],[0,3.05,1.93]],"batl":[[0,3.55,1.93]],"id":237490}],"img":true,"tv":52.64}]}'  # noqa
        mcm: MCM = STREAM_DECODER.decode(line)
        expected = [
            BestAvailableToBack(level=2, price=1.46, volume=59.86),
            BestAvailableToBack(level=0, price=1.48, volume=1419.67),
            BestAvailableToBack(level=1, price=1.47, volume=2.92),
            BestAvailableToBack(level=6, price=1.01, volume=971.95),
            BestAvailableToBack(level=5, price=1.02, volume=119.11),
            BestAvailableToBack(level=4, price=1.21, volume=103),
            BestAvailableToBack(level=3, price=1.42, volume=27.32),
        ]
        assert mcm.mc[0].rc[0].batb == expected<|MERGE_RESOLUTION|>--- conflicted
+++ resolved
@@ -216,7 +216,6 @@
     @pytest.mark.asyncio
     async def test_merge_order_book_deltas(self):
         await self.provider.load_all_async(market_filter={"market_id": "1.180759290"})
-<<<<<<< HEAD
         raw = msgspec.json.encode(
             {
                 "op": "mcm",
@@ -232,33 +231,13 @@
                         ],
                         "con": True,
                         "img": False,
-                    }
+                    },
                 ],
                 "id": 1,
-            }
+            },
         )
         mcm = msgspec.json.decode(raw, type=MCM)
         updates = build_market_update_messages(mcm)
-=======
-        raw = {
-            "op": "mcm",
-            "clk": "792361654",
-            "pt": 1577575379148,
-            "mc": [
-                {
-                    "id": "1.180759290",
-                    "rc": [
-                        {"atl": [[3.15, 3.68]], "id": 7659748},
-                        {"trd": [[3.15, 364.45]], "ltp": 3.15, "tv": 364.45, "id": 7659748},
-                        {"atb": [[3.15, 0]], "id": 7659748},
-                    ],
-                    "con": True,
-                    "img": False,
-                },
-            ],
-        }
-        updates = build_market_update_messages(self.provider, raw)
->>>>>>> 352cbc4d
         assert len(updates) == 3
         trade, ticker, deltas = updates
         assert isinstance(trade, TradeTick)
