# -------------------------------------------------------------------------------------------------
#  Copyright (C) 2015-2022 Nautech Systems Pty Ltd. All rights reserved.
#  https://nautechsystems.io
#
#  Licensed under the GNU Lesser General Public License Version 3.0 (the "License");
#  You may not use this file except in compliance with the License.
#  You may obtain a copy of the License at https://www.gnu.org/licenses/lgpl-3.0.en.html
#
#  Unless required by applicable law or agreed to in writing, software
#  distributed under the License is distributed on an "AS IS" BASIS,
#  WITHOUT WARRANTIES OR CONDITIONS OF ANY KIND, either express or implied.
#  See the License for the specific language governing permissions and
#  limitations under the License.
# -------------------------------------------------------------------------------------------------

import asyncio

import pytest

from nautilus_trader.adapters.betfair.client.core import BetfairClient
from nautilus_trader.adapters.betfair.client.exceptions import BetfairAPIError
from nautilus_trader.adapters.betfair.parsing.requests import order_cancel_to_betfair
from nautilus_trader.adapters.betfair.parsing.requests import order_submit_to_betfair
from nautilus_trader.adapters.betfair.parsing.requests import order_update_to_betfair
from nautilus_trader.common.clock import LiveClock
from nautilus_trader.common.logging import LiveLogger
from nautilus_trader.core.uuid import UUID4
from nautilus_trader.execution.messages import SubmitOrder
from nautilus_trader.model.enums import OrderSide
from nautilus_trader.model.enums import TimeInForce
from nautilus_trader.model.identifiers import ClientOrderId
from nautilus_trader.model.identifiers import PositionId
from nautilus_trader.model.identifiers import VenueOrderId
from nautilus_trader.model.objects import Price
from nautilus_trader.model.objects import Quantity
from tests.integration_tests.adapters.betfair.test_kit import BetfairRequests
from tests.integration_tests.adapters.betfair.test_kit import BetfairResponses
from tests.integration_tests.adapters.betfair.test_kit import BetfairTestStubs
from tests.integration_tests.adapters.betfair.test_kit import mock_client_request
from tests.test_kit.stubs.commands import TestCommandStubs
from tests.test_kit.stubs.execution import TestExecStubs
from tests.test_kit.stubs.identifiers import TestIdStubs


class TestBetfairClient:
    def setup(self):
        # Fixture Setup
        self.loop = asyncio.get_event_loop()
        self.clock = LiveClock()
        self.logger = LiveLogger(loop=self.loop, clock=self.clock)
        self.client = BetfairClient(  # noqa: S106 (no hardcoded password)
            username="username",
            password="password",
            app_key="app_key",
            cert_dir="/certs",
            loop=self.loop,
            logger=self.logger,
            ssl=False,
        )
        self.client.session_token = "xxxsessionToken="

    @pytest.mark.asyncio
    async def test_connect(self):
        self.client.session_token = None
        with mock_client_request(response=BetfairResponses.cert_login()) as mock_request:
            await self.client.connect()
            assert self.client.session_token

        result = mock_request.call_args.kwargs
        expected = BetfairRequests.cert_login()
        assert result == expected

    @pytest.mark.asyncio
    async def test_exception_handling(self):
        with mock_client_request(response=BetfairResponses.account_funds_error()):
            with pytest.raises(BetfairAPIError) as e:
                await self.client.get_account_funds(wallet="not a real walltet")
            assert e.value.message == "DSC-0018"

    @pytest.mark.asyncio
    async def test_list_navigation(self):
        with mock_client_request(
<<<<<<< HEAD
            response=BetfairResponses.navigation_list_navigation_response()
=======
            response=BetfairResponses.navigation_list_navigation(),
>>>>>>> 352cbc4d
        ) as mock_request:
            nav = await self.client.list_navigation()
            assert len(nav["children"]) == 28

        result = mock_request.call_args.kwargs
        expected = BetfairRequests.navigation_list_navigation_request()
        assert result == expected

    @pytest.mark.asyncio
    async def test_list_market_catalogue(self):
        market_filter = {
            "eventTypeIds": ["7"],
            "marketBettingTypes": ["ODDS"],
        }
        with mock_client_request(
            response=BetfairResponses.betting_list_market_catalogue(),
        ) as mock_request:
            catalogue = await self.client.list_market_catalogue(filter_=market_filter)
            assert catalogue
        result = mock_request.call_args.kwargs
        expected = BetfairRequests.betting_list_market_catalogue()
        assert result == expected

    @pytest.mark.asyncio
    async def test_get_account_details(self):
        with mock_client_request(response=BetfairResponses.account_details()) as mock_request:
            account = await self.client.get_account_details()

        assert account["pointsBalance"] == 10
        result = mock_request.call_args.kwargs
        expected = BetfairRequests.account_details()
        assert result == expected

    @pytest.mark.asyncio
    async def test_get_account_funds(self):
        with mock_client_request(
            response=BetfairResponses.account_funds_no_exposure(),
        ) as mock_request:
            funds = await self.client.get_account_funds()
            assert funds["availableToBetBalance"] == 1000.0
        result = mock_request.call_args.kwargs
        expected = BetfairRequests.account_funds()
        assert result == expected

    @pytest.mark.asyncio
    async def test_place_orders_handicap(self):
        instrument = BetfairTestStubs.betting_instrument_handicap()
        limit_order = TestExecStubs.limit_order(
            instrument_id=instrument.id,
            order_side=OrderSide.BUY,
            price=Price.from_str("0.50"),
            quantity=Quantity.from_int(10),
        )
        command = TestCommandStubs.submit_order_command(order=limit_order)
        place_orders = order_submit_to_betfair(command=command, instrument=instrument)
        place_orders["instructions"][0]["customerOrderRef"] = "O-20210811-112151-000"
        with mock_client_request(response=BetfairResponses.betting_place_order_success()) as req:
            await self.client.place_orders(**place_orders)

        expected = BetfairRequests.betting_place_order_handicap()
        result = req.call_args.kwargs["json"]
        assert result == expected

    @pytest.mark.asyncio
    async def test_place_orders(self):
        instrument = BetfairTestStubs.betting_instrument()
        limit_order = TestExecStubs.limit_order(
            instrument_id=instrument.id,
            order_side=OrderSide.BUY,
            price=Price.from_str("0.50"),
            quantity=Quantity.from_int(10),
        )
        command = TestCommandStubs.submit_order_command(order=limit_order)
        place_orders = order_submit_to_betfair(command=command, instrument=instrument)
        place_orders["instructions"][0]["customerOrderRef"] = "O-20210811-112151-000"
        with mock_client_request(response=BetfairResponses.betting_place_order_success()) as req:
            await self.client.place_orders(**place_orders)

        expected = BetfairRequests.betting_place_order()
        result = req.call_args.kwargs["json"]
        assert result == expected

    @pytest.mark.asyncio
    async def test_place_orders_market_on_close(self):
        instrument = BetfairTestStubs.betting_instrument()
        market_on_close_order = BetfairTestStubs.market_order(
            side=OrderSide.BUY,
            time_in_force=TimeInForce.AT_THE_CLOSE,
        )
        submit_order_command = SubmitOrder(
            trader_id=TestIdStubs.trader_id(),
            strategy_id=TestIdStubs.strategy_id(),
            position_id=PositionId("1"),
            order=market_on_close_order,
            command_id=UUID4("be7dffa0-46f2-fce5-d820-c7634d022ca1"),
            ts_init=0,
        )
        place_orders = order_submit_to_betfair(command=submit_order_command, instrument=instrument)
        with mock_client_request(response=BetfairResponses.betting_place_order_success()) as req:
            resp = await self.client.place_orders(**place_orders)
            assert resp

        expected = BetfairRequests.betting_place_order_bsp()
        result = req.call_args.kwargs["json"]
        assert result == expected

    @pytest.mark.asyncio
    async def test_replace_orders_single(self):
        instrument = BetfairTestStubs.betting_instrument()
        update_order_command = BetfairTestStubs.modify_order_command(
            instrument_id=instrument.id,
            client_order_id=ClientOrderId("1628717246480-1.186260932-rpl-0"),
        )
        replace_order = order_update_to_betfair(
            command=update_order_command,
            venue_order_id=VenueOrderId("240718603398"),
            side=OrderSide.BUY,
            instrument=instrument,
        )
        with mock_client_request(response=BetfairResponses.betting_replace_orders_success()) as req:
            resp = await self.client.replace_orders(**replace_order)
            assert resp

        expected = BetfairRequests.betting_replace_order()
        result = req.call_args.kwargs["json"]
        assert result == expected

    @pytest.mark.asyncio
    async def test_replace_orders_multi(self):
        instrument = BetfairTestStubs.betting_instrument()
        update_order_command = BetfairTestStubs.modify_order_command(
            instrument_id=instrument.id,
            client_order_id=ClientOrderId("1628717246480-1.186260932-rpl-0"),
        )
        replace_order = order_update_to_betfair(
            command=update_order_command,
            venue_order_id=VenueOrderId("240718603398"),
            side=OrderSide.BUY,
            instrument=instrument,
        )
        with mock_client_request(
            response=BetfairResponses.betting_replace_orders_success_multi(),
        ) as req:
            resp = await self.client.replace_orders(**replace_order)
            assert len(resp["oc"][0]["orc"][0]["uo"]) == 2

        expected = BetfairRequests.betting_replace_order()
        result = req.call_args.kwargs["json"]
        assert result == expected

    @pytest.mark.asyncio
    async def test_cancel_orders(self):
        instrument = BetfairTestStubs.betting_instrument()
        cancel_command = TestCommandStubs.cancel_order_command(
            venue_order_id=VenueOrderId("228302937743"),
        )
        cancel_order = order_cancel_to_betfair(command=cancel_command, instrument=instrument)
        with mock_client_request(response=BetfairResponses.betting_place_order_success()) as req:
            resp = await self.client.cancel_orders(**cancel_order)
            assert resp

        expected = BetfairRequests.betting_cancel_order()
        result = req.call_args.kwargs["json"]
        assert result == expected

    @pytest.mark.asyncio
    async def test_list_current_orders(self):
        with mock_client_request(response=BetfairResponses.list_current_orders()) as req:
            current_orders = await self.client.list_current_orders()
            assert len(current_orders) == 4

        expected = {
            "id": 1,
            "jsonrpc": "2.0",
            "method": "SportsAPING/v1.0/listCurrentOrders",
            "params": {"fromRecord": 0, "orderBy": "BY_PLACE_TIME"},
        }
        result = req.call_args.kwargs["json"]
        assert result == expected

    @pytest.mark.asyncio
    async def test_list_cleared_orders(self):
        with mock_client_request(response=BetfairResponses.list_cleared_orders()) as req:
            cleared_orders = await self.client.list_cleared_orders()
            assert len(cleared_orders) == 14

        expected = {
            "id": 1,
            "jsonrpc": "2.0",
            "method": "SportsAPING/v1.0/listClearedOrders",
            "params": {"betStatus": "SETTLED", "fromRecord": 0},
        }
        result = req.call_args.kwargs["json"]
        assert result == expected

    def test_api_error(self):
        ex = BetfairAPIError(code="404", message="new error")
        assert (
            str(ex)
            == "BetfairAPIError(code='404', message='new error', kind='None', reason='None')"
        )<|MERGE_RESOLUTION|>--- conflicted
+++ resolved
@@ -80,11 +80,7 @@
     @pytest.mark.asyncio
     async def test_list_navigation(self):
         with mock_client_request(
-<<<<<<< HEAD
-            response=BetfairResponses.navigation_list_navigation_response()
-=======
-            response=BetfairResponses.navigation_list_navigation(),
->>>>>>> 352cbc4d
+            response=BetfairResponses.navigation_list_navigation_response(),
         ) as mock_request:
             nav = await self.client.list_navigation()
             assert len(nav["children"]) == 28
