<<<<<<< HEAD
=======
# -------------------------------------------------------------------------------------------------
#  Copyright (C) 2015-2021 Nautech Systems Pty Ltd. All rights reserved.
#  https://nautechsystems.io
#
#  Licensed under the GNU Lesser General Public License Version 3.0 (the "License");
#  You may not use this file except in compliance with the License.
#  You may obtain a copy of the License at https://www.gnu.org/licenses/lgpl-3.0.en.html
#
#  Unless required by applicable law or agreed to in writing, software
#  distributed under the License is distributed on an "AS IS" BASIS,
#  WITHOUT WARRANTIES OR CONDITIONS OF ANY KIND, either express or implied.
#  See the License for the specific language governing permissions and
#  limitations under the License.
# -------------------------------------------------------------------------------------------------

import asyncio
import os

import pytest

from nautilus_trader.accounting.accounts.cash import CashAccount
from nautilus_trader.adapters.betfair.data import BetfairDataClient
from nautilus_trader.adapters.betfair.execution import BetfairExecutionClient
from nautilus_trader.adapters.betfair.execution import betfair_account_to_account_state
from nautilus_trader.adapters.betfair.providers import BetfairInstrumentProvider
from nautilus_trader.adapters.betfair.sockets import BetfairMarketStreamClient
from nautilus_trader.adapters.betfair.sockets import BetfairOrderStreamClient
from nautilus_trader.cache.cache import Cache
from nautilus_trader.common.clock import LiveClock
from nautilus_trader.common.enums import LogLevel
from nautilus_trader.common.logging import LiveLogger
from nautilus_trader.common.logging import LoggerAdapter
from nautilus_trader.common.uuid import UUIDFactory
from nautilus_trader.model.currencies import GBP
from nautilus_trader.model.identifiers import InstrumentId
from nautilus_trader.model.identifiers import PositionId
from nautilus_trader.model.identifiers import Symbol
from nautilus_trader.model.identifiers import Venue
from nautilus_trader.msgbus.bus import MessageBus
from nautilus_trader.portfolio.portfolio import Portfolio
from tests.integration_tests.adapters.betfair.test_kit import BetfairDataProvider
from tests.integration_tests.adapters.betfair.test_kit import BetfairTestStubs


@pytest.fixture(autouse=True)
def betfairlightweight_mocks(mocker):

    # Betfair client login
    mocker.patch("betfairlightweight.endpoints.login.Login.__call__")

    # Mock Navigation / market catalogue endpoints
    mocker.patch(
        "betfairlightweight.endpoints.navigation.Navigation.list_navigation",
        return_value=BetfairDataProvider.navigation(),
    )
    mocker.patch(
        "betfairlightweight.endpoints.betting.Betting.list_market_catalogue",
        return_value=BetfairDataProvider.market_catalogue_short(),
    )

    # Mock Account endpoints
    mocker.patch(
        "betfairlightweight.endpoints.account.Account.get_account_details",
        return_value=BetfairDataProvider.account_detail(),
    )
    mocker.patch(
        "betfairlightweight.endpoints.account.Account.get_account_funds",
        return_value=BetfairDataProvider.account_funds_no_exposure(),
    )

    # Mock Betting endpoints
    mocker.patch(
        "betfairlightweight.endpoints.betting.Betting.place_orders",
        return_value=BetfairDataProvider.place_orders_success(),
    )
    mocker.patch(
        "betfairlightweight.endpoints.betting.Betting.replace_orders",
        return_value=BetfairDataProvider.replace_orders_success(),
    )
    mocker.patch(
        "betfairlightweight.endpoints.betting.Betting.cancel_orders",
        return_value=BetfairDataProvider.cancel_orders_success(),
    )

    # Streaming endpoint
    mocker.patch(
        "nautilus_trader.adapters.betfair.sockets.HOST",
        return_value=BetfairTestStubs.integration_endpoint(),
    )


@pytest.fixture(scope="session")
def betfair_client():
    return BetfairTestStubs.betfair_client()


@pytest.fixture(scope="session")
def provider(betfair_client) -> BetfairInstrumentProvider:
    return BetfairTestStubs.instrument_provider(betfair_client)


@pytest.fixture()
def clock() -> LiveClock:
    return BetfairTestStubs.clock()


@pytest.fixture()
def live_logger(event_loop, clock):
    level_stdout = LogLevel.DEBUG if os.environ.get("NAUTILUS_DEBUG", False) else LogLevel.ERROR
    return LiveLogger(loop=event_loop, clock=clock, level_stdout=level_stdout)


@pytest.fixture()
def logger(live_logger):
    return LoggerAdapter(component_name="conftest", logger=live_logger)


@pytest.fixture()
def msgbus(clock, live_logger):
    class MockMessageBus(MessageBus):
        def __init__(self, *args, **kwargs):
            super().__init__(*args, **kwargs)
            self.data_engine_messages = []
            self.data_engine_responses = []
            self.exec_engine_events = []
            self.register(endpoint="DataEngine.process", handler=self.data_engine_messages.append)
            self.register(endpoint="DataEngine.response", handler=self.data_engine_responses.append)
            self.register(endpoint="ExecEngine.process", handler=self.exec_engine_events.append)

    return MockMessageBus(
        trader_id=BetfairTestStubs.trader_id(),
        clock=clock,
        logger=live_logger,
    )


@pytest.fixture()
def cache(live_logger):
    return Cache(
        database=None,
        logger=live_logger,
    )


@pytest.fixture()
def portfolio(msgbus, cache, clock, live_logger):
    return Portfolio(
        msgbus=msgbus,
        cache=cache,
        clock=clock,
        logger=live_logger,
    )


@pytest.fixture()
def trader_id():
    return BetfairTestStubs.trader_id()


@pytest.fixture()
def account_id():
    return BetfairTestStubs.account_id()


@pytest.fixture()
def strategy_id():
    return BetfairTestStubs.strategy_id()


@pytest.fixture()
def position_id():
    return PositionId("1")


@pytest.fixture()
def instrument_id():
    return InstrumentId(symbol=Symbol("Test"), venue=Venue("BETFAIR"))


@pytest.fixture()
def uuid():
    return UUIDFactory().generate()


@pytest.fixture()
def risk_engine(event_loop, clock, live_logger, portfolio, trader_id):
    return BetfairTestStubs.mock_live_risk_engine()


@pytest.fixture()
def betting_instrument(provider):
    return BetfairTestStubs.betting_instrument()


@pytest.fixture()
def betfair_account_state(betfair_client, uuid):
    details = betfair_client.account.get_account_details()
    funds = betfair_client.account.get_account_funds()
    return betfair_account_to_account_state(
        account_detail=details,
        account_funds=funds,
        event_id=uuid,
        ts_event=0,
        ts_init=0,
    )


@pytest.fixture()
def betfair_order_socket(betfair_client, live_logger):
    return BetfairOrderStreamClient(
        client=betfair_client,
        logger=live_logger,
        message_handler=None,
    )


@pytest.fixture()
def betfair_market_socket():
    return BetfairMarketStreamClient(
        client=betfair_client,
        logger=live_logger,
        message_handler=None,
    )


@pytest.fixture()
async def execution_client(
    betfair_client,
    account_id,
    msgbus,
    cache,
    clock,
    live_logger,
    betfair_account_state,
) -> BetfairExecutionClient:
    client = BetfairExecutionClient(
        loop=asyncio.get_event_loop(),
        client=betfair_client,
        account_id=account_id,
        base_currency=GBP,
        msgbus=msgbus,
        cache=cache,
        clock=clock,
        logger=live_logger,
        market_filter={},
        load_instruments=False,
    )
    client.instrument_provider().load_all()
    cache.add_account(account=CashAccount(betfair_account_state))
    for instrument in client.instrument_provider().list_instruments():
        cache.add_instrument(instrument)
    return client


@pytest.fixture()
def betfair_data_client(betfair_client, msgbus, cache, clock, live_logger):
    client = BetfairDataClient(
        loop=asyncio.get_event_loop(),
        client=betfair_client,
        msgbus=msgbus,
        cache=cache,
        clock=clock,
        logger=live_logger,
        market_filter={},
        load_instruments=True,
    )
    return client


@pytest.fixture()
def order_factory():
    return BetfairTestStubs.order_factory()
>>>>>>> 63de4a0e
<|MERGE_RESOLUTION|>--- conflicted
+++ resolved
@@ -1,275 +1,273 @@
-<<<<<<< HEAD
-=======
-# -------------------------------------------------------------------------------------------------
-#  Copyright (C) 2015-2021 Nautech Systems Pty Ltd. All rights reserved.
-#  https://nautechsystems.io
-#
-#  Licensed under the GNU Lesser General Public License Version 3.0 (the "License");
-#  You may not use this file except in compliance with the License.
-#  You may obtain a copy of the License at https://www.gnu.org/licenses/lgpl-3.0.en.html
-#
-#  Unless required by applicable law or agreed to in writing, software
-#  distributed under the License is distributed on an "AS IS" BASIS,
-#  WITHOUT WARRANTIES OR CONDITIONS OF ANY KIND, either express or implied.
-#  See the License for the specific language governing permissions and
-#  limitations under the License.
-# -------------------------------------------------------------------------------------------------
-
-import asyncio
-import os
-
-import pytest
-
-from nautilus_trader.accounting.accounts.cash import CashAccount
-from nautilus_trader.adapters.betfair.data import BetfairDataClient
-from nautilus_trader.adapters.betfair.execution import BetfairExecutionClient
-from nautilus_trader.adapters.betfair.execution import betfair_account_to_account_state
-from nautilus_trader.adapters.betfair.providers import BetfairInstrumentProvider
-from nautilus_trader.adapters.betfair.sockets import BetfairMarketStreamClient
-from nautilus_trader.adapters.betfair.sockets import BetfairOrderStreamClient
-from nautilus_trader.cache.cache import Cache
-from nautilus_trader.common.clock import LiveClock
-from nautilus_trader.common.enums import LogLevel
-from nautilus_trader.common.logging import LiveLogger
-from nautilus_trader.common.logging import LoggerAdapter
-from nautilus_trader.common.uuid import UUIDFactory
-from nautilus_trader.model.currencies import GBP
-from nautilus_trader.model.identifiers import InstrumentId
-from nautilus_trader.model.identifiers import PositionId
-from nautilus_trader.model.identifiers import Symbol
-from nautilus_trader.model.identifiers import Venue
-from nautilus_trader.msgbus.bus import MessageBus
-from nautilus_trader.portfolio.portfolio import Portfolio
-from tests.integration_tests.adapters.betfair.test_kit import BetfairDataProvider
-from tests.integration_tests.adapters.betfair.test_kit import BetfairTestStubs
-
-
-@pytest.fixture(autouse=True)
-def betfairlightweight_mocks(mocker):
-
-    # Betfair client login
-    mocker.patch("betfairlightweight.endpoints.login.Login.__call__")
-
-    # Mock Navigation / market catalogue endpoints
-    mocker.patch(
-        "betfairlightweight.endpoints.navigation.Navigation.list_navigation",
-        return_value=BetfairDataProvider.navigation(),
-    )
-    mocker.patch(
-        "betfairlightweight.endpoints.betting.Betting.list_market_catalogue",
-        return_value=BetfairDataProvider.market_catalogue_short(),
-    )
-
-    # Mock Account endpoints
-    mocker.patch(
-        "betfairlightweight.endpoints.account.Account.get_account_details",
-        return_value=BetfairDataProvider.account_detail(),
-    )
-    mocker.patch(
-        "betfairlightweight.endpoints.account.Account.get_account_funds",
-        return_value=BetfairDataProvider.account_funds_no_exposure(),
-    )
-
-    # Mock Betting endpoints
-    mocker.patch(
-        "betfairlightweight.endpoints.betting.Betting.place_orders",
-        return_value=BetfairDataProvider.place_orders_success(),
-    )
-    mocker.patch(
-        "betfairlightweight.endpoints.betting.Betting.replace_orders",
-        return_value=BetfairDataProvider.replace_orders_success(),
-    )
-    mocker.patch(
-        "betfairlightweight.endpoints.betting.Betting.cancel_orders",
-        return_value=BetfairDataProvider.cancel_orders_success(),
-    )
-
-    # Streaming endpoint
-    mocker.patch(
-        "nautilus_trader.adapters.betfair.sockets.HOST",
-        return_value=BetfairTestStubs.integration_endpoint(),
-    )
-
-
-@pytest.fixture(scope="session")
-def betfair_client():
-    return BetfairTestStubs.betfair_client()
-
-
-@pytest.fixture(scope="session")
-def provider(betfair_client) -> BetfairInstrumentProvider:
-    return BetfairTestStubs.instrument_provider(betfair_client)
-
-
-@pytest.fixture()
-def clock() -> LiveClock:
-    return BetfairTestStubs.clock()
-
-
-@pytest.fixture()
-def live_logger(event_loop, clock):
-    level_stdout = LogLevel.DEBUG if os.environ.get("NAUTILUS_DEBUG", False) else LogLevel.ERROR
-    return LiveLogger(loop=event_loop, clock=clock, level_stdout=level_stdout)
-
-
-@pytest.fixture()
-def logger(live_logger):
-    return LoggerAdapter(component_name="conftest", logger=live_logger)
-
-
-@pytest.fixture()
-def msgbus(clock, live_logger):
-    class MockMessageBus(MessageBus):
-        def __init__(self, *args, **kwargs):
-            super().__init__(*args, **kwargs)
-            self.data_engine_messages = []
-            self.data_engine_responses = []
-            self.exec_engine_events = []
-            self.register(endpoint="DataEngine.process", handler=self.data_engine_messages.append)
-            self.register(endpoint="DataEngine.response", handler=self.data_engine_responses.append)
-            self.register(endpoint="ExecEngine.process", handler=self.exec_engine_events.append)
-
-    return MockMessageBus(
-        trader_id=BetfairTestStubs.trader_id(),
-        clock=clock,
-        logger=live_logger,
-    )
-
-
-@pytest.fixture()
-def cache(live_logger):
-    return Cache(
-        database=None,
-        logger=live_logger,
-    )
-
-
-@pytest.fixture()
-def portfolio(msgbus, cache, clock, live_logger):
-    return Portfolio(
-        msgbus=msgbus,
-        cache=cache,
-        clock=clock,
-        logger=live_logger,
-    )
-
-
-@pytest.fixture()
-def trader_id():
-    return BetfairTestStubs.trader_id()
-
-
-@pytest.fixture()
-def account_id():
-    return BetfairTestStubs.account_id()
-
-
-@pytest.fixture()
-def strategy_id():
-    return BetfairTestStubs.strategy_id()
-
-
-@pytest.fixture()
-def position_id():
-    return PositionId("1")
-
-
-@pytest.fixture()
-def instrument_id():
-    return InstrumentId(symbol=Symbol("Test"), venue=Venue("BETFAIR"))
-
-
-@pytest.fixture()
-def uuid():
-    return UUIDFactory().generate()
-
-
-@pytest.fixture()
-def risk_engine(event_loop, clock, live_logger, portfolio, trader_id):
-    return BetfairTestStubs.mock_live_risk_engine()
-
-
-@pytest.fixture()
-def betting_instrument(provider):
-    return BetfairTestStubs.betting_instrument()
-
-
-@pytest.fixture()
-def betfair_account_state(betfair_client, uuid):
-    details = betfair_client.account.get_account_details()
-    funds = betfair_client.account.get_account_funds()
-    return betfair_account_to_account_state(
-        account_detail=details,
-        account_funds=funds,
-        event_id=uuid,
-        ts_event=0,
-        ts_init=0,
-    )
-
-
-@pytest.fixture()
-def betfair_order_socket(betfair_client, live_logger):
-    return BetfairOrderStreamClient(
-        client=betfair_client,
-        logger=live_logger,
-        message_handler=None,
-    )
-
-
-@pytest.fixture()
-def betfair_market_socket():
-    return BetfairMarketStreamClient(
-        client=betfair_client,
-        logger=live_logger,
-        message_handler=None,
-    )
-
-
-@pytest.fixture()
-async def execution_client(
-    betfair_client,
-    account_id,
-    msgbus,
-    cache,
-    clock,
-    live_logger,
-    betfair_account_state,
-) -> BetfairExecutionClient:
-    client = BetfairExecutionClient(
-        loop=asyncio.get_event_loop(),
-        client=betfair_client,
-        account_id=account_id,
-        base_currency=GBP,
-        msgbus=msgbus,
-        cache=cache,
-        clock=clock,
-        logger=live_logger,
-        market_filter={},
-        load_instruments=False,
-    )
-    client.instrument_provider().load_all()
-    cache.add_account(account=CashAccount(betfair_account_state))
-    for instrument in client.instrument_provider().list_instruments():
-        cache.add_instrument(instrument)
-    return client
-
-
-@pytest.fixture()
-def betfair_data_client(betfair_client, msgbus, cache, clock, live_logger):
-    client = BetfairDataClient(
-        loop=asyncio.get_event_loop(),
-        client=betfair_client,
-        msgbus=msgbus,
-        cache=cache,
-        clock=clock,
-        logger=live_logger,
-        market_filter={},
-        load_instruments=True,
-    )
-    return client
-
-
-@pytest.fixture()
-def order_factory():
-    return BetfairTestStubs.order_factory()
->>>>>>> 63de4a0e
+# # -------------------------------------------------------------------------------------------------
+# #  Copyright (C) 2015-2021 Nautech Systems Pty Ltd. All rights reserved.
+# #  https://nautechsystems.io
+# #
+# #  Licensed under the GNU Lesser General Public License Version 3.0 (the "License");
+# #  You may not use this file except in compliance with the License.
+# #  You may obtain a copy of the License at https://www.gnu.org/licenses/lgpl-3.0.en.html
+# #
+# #  Unless required by applicable law or agreed to in writing, software
+# #  distributed under the License is distributed on an "AS IS" BASIS,
+# #  WITHOUT WARRANTIES OR CONDITIONS OF ANY KIND, either express or implied.
+# #  See the License for the specific language governing permissions and
+# #  limitations under the License.
+# # -------------------------------------------------------------------------------------------------
+#
+# import asyncio
+# import os
+#
+# import pytest
+#
+# from nautilus_trader.accounting.accounts.cash import CashAccount
+# from nautilus_trader.adapters.betfair.data import BetfairDataClient
+# from nautilus_trader.adapters.betfair.execution import BetfairExecutionClient
+# from nautilus_trader.adapters.betfair.execution import betfair_account_to_account_state
+# from nautilus_trader.adapters.betfair.providers import BetfairInstrumentProvider
+# from nautilus_trader.adapters.betfair.sockets import BetfairMarketStreamClient
+# from nautilus_trader.adapters.betfair.sockets import BetfairOrderStreamClient
+# from nautilus_trader.cache.cache import Cache
+# from nautilus_trader.common.clock import LiveClock
+# from nautilus_trader.common.enums import LogLevel
+# from nautilus_trader.common.logging import LiveLogger
+# from nautilus_trader.common.logging import LoggerAdapter
+# from nautilus_trader.common.uuid import UUIDFactory
+# from nautilus_trader.model.currencies import GBP
+# from nautilus_trader.model.identifiers import InstrumentId
+# from nautilus_trader.model.identifiers import PositionId
+# from nautilus_trader.model.identifiers import Symbol
+# from nautilus_trader.model.identifiers import Venue
+# from nautilus_trader.msgbus.bus import MessageBus
+# from nautilus_trader.portfolio.portfolio import Portfolio
+# from tests.integration_tests.adapters.betfair.test_kit import BetfairDataProvider
+# from tests.integration_tests.adapters.betfair.test_kit import BetfairTestStubs
+#
+#
+# @pytest.fixture(autouse=True)
+# def betfairlightweight_mocks(mocker):
+#
+#     # Betfair client login
+#     mocker.patch("betfairlightweight.endpoints.login.Login.__call__")
+#
+#     # Mock Navigation / market catalogue endpoints
+#     mocker.patch(
+#         "betfairlightweight.endpoints.navigation.Navigation.list_navigation",
+#         return_value=BetfairDataProvider.navigation(),
+#     )
+#     mocker.patch(
+#         "betfairlightweight.endpoints.betting.Betting.list_market_catalogue",
+#         return_value=BetfairDataProvider.market_catalogue_short(),
+#     )
+#
+#     # Mock Account endpoints
+#     mocker.patch(
+#         "betfairlightweight.endpoints.account.Account.get_account_details",
+#         return_value=BetfairDataProvider.account_detail(),
+#     )
+#     mocker.patch(
+#         "betfairlightweight.endpoints.account.Account.get_account_funds",
+#         return_value=BetfairDataProvider.account_funds_no_exposure(),
+#     )
+#
+#     # Mock Betting endpoints
+#     mocker.patch(
+#         "betfairlightweight.endpoints.betting.Betting.place_orders",
+#         return_value=BetfairDataProvider.place_orders_success(),
+#     )
+#     mocker.patch(
+#         "betfairlightweight.endpoints.betting.Betting.replace_orders",
+#         return_value=BetfairDataProvider.replace_orders_success(),
+#     )
+#     mocker.patch(
+#         "betfairlightweight.endpoints.betting.Betting.cancel_orders",
+#         return_value=BetfairDataProvider.cancel_orders_success(),
+#     )
+#
+#     # Streaming endpoint
+#     mocker.patch(
+#         "nautilus_trader.adapters.betfair.sockets.HOST",
+#         return_value=BetfairTestStubs.integration_endpoint(),
+#     )
+#
+#
+# @pytest.fixture(scope="session")
+# def betfair_client():
+#     return BetfairTestStubs.betfair_client()
+#
+#
+# @pytest.fixture(scope="session")
+# def provider(betfair_client) -> BetfairInstrumentProvider:
+#     return BetfairTestStubs.instrument_provider(betfair_client)
+#
+#
+# @pytest.fixture()
+# def clock() -> LiveClock:
+#     return BetfairTestStubs.clock()
+#
+#
+# @pytest.fixture()
+# def live_logger(event_loop, clock):
+#     level_stdout = LogLevel.DEBUG if os.environ.get("NAUTILUS_DEBUG", False) else LogLevel.ERROR
+#     return LiveLogger(loop=event_loop, clock=clock, level_stdout=level_stdout)
+#
+#
+# @pytest.fixture()
+# def logger(live_logger):
+#     return LoggerAdapter(component_name="conftest", logger=live_logger)
+#
+#
+# @pytest.fixture()
+# def msgbus(clock, live_logger):
+#     class MockMessageBus(MessageBus):
+#         def __init__(self, *args, **kwargs):
+#             super().__init__(*args, **kwargs)
+#             self.data_engine_messages = []
+#             self.data_engine_responses = []
+#             self.exec_engine_events = []
+#             self.register(endpoint="DataEngine.process", handler=self.data_engine_messages.append)
+#             self.register(endpoint="DataEngine.response", handler=self.data_engine_responses.append)
+#             self.register(endpoint="ExecEngine.process", handler=self.exec_engine_events.append)
+#
+#     return MockMessageBus(
+#         trader_id=BetfairTestStubs.trader_id(),
+#         clock=clock,
+#         logger=live_logger,
+#     )
+#
+#
+# @pytest.fixture()
+# def cache(live_logger):
+#     return Cache(
+#         database=None,
+#         logger=live_logger,
+#     )
+#
+#
+# @pytest.fixture()
+# def portfolio(msgbus, cache, clock, live_logger):
+#     return Portfolio(
+#         msgbus=msgbus,
+#         cache=cache,
+#         clock=clock,
+#         logger=live_logger,
+#     )
+#
+#
+# @pytest.fixture()
+# def trader_id():
+#     return BetfairTestStubs.trader_id()
+#
+#
+# @pytest.fixture()
+# def account_id():
+#     return BetfairTestStubs.account_id()
+#
+#
+# @pytest.fixture()
+# def strategy_id():
+#     return BetfairTestStubs.strategy_id()
+#
+#
+# @pytest.fixture()
+# def position_id():
+#     return PositionId("1")
+#
+#
+# @pytest.fixture()
+# def instrument_id():
+#     return InstrumentId(symbol=Symbol("Test"), venue=Venue("BETFAIR"))
+#
+#
+# @pytest.fixture()
+# def uuid():
+#     return UUIDFactory().generate()
+#
+#
+# @pytest.fixture()
+# def risk_engine(event_loop, clock, live_logger, portfolio, trader_id):
+#     return BetfairTestStubs.mock_live_risk_engine()
+#
+#
+# @pytest.fixture()
+# def betting_instrument(provider):
+#     return BetfairTestStubs.betting_instrument()
+#
+#
+# @pytest.fixture()
+# def betfair_account_state(betfair_client, uuid):
+#     details = betfair_client.account.get_account_details()
+#     funds = betfair_client.account.get_account_funds()
+#     return betfair_account_to_account_state(
+#         account_detail=details,
+#         account_funds=funds,
+#         event_id=uuid,
+#         ts_event=0,
+#         ts_init=0,
+#     )
+#
+#
+# @pytest.fixture()
+# def betfair_order_socket(betfair_client, live_logger):
+#     return BetfairOrderStreamClient(
+#         client=betfair_client,
+#         logger=live_logger,
+#         message_handler=None,
+#     )
+#
+#
+# @pytest.fixture()
+# def betfair_market_socket():
+#     return BetfairMarketStreamClient(
+#         client=betfair_client,
+#         logger=live_logger,
+#         message_handler=None,
+#     )
+#
+#
+# @pytest.fixture()
+# async def execution_client(
+#     betfair_client,
+#     account_id,
+#     msgbus,
+#     cache,
+#     clock,
+#     live_logger,
+#     betfair_account_state,
+# ) -> BetfairExecutionClient:
+#     client = BetfairExecutionClient(
+#         loop=asyncio.get_event_loop(),
+#         client=betfair_client,
+#         account_id=account_id,
+#         base_currency=GBP,
+#         msgbus=msgbus,
+#         cache=cache,
+#         clock=clock,
+#         logger=live_logger,
+#         market_filter={},
+#         load_instruments=False,
+#     )
+#     client.instrument_provider().load_all()
+#     cache.add_account(account=CashAccount(betfair_account_state))
+#     for instrument in client.instrument_provider().list_instruments():
+#         cache.add_instrument(instrument)
+#     return client
+#
+#
+# @pytest.fixture()
+# def betfair_data_client(betfair_client, msgbus, cache, clock, live_logger):
+#     client = BetfairDataClient(
+#         loop=asyncio.get_event_loop(),
+#         client=betfair_client,
+#         msgbus=msgbus,
+#         cache=cache,
+#         clock=clock,
+#         logger=live_logger,
+#         market_filter={},
+#         load_instruments=True,
+#     )
+#     return client
+#
+#
+# @pytest.fixture()
+# def order_factory():
+#     return BetfairTestStubs.order_factory()
+#