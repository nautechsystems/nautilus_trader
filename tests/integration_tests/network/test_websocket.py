# -------------------------------------------------------------------------------------------------
#  Copyright (C) 2015-2023 Nautech Systems Pty Ltd. All rights reserved.
#  https://nautechsystems.io
#
#  Licensed under the GNU Lesser General Public License Version 3.0 (the "License");
#  You may not use this file except in compliance with the License.
#  You may obtain a copy of the License at https://www.gnu.org/licenses/lgpl-3.0.en.html
#
#  Unless required by applicable law or agreed to in writing, software
#  distributed under the License is distributed on an "AS IS" BASIS,
#  WITHOUT WARRANTIES OR CONDITIONS OF ANY KIND, either express or implied.
#  See the License for the specific language governing permissions and
#  limitations under the License.
# -------------------------------------------------------------------------------------------------

import asyncio

import msgspec
import pytest
from aiohttp.test_utils import TestServer

from nautilus_trader.core.nautilus_pyo3.network import WebSocketClient
from nautilus_trader.test_kit.functions import eventually


def _server_url(server: TestServer) -> str:
    return f"ws://{server.host}:{server.port}/ws"


@pytest.mark.asyncio()
async def test_connect_and_disconnect(websocket_server):
    # Arrange
    store = []

    client = await WebSocketClient.connect(
        url=_server_url(websocket_server),
        handler=store.append,
    )

    # Act, Assert
    await eventually(lambda: client.is_alive)
    await client.disconnect()
    await eventually(lambda: not client.is_alive)


@pytest.mark.asyncio()
async def test_client_send_recv(websocket_server):
    # Arrange
    store = []
    client = await WebSocketClient.connect(
        url=_server_url(websocket_server),
        handler=store.append,
    )
    await eventually(lambda: client.is_alive)

    # Act
    num_messages = 3
    for _ in range(num_messages):
        await client.send(b"Hello")
    await asyncio.sleep(0.1)
    await client.disconnect()

    await eventually(lambda: store == [b"connected"] + [b"Hello-response"] * 3)
    await client.disconnect()
    await eventually(lambda: not client.is_alive)


@pytest.mark.asyncio()
async def test_client_send_recv_json(websocket_server):
    # Arrange
    store = []
    client = await WebSocketClient.connect(
        url=_server_url(websocket_server),
        handler=store.append,
    )
    await eventually(lambda: client.is_alive)

    # Act
    num_messages = 3
    for _ in range(num_messages):
        await client.send(msgspec.json.encode({"method": "SUBSCRIBE"}))
    await asyncio.sleep(0.3)
    await client.disconnect()

    expected = [b"connected"] + [b'{"method":"SUBSCRIBE"}-response'] * 3
    assert store == expected
    await client.disconnect()
    await eventually(lambda: not client.is_alive)


@pytest.mark.asyncio()
async def test_reconnect_after_close(websocket_server):
    # Arrange
    store = []
    client = await WebSocketClient.connect(
        url=_server_url(websocket_server),
        handler=store.append,
    )
    await eventually(lambda: client.is_alive)

    # Act
    await client.send(b"close")

    # Assert
    await eventually(lambda: store == [b"connected"] * 2)


<<<<<<< HEAD
@pytest.mark.asyncio()
async def test_reconnect_after_close(websocket_server):
    # Arrange
    store = []
    client = WebSocketClient(
        clock=TestComponentStubs.clock(),
        logger=TestComponentStubs.logger(),
        url=_server_url(websocket_server),
        handler=store.append,
    )
    await client.connect()
    await eventually(lambda: client.is_connected, 2.0)

    # Act
    await client.send(b"close")
    await eventually(lambda: not client.is_connected, 2.0)

    # Assert
    assert store == [b"connected"] * 2


# @pytest.mark.asyncio()
# async def test_exponential_backoff(self, websocket_server):
#     # Arrange
#     await self.client.connect(ws_url=self._server_url(websocket_server))
=======
# @pytest.mark.asyncio()
# async def test_exponential_backoff(self, websocket_server):
#     # Arrange
#     store = []
#     client = await WebSocketClient.connect(
#         url=_server_url(websocket_server),
#         handler=store.append,
#     )
>>>>>>> dc299991
#
#     # Act
#     for _ in range(2):
#         await self.client.send(b"close")
#         await asyncio.sleep(0.1)
#
#     assert client.connection_retry_count == 2<|MERGE_RESOLUTION|>--- conflicted
+++ resolved
@@ -105,33 +105,6 @@
     await eventually(lambda: store == [b"connected"] * 2)
 
 
-<<<<<<< HEAD
-@pytest.mark.asyncio()
-async def test_reconnect_after_close(websocket_server):
-    # Arrange
-    store = []
-    client = WebSocketClient(
-        clock=TestComponentStubs.clock(),
-        logger=TestComponentStubs.logger(),
-        url=_server_url(websocket_server),
-        handler=store.append,
-    )
-    await client.connect()
-    await eventually(lambda: client.is_connected, 2.0)
-
-    # Act
-    await client.send(b"close")
-    await eventually(lambda: not client.is_connected, 2.0)
-
-    # Assert
-    assert store == [b"connected"] * 2
-
-
-# @pytest.mark.asyncio()
-# async def test_exponential_backoff(self, websocket_server):
-#     # Arrange
-#     await self.client.connect(ws_url=self._server_url(websocket_server))
-=======
 # @pytest.mark.asyncio()
 # async def test_exponential_backoff(self, websocket_server):
 #     # Arrange
@@ -140,7 +113,6 @@
 #         url=_server_url(websocket_server),
 #         handler=store.append,
 #     )
->>>>>>> dc299991
 #
 #     # Act
 #     for _ in range(2):
