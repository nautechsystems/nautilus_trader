--- conflicted
+++ resolved
@@ -16,11 +16,7 @@
 import os
 from collections.abc import Generator
 from functools import partial
-<<<<<<< HEAD
 from pathlib import Path
-from typing import Generator
-=======
->>>>>>> f0f33466
 
 import fsspec
 import pandas as pd
