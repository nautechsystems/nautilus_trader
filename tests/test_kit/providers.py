# -------------------------------------------------------------------------------------------------
#  Copyright (C) 2015-2021 Nautech Systems Pty Ltd. All rights reserved.
#  https://nautechsystems.io
#
#  Licensed under the GNU Lesser General Public License Version 3.0 (the "License");
#  You may not use this file except in compliance with the License.
#  You may obtain a copy of the License at https://www.gnu.org/licenses/lgpl-3.0.en.html
#
#  Unless required by applicable law or agreed to in writing, software
#  distributed under the License is distributed on an "AS IS" BASIS,
#  WITHOUT WARRANTIES OR CONDITIONS OF ANY KIND, either express or implied.
#  See the License for the specific language governing permissions and
#  limitations under the License.
# -------------------------------------------------------------------------------------------------

import datetime
import os
from decimal import Decimal
from typing import List

import orjson
import pandas as pd
from pandas import DataFrame

from nautilus_trader.adapters.betfair.common import BETFAIR_VENUE
from nautilus_trader.backtest.data.loaders import CSVBarDataLoader
from nautilus_trader.backtest.data.loaders import CSVTickDataLoader
from nautilus_trader.backtest.data.loaders import ParquetTickDataLoader
from nautilus_trader.backtest.data.loaders import TardisQuoteDataLoader
from nautilus_trader.backtest.data.loaders import TardisTradeDataLoader
from nautilus_trader.core.correctness import PyCondition
from nautilus_trader.core.datetime import millis_to_nanos
from nautilus_trader.model.currencies import ADA
from nautilus_trader.model.currencies import BTC
from nautilus_trader.model.currencies import ETH
from nautilus_trader.model.currencies import USD
from nautilus_trader.model.currencies import USDT
from nautilus_trader.model.currency import Currency
from nautilus_trader.model.data.tick import TradeTick
from nautilus_trader.model.enums import AssetClass
from nautilus_trader.model.enums import OrderSide
from nautilus_trader.model.identifiers import InstrumentId
from nautilus_trader.model.identifiers import Symbol
from nautilus_trader.model.identifiers import Venue
from nautilus_trader.model.instruments.betting import BettingInstrument
from nautilus_trader.model.instruments.crypto_swap import CryptoSwap
from nautilus_trader.model.instruments.currency import CurrencySpot
from nautilus_trader.model.instruments.equity import Equity
from nautilus_trader.model.instruments.future import Future
from nautilus_trader.model.instruments.option import Option
from nautilus_trader.model.objects import Money
from nautilus_trader.model.objects import Price
from nautilus_trader.model.objects import Quantity
from nautilus_trader.model.orderbook.data import Order
from tests.test_kit import PACKAGE_ROOT


class TestDataProvider:
    @staticmethod
    def ethusdt_trades() -> DataFrame:
        path = os.path.join(PACKAGE_ROOT, "data", "binance-ethusdt-trades.csv")
        return CSVTickDataLoader.load(path)

    @staticmethod
    def audusd_ticks() -> DataFrame:
        path = os.path.join(PACKAGE_ROOT, "data", "truefx-audusd-ticks.csv")
        return CSVTickDataLoader.load(path)

    @staticmethod
    def usdjpy_ticks() -> DataFrame:
        path = os.path.join(PACKAGE_ROOT, "data", "truefx-usdjpy-ticks.csv")
        return CSVTickDataLoader.load(path)

    @staticmethod
    def gbpusd_1min_bid() -> DataFrame:
        path = os.path.join(PACKAGE_ROOT, "data", "fxcm-gbpusd-m1-bid-2012.csv")
        return CSVBarDataLoader.load(path)

    @staticmethod
    def gbpusd_1min_ask() -> DataFrame:
        path = os.path.join(PACKAGE_ROOT, "data", "fxcm-gbpusd-m1-ask-2012.csv")
        return CSVBarDataLoader.load(path)

    @staticmethod
    def usdjpy_1min_bid() -> DataFrame:
        path = os.path.join(PACKAGE_ROOT, "data", "fxcm-usdjpy-m1-bid-2013.csv")
        return CSVBarDataLoader.load(path)

    @staticmethod
    def usdjpy_1min_ask() -> DataFrame:
        path = os.path.join(PACKAGE_ROOT, "data", "fxcm-usdjpy-m1-ask-2013.csv")
        return CSVBarDataLoader.load(path)

    @staticmethod
    def tardis_trades() -> DataFrame:
        path = os.path.join(PACKAGE_ROOT, "data", "tardis_trades.csv")
        return TardisTradeDataLoader.load(path)

    @staticmethod
    def tardis_quotes() -> DataFrame:
        path = os.path.join(PACKAGE_ROOT, "data", "tardis_quotes.csv")
        return TardisQuoteDataLoader.load(path)

    @staticmethod
    def parquet_btcusdt_trades() -> DataFrame:
        path = os.path.join(PACKAGE_ROOT, "data", "binance-btcusdt-trades.parquet")
        return ParquetTickDataLoader.load(path)

    @staticmethod
    def parquet_btcusdt_quotes() -> DataFrame:
        path = os.path.join(PACKAGE_ROOT, "data", "binance-btcusdt-quotes.parquet")
        return ParquetTickDataLoader.load(path)

    @staticmethod
    def binance_btcusdt_instrument():
        path = os.path.join(PACKAGE_ROOT, "data", "binance-btcusdt-instrument-repr.txt")
        with open(path, "r") as f:
            return f.readline()

    @staticmethod
    def l1_feed():
        updates = []
        for _, row in TestDataProvider.usdjpy_ticks().iterrows():
            for side, order_side in zip(("bid", "ask"), (OrderSide.BUY, OrderSide.SELL)):
                updates.append(
                    {
                        "op": "update",
                        "order": Order(
                            price=Price(row[side], precision=6),
                            size=Quantity(1e9, precision=2),
                            side=order_side,
                        ),
                    }
                )
        return updates

    @staticmethod
    def l2_feed() -> List:
        def parse_line(d):
            if "status" in d:
                return {}
            elif "close_price" in d:
                # return {'timestamp': d['remote_timestamp'], "close_price": d['close_price']}
                return {}
            if "trade" in d:
                return {
                    "timestamp": d["remote_timestamp"],
                    "op": "trade",
                    "trade": TradeTick(
                        instrument_id=InstrumentId(Symbol("TEST"), Venue("BETFAIR")),
                        price=Price(d["trade"]["price"], 4),
                        size=Quantity(d["trade"]["volume"], 4),
                        aggressor_side=d["trade"]["side"],
                        match_id=(d["trade"]["trade_id"]),
                        ts_event=millis_to_nanos(pd.Timestamp(d["remote_timestamp"]).timestamp()),
                        ts_init=millis_to_nanos(
                            pd.Timestamp(
                                d["remote_timestamp"]
                            ).timestamp()  # TODO(cs): Hardcoded identical for now
                        ),
                    ),
                }
            elif "level" in d and d["level"]["orders"][0]["volume"] == 0:
                op = "delete"
            else:
                op = "update"
            order_like = d["level"]["orders"][0] if op != "trade" else d["trade"]
            return {
                "timestamp": d["remote_timestamp"],
                "op": op,
                "order": Order(
                    price=Price(order_like["price"], precision=6),
                    size=Quantity(abs(order_like["volume"]), precision=4),
                    # Betting sides are reversed
                    side={2: OrderSide.BUY, 1: OrderSide.SELL}[order_like["side"]],
                    id=str(order_like["order_id"]),
                ),
            }

        return [
            parse_line(line)
            for line in orjson.loads(open(PACKAGE_ROOT + "/data/L2_feed.json").read())
        ]

    @staticmethod
    def l3_feed():
        def parser(data):
            parsed = data
            if not isinstance(parsed, list):
                # print(parsed)
                return
            elif isinstance(parsed, list):
                channel, updates = parsed
                if not isinstance(updates[0], list):
                    updates = [updates]
            else:
                raise KeyError()
            if isinstance(updates, int):
                print("Err", updates)
                return
            for values in updates:
                keys = ("order_id", "price", "size")
                data = dict(zip(keys, values))
                side = OrderSide.BUY if data["size"] >= 0 else OrderSide.SELL
                if data["price"] == 0:
                    yield dict(
                        op="delete",
                        order=Order(
                            price=Price(data["price"], precision=10),
                            size=Quantity(abs(data["size"]), precision=10),
                            side=side,
                            id=str(data["order_id"]),
                        ),
                    )
                else:
                    yield dict(
                        op="update",
                        order=Order(
                            price=Price(data["price"], precision=10),
                            size=Quantity(abs(data["size"]), precision=10),
                            side=side,
                            id=str(data["order_id"]),
                        ),
                    )

        return [
            msg
            for data in orjson.loads(open(PACKAGE_ROOT + "/data/L3_feed.json").read())
            for msg in parser(data)
        ]


class TestInstrumentProvider:
    """
    Provides instrument template methods for backtesting.
    """

    @staticmethod
    def adabtc_binance() -> CurrencySpot:
        """
        Return the Binance ADA/BTC instrument for backtesting.

        Returns
        -------
        CurrencySpot

        """
        return CurrencySpot(
            instrument_id=InstrumentId(
                symbol=Symbol("ADA/BTC"),
                venue=Venue("BINANCE"),
            ),
            base_currency=ADA,
            quote_currency=BTC,
            price_precision=8,
            size_precision=0,
            price_increment=Price(1e-08, precision=8),
            size_increment=Quantity.from_int(1),
            lot_size=None,
            max_quantity=Quantity.from_int(90000000),
            min_quantity=Quantity.from_int(1),
            max_notional=None,
            min_notional=Money(0.00010000, BTC),
            max_price=Price(1000, precision=8),
            min_price=Price(1e-8, precision=8),
            margin_init=Decimal("0"),
            margin_maint=Decimal("0"),
            maker_fee=Decimal("0.0010"),
            taker_fee=Decimal("0.0010"),
            ts_event=0,
            ts_init=0,
        )

    @staticmethod
    def btcusdt_binance() -> CurrencySpot:
        """
        Return the Binance BTC/USDT instrument for backtesting.

        Returns
        -------
        CurrencySpot

        """
        return CurrencySpot(
            instrument_id=InstrumentId(
                symbol=Symbol("BTC/USDT"),
                venue=Venue("BINANCE"),
            ),
            base_currency=BTC,
            quote_currency=USDT,
            price_precision=2,
            size_precision=6,
            price_increment=Price(1e-02, precision=2),
            size_increment=Quantity(1e-06, precision=6),
            lot_size=None,
            max_quantity=Quantity(9000, precision=6),
            min_quantity=Quantity(1e-06, precision=6),
            max_notional=None,
            min_notional=Money(10.00000000, USDT),
            max_price=Price(1000000, precision=2),
            min_price=Price(0.01, precision=2),
            margin_init=Decimal(0),
            margin_maint=Decimal(0),
            maker_fee=Decimal("0.001"),
            taker_fee=Decimal("0.001"),
            ts_event=0,
            ts_init=0,
        )

    @staticmethod
    def ethusdt_binance() -> CurrencySpot:
        """
        Return the Binance ETH/USDT instrument for backtesting.

        Returns
        -------
        CurrencySpot

        """
        return CurrencySpot(
            instrument_id=InstrumentId(
                symbol=Symbol("ETH/USDT"),
                venue=Venue("BINANCE"),
            ),
            base_currency=ETH,
            quote_currency=USDT,
            price_precision=2,
            size_precision=5,
            price_increment=Price(1e-02, precision=2),
            size_increment=Quantity(1e-05, precision=5),
            lot_size=None,
            max_quantity=Quantity(9000, precision=5),
            min_quantity=Quantity(1e-05, precision=5),
            max_notional=None,
            min_notional=Money(10.00, USDT),
            max_price=Price(1000000, precision=2),
            min_price=Price(0.01, precision=2),
            margin_init=Decimal("1.00"),
            margin_maint=Decimal("0.35"),
            maker_fee=Decimal("0.0001"),
            taker_fee=Decimal("0.0001"),
            ts_event=0,
            ts_init=0,
        )

    @staticmethod
    def ethusd_ftx() -> CurrencySpot:
        """
        Return the Binance ETH/USDT instrument for backtesting.

        Returns
        -------
        CurrencySpot

        """
        return CurrencySpot(
            instrument_id=InstrumentId(
                symbol=Symbol("ETH/USD"),
                venue=Venue("FTX"),
            ),
            base_currency=ETH,
            quote_currency=USD,
            price_precision=1,
            size_precision=3,
            price_increment=Price(1e-01, precision=1),
            size_increment=Quantity(1e-03, precision=3),
            lot_size=None,
            max_quantity=Quantity(9000, precision=3),
            min_quantity=Quantity(1e-05, precision=3),
            max_notional=None,
            min_notional=Money(10.00, USD),
            max_price=None,
            min_price=Price(0.1, precision=1),
            margin_init=Decimal("0.9"),
            margin_maint=Decimal("0.9"),
            maker_fee=Decimal("0.0002"),
            taker_fee=Decimal("0.0007"),
            ts_event=0,
            ts_init=0,
        )

    @staticmethod
    def xbtusd_bitmex() -> CryptoSwap:
        """
        Return the BitMEX XBT/USD perpetual contract for backtesting.

        Returns
        -------
        CryptoSwap

        """
        return CryptoSwap(
            instrument_id=InstrumentId(
                symbol=Symbol("XBT/USD"),
                venue=Venue("BITMEX"),
            ),
            base_currency=BTC,
            quote_currency=USD,
            settlement_currency=BTC,
            is_inverse=True,
            price_precision=1,
            size_precision=0,
            price_increment=Price.from_str("0.5"),
            size_increment=Quantity.from_int(1),
            max_quantity=None,
            min_quantity=None,
            max_notional=Money(10_000_000.00, USD),
            min_notional=Money(1.00, USD),
            max_price=Price.from_str("1000000.0"),
            min_price=Price(0.5, precision=1),
            margin_init=Decimal("0.01"),
            margin_maint=Decimal("0.0035"),
            maker_fee=Decimal("-0.00025"),
            taker_fee=Decimal("0.00075"),
            ts_event=0,
            ts_init=0,
        )

    @staticmethod
    def ethusd_bitmex() -> CryptoSwap:
        """
        Return the BitMEX ETH/USD perpetual swap contract for backtesting.

        Returns
        -------
        CryptoSwap

        """
        return CryptoSwap(
            instrument_id=InstrumentId(
                symbol=Symbol("ETH/USD"),
                venue=Venue("BITMEX"),
            ),
            base_currency=ETH,
            quote_currency=USD,
            settlement_currency=BTC,
            is_inverse=True,
            price_precision=2,
            size_precision=0,
            price_increment=Price.from_str("0.05"),
            size_increment=Quantity.from_int(1),
            max_quantity=Quantity.from_int(10000000),
            min_quantity=Quantity.from_int(1),
            max_notional=None,
            min_notional=None,
            max_price=Price.from_str("1000000.00"),
            min_price=Price.from_str("0.05"),
            margin_init=Decimal("0.02"),
            margin_maint=Decimal("0.007"),
            maker_fee=Decimal("-0.00025"),
            taker_fee=Decimal("0.00075"),
            ts_event=0,
            ts_init=0,
        )

    @staticmethod
    def default_fx_ccy(symbol: str, venue: Venue = None) -> CurrencySpot:
        """
        Return a default FX currency pair instrument from the given instrument_id.

        Parameters
        ----------
        symbol : str
            The currency pair symbol.
        venue : Venue
            The currency pair venue.

        Returns
        -------
        CurrencySpot

        Raises
        ------
        ValueError
            If the instrument_id.instrument_id length is not in range [6, 7].

        """
        if venue is None:
            venue = Venue("SIM")
        PyCondition.valid_string(symbol, "symbol")
        PyCondition.in_range_int(len(symbol), 6, 7, "len(symbol)")

        instrument_id = InstrumentId(
            symbol=Symbol(symbol),
            venue=venue,
        )

        base_currency = symbol[:3]
        quote_currency = symbol[-3:]

        # Check tick precision of quote currency
        if quote_currency == "JPY":
<<<<<<< HEAD
            tick_scheme_name = "FixedTickScheme2Decimal"
        else:
            tick_scheme_name = "FixedTickScheme4Decimal"
=======
            tick_scheme_name = "FixedTickScheme3Decimal"
        else:
            tick_scheme_name = "FixedTickScheme5Decimal"
>>>>>>> 1b0fec43

        return CurrencySpot(
            instrument_id=instrument_id,
            base_currency=Currency.from_str(base_currency),
            quote_currency=Currency.from_str(quote_currency),
            tick_scheme_name=tick_scheme_name,
            size_precision=0,
            size_increment=Quantity.from_int(1),
            lot_size=Quantity.from_str("1000"),
            max_quantity=Quantity.from_str("1e7"),
            min_quantity=Quantity.from_str("1000"),
            max_notional=Money(50000000.00, USD),
            min_notional=Money(1000.00, USD),
            margin_init=Decimal("0.03"),
            margin_maint=Decimal("0.03"),
            maker_fee=Decimal("0.00002"),
            taker_fee=Decimal("0.00002"),
            ts_event=0,
            ts_init=0,
        )

    @staticmethod
    def betting_instrument():
        return BettingInstrument(
            venue_name=BETFAIR_VENUE.value,
            betting_type="ODDS",
            competition_id="12282733",
            competition_name="NFL",
            event_country_code="GB",
            event_id="29678534",
            event_name="NFL",
            event_open_date=pd.Timestamp("2022-02-07 23:30:00+00:00"),
            event_type_id="6423",
            event_type_name="American Football",
            market_id="1.179082386",
            market_name="AFC Conference Winner",
            market_start_time=pd.Timestamp("2022-02-07 23:30:00+00:00"),
            market_type="SPECIAL",
            selection_handicap="",
            selection_id="50214",
            selection_name="Kansas City Chiefs",
            currency="GBP",
            ts_event=0,
            ts_init=0,
        )

    @staticmethod
    def aapl_equity():
        return Equity(
            instrument_id=InstrumentId(symbol=Symbol("AAPL"), venue=Venue("NASDAQ")),
            currency=USD,
            price_precision=2,
            price_increment=Price.from_str("0.01"),
            multiplier=Quantity.from_int(1),
            lot_size=Quantity.from_int(1),
            isin="US0378331005",
            ts_event=0,
            ts_init=0,
        )

    @staticmethod
    def es_future():
        return Future(
            instrument_id=InstrumentId(symbol=Symbol("ESZ21"), venue=Venue("CME")),
            asset_class=AssetClass.INDEX,
            currency=USD,
            price_precision=2,
            price_increment=Price.from_str("0.01"),
            multiplier=Quantity.from_int(1),
            lot_size=Quantity.from_int(1),
            underlying="ES",
            expiry_date=datetime.date(2021, 12, 17),
            ts_event=0,
            ts_init=0,
        )

    @staticmethod
    def aapl_option():
        return Option(
            instrument_id=InstrumentId(symbol=Symbol("AAPL211217C00150000"), venue=Venue("OPRA")),
            asset_class=AssetClass.EQUITY,
            currency=USD,
            price_precision=2,
            price_increment=Price.from_str("0.01"),
            multiplier=Quantity.from_int(100),
            lot_size=Quantity.from_int(1),
            underlying="AAPL",
            expiry_date=datetime.date(2021, 12, 17),
            strike_price=Price.from_str("149.00"),
            ts_event=0,
            ts_init=0,
        )<|MERGE_RESOLUTION|>--- conflicted
+++ resolved
@@ -490,15 +490,9 @@
 
         # Check tick precision of quote currency
         if quote_currency == "JPY":
-<<<<<<< HEAD
-            tick_scheme_name = "FixedTickScheme2Decimal"
-        else:
-            tick_scheme_name = "FixedTickScheme4Decimal"
-=======
             tick_scheme_name = "FixedTickScheme3Decimal"
         else:
             tick_scheme_name = "FixedTickScheme5Decimal"
->>>>>>> 1b0fec43
 
         return CurrencySpot(
             instrument_id=instrument_id,
