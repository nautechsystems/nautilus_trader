--- conflicted
+++ resolved
@@ -186,11 +186,7 @@
        cd nautilus_trader
        poetry install --no-dev
 
-<<<<<<< HEAD
-Refer to the [Installation Guide](https://docs.nautilustrader.io/1_getting_started/1_installation.html) for other options and further details.
-=======
 Refer to the [Installation Guide](https://docs.nautilustrader.io/getting_started/installation.html) for other options and further details.
->>>>>>> 16d50a92
 
 ## Versioning and releases
 
