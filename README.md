# NautilusTrader

[![codacy-quality](https://api.codacy.com/project/badge/Grade/a1d3ccf7bccb4483b091975681a5cb23)](https://app.codacy.com/gh/nautechsystems/nautilus_trader?utm_source=github.com&utm_medium=referral&utm_content=nautechsystems/nautilus_trader&utm_campaign=Badge_Grade_Dashboard)
[![codecov](https://codecov.io/gh/nautechsystems/nautilus_trader/branch/master/graph/badge.svg?token=DXO9QQI40H)](https://codecov.io/gh/nautechsystems/nautilus_trader)
![python](https://img.shields.io/badge/python-3.8+-blue.svg)
![pypi-version](https://img.shields.io/pypi/v/nautilus_trader)
[![Downloads](https://pepy.tech/badge/nautilus-trader)](https://pepy.tech/project/nautilus-trader)
![pypi-format](https://img.shields.io/pypi/format/nautilus_trader?color=blue)
![total-lines](https://img.shields.io/tokei/lines/github/nautechsystems/nautilus_trader)
[![code-style: black](https://img.shields.io/badge/code%20style-black-000000.svg)](https://github.com/psf/black)

<<<<<<< HEAD
| Platform          | Rust  | Python |
|:------------------|:------|:-------|
| Linux (x86-64)    | 1.55+ | 3.8+   |
| macOS (x86-64)    | 1.55+ | 3.8+   |
| Windows (x86-64)  | 1.55+ | 3.8+   |
=======
| Build    | Branch  | Status          |
|:---------|:--------|:----------------|
| v1.129.0 | master  | [![build-test](https://github.com/nautechsystems/nautilus_trader/actions/workflows/build-test.yml/badge.svg?branch=master)](https://github.com/nautechsystems/nautilus_trader/actions/workflows/build-test.yml) |
| v1.130.0 | develop | [![build-test](https://github.com/nautechsystems/nautilus_trader/actions/workflows/build-test.yml/badge.svg?branch=develop)](https://github.com/nautechsystems/nautilus_trader/actions/workflows/build-test.yml) |

| Platform         | Rust | Python |
|:-----------------|:-----|:-------|
| Linux (x86_64)   | TBA  | 3.8+   |
| macOS (x86_64)   | TBA  | 3.8+   |
| Windows (x86_64) | TBA  | 3.8+   |
>>>>>>> 95bb79a8

- **Website:** https://nautilustrader.io
- **Docs:** https://docs.nautilustrader.io
- **Support:** info@nautechsystems.io

## Introduction

NautilusTrader is an open-source, high-performance, production-grade algorithmic trading platform,
providing quantitative traders with the ability to backtest portfolios of automated trading strategies
on historical data with an event-driven engine, and also deploy those same strategies live.

NautilusTrader is AI/ML first, designed to deploy models for algorithmic trading strategies developed
using the Python ecosystem - within a highly performant and robust Python native environment.

The platform aims to be universal - with any REST/WebSocket/FIX API able to be integrated via modular
adapters. Thus the platform can handle high-frequency trading operations for any asset classes
including FX, Equities, Futures, Options, CFDs, Crypto and Betting - across multiple venues simultaneously.

## Features

- **Fast:** C-level speed through Cython. Asynchronous networking with `uvloop`.
- **Reliable:** Type safety through Cython. Redis backed performant state persistence.
- **Flexible:** OS independent, runs on Linux, macOS, Windows. Deploy using Docker.
- **Integrated:** Modular adapters mean any REST/FIX/WebSocket API can be integrated.
- **Advanced:** Time-in-force options `GTD`, `IOC`, `FOK` etc, advanced order types and triggers, `post-only`, `reduce-only`, `hidden`. Contingency order lists including `OCO`, `OTO` etc.
- **Backtesting:** Run with multiple venues, instruments and strategies simultaneously using historical quote tick, trade tick, bar, order book and custom data with nanosecond resolution.
- **Multi-venue:** Multiple venue capabilities facilitate market making and statistical arbitrage strategies.
- **AI Agent Training:** Backtest engine fast enough to be used to train AI trading agents (RL/ES).
- **Distributed:** Run backtests synchronously or as a graph distributed across a `dask` cluster.

## Why NautilusTrader?

One of the key value propositions of NautilusTrader is that it addresses the challenge of keeping
the research/backtest environment consistent with the production live trading environment.

Normally research and backtesting may be conducted in Python (or other suitable language), with
trading strategies traditionally then needing to be reimplemented in C++/C#/Java or other statically
typed language(s). The reasoning here is to enjoy the performance a compiled language can offer,
along with the tooling and support which has made these languages historically more suitable for
large enterprise systems.

The value of NautilusTrader here is that this re-implementation step is circumvented, as the
platform was designed from the ground up to hold its own in terms of performance and quality.

Python has simply caught up in performance (via Cython offering C-level speed) and general tooling,
making it a suitable language for building a large system such as this. The benefit being that a
Python native environment can be offered, suitable for professional quantitative traders and trading
firms.

## Why Python?

Python was originally created decades ago as a simple scripting language with a clean straight
forward syntax. It has since evolved into a fully fledged general purpose object-oriented
programming language. Not only that, Python has become the _de facto lingua franca_ of data science,
machine learning, and artificial intelligence.

The language out of the box is not without its drawbacks however, especially in the context of
implementing large systems. Cython has addressed a lot of these issues, offering all the advantages
of a statically typed language, embedded into Pythons rich ecosystem of software libraries and
developer/user communities.

## What is Cython?

[Cython](https://cython.org) is a compiled programming language that aims to be a superset of the Python programming
language, designed to give C-like performance with code that is written mostly in Python with
optional additional C-inspired syntax.

The project heavily utilizes Cython to provide static type safety and increased performance
for Python through [C extension modules](https://docs.python.org/3/extending/extending.html). The vast majority of the production code is actually
written in Cython, however the libraries can be accessed from both pure Python and Cython.

## Architecture Quality Attributes

- Reliability
- Performance
- Testability
- Modularity
- Maintainability
- Deployability

*New architectural diagrams pending*.

## Integrations

NautilusTrader is designed to work with modular adapters which provide integrations with data
publishers and/or trading venues (exchanges/brokers).

Refer to the [integrations](https://docs.nautilustrader.io/integrations) documentation for further details.

## Installation

We recommend running the platform with the latest stable version of Python, and in a virtual environment to isolate the dependencies.

To install the latest binary wheel from PyPI:

    pip install -U nautilus_trader

Refer to the [Installation Guide](https://docs.nautilustrader.io/getting-started/installation) for other options and further details.

## Examples

Indicators and strategies can be developed in both Python and Cython (although if performance and latency sensitivity is import we recommend Cython).
The below are some examples of this:
- [indicator](/examples/indicators/ema.py) example written in Python.
- [indicator](/nautilus_trader/indicators/) examples written in Cython.
- [strategy](/examples/strategies/) examples written in both Python and Cython.
- [backtest](/examples/backtest/) examples using a `BacktestEngine` directly.

## Release schedule

NautilusTrader is currently following a bi-weekly release schedule.

## Development

We aim to make the developer experience for this hybrid codebase of Cython and Python
as pleasant as possible.
Please refer to the [Developer Guide](https://docs.nautilustrader.io/developer-guide) for helpful information.

## Makefile

A `Makefile` is provided to automate most installation and build tasks. It provides the following targets:
- `make install` -- Installs the package using poetry.
- `make build` -- Runs the Cython build script.
- `make clean` -- Cleans all none source artifacts from the repository.
- `make clean-build` -- Runs `clean` and then `build`.
- `make docs` -- Builds the internal documentation HTML using Sphinx.
- `make pre-commit` -- Runs the pre-commit checks over all files.

## Contributing

Involvement from the trading community is a goal for this project. All help is welcome!
Developers can open issues on GitHub to discuss proposed enhancements/changes, or
to make bug reports.

Refer to the [CONTRIBUTING.md](https://github.com/nautechsystems/nautilus_trader/blob/master/CONTRIBUTING.md) for further information.

Please make all pull requests to the `develop` branch.

## License

NautilusTrader is licensed under the [GNU Lesser General Public License v3.0](https://www.gnu.org/licenses/lgpl-3.0.en.html).

Contributors are also required to sign a standard Contributor License Agreement (CLA), which is administered automatically through [CLA Assistant](https://cla-assistant.io/).

---

Copyright (C) 2015-2021 Nautech Systems Pty Ltd. All rights reserved.
https://nautechsystems.io

![nautechsystems](https://github.com/nautechsystems/nautilus_trader/blob/develop/docs/artwork/ns-logo.png?raw=true "nautechsystems") ![cython](https://github.com/nautechsystems/nautilus_trader/blob/develop/docs/artwork/cython-logo.png?raw=true "cython")<|MERGE_RESOLUTION|>--- conflicted
+++ resolved
@@ -9,24 +9,16 @@
 ![total-lines](https://img.shields.io/tokei/lines/github/nautechsystems/nautilus_trader)
 [![code-style: black](https://img.shields.io/badge/code%20style-black-000000.svg)](https://github.com/psf/black)
 
-<<<<<<< HEAD
-| Platform          | Rust  | Python |
-|:------------------|:------|:-------|
-| Linux (x86-64)    | 1.55+ | 3.8+   |
-| macOS (x86-64)    | 1.55+ | 3.8+   |
-| Windows (x86-64)  | 1.55+ | 3.8+   |
-=======
 | Build    | Branch  | Status          |
 |:---------|:--------|:----------------|
 | v1.129.0 | master  | [![build-test](https://github.com/nautechsystems/nautilus_trader/actions/workflows/build-test.yml/badge.svg?branch=master)](https://github.com/nautechsystems/nautilus_trader/actions/workflows/build-test.yml) |
 | v1.130.0 | develop | [![build-test](https://github.com/nautechsystems/nautilus_trader/actions/workflows/build-test.yml/badge.svg?branch=develop)](https://github.com/nautechsystems/nautilus_trader/actions/workflows/build-test.yml) |
 
-| Platform         | Rust | Python |
-|:-----------------|:-----|:-------|
-| Linux (x86_64)   | TBA  | 3.8+   |
-| macOS (x86_64)   | TBA  | 3.8+   |
-| Windows (x86_64) | TBA  | 3.8+   |
->>>>>>> 95bb79a8
+| Platform         | Rust  | Python |
+|:-----------------|:------|:-------|
+| Linux (x86_64)   | 1.55+ | 3.8+   |
+| macOS (x86_64)   | 1.55+ | 3.8+   |
+| Windows (x86_64) | 1.55+ | 3.8+   |
 
 - **Website:** https://nautilustrader.io
 - **Docs:** https://docs.nautilustrader.io
