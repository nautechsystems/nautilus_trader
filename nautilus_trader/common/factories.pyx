# -------------------------------------------------------------------------------------------------
#  Copyright (C) 2015-2023 Nautech Systems Pty Ltd. All rights reserved.
#  https://nautechsystems.io
#
#  Licensed under the GNU Lesser General Public License Version 3.0 (the "License");
#  You may not use this file except in compliance with the License.
#  You may obtain a copy of the License at https://www.gnu.org/licenses/lgpl-3.0.en.html
#
#  Unless required by applicable law or agreed to in writing, software
#  distributed under the License is distributed on an "AS IS" BASIS,
#  WITHOUT WARRANTIES OR CONDITIONS OF ANY KIND, either express or implied.
#  See the License for the specific language governing permissions and
#  limitations under the License.
# -------------------------------------------------------------------------------------------------

from cpython.datetime cimport datetime

from nautilus_trader.cache.base cimport CacheFacade
from nautilus_trader.common.clock cimport Clock
from nautilus_trader.common.generators cimport ClientOrderIdGenerator
from nautilus_trader.common.generators cimport OrderListIdGenerator
from nautilus_trader.core.correctness cimport Condition
from nautilus_trader.core.datetime cimport dt_to_unix_nanos
from nautilus_trader.core.uuid cimport UUID4
from nautilus_trader.model.enums_c cimport ContingencyType
from nautilus_trader.model.enums_c cimport OrderSide
from nautilus_trader.model.enums_c cimport OrderType
from nautilus_trader.model.enums_c cimport TimeInForce
from nautilus_trader.model.enums_c cimport TrailingOffsetType
from nautilus_trader.model.enums_c cimport TriggerType
from nautilus_trader.model.enums_c cimport order_type_to_str
from nautilus_trader.model.identifiers cimport ClientOrderId
from nautilus_trader.model.identifiers cimport ExecAlgorithmId
from nautilus_trader.model.identifiers cimport InstrumentId
from nautilus_trader.model.identifiers cimport OrderListId
from nautilus_trader.model.identifiers cimport TraderId
from nautilus_trader.model.objects cimport Price
from nautilus_trader.model.objects cimport Quantity
from nautilus_trader.model.orders.base cimport Order
from nautilus_trader.model.orders.limit cimport LimitOrder
from nautilus_trader.model.orders.limit_if_touched cimport LimitIfTouchedOrder
from nautilus_trader.model.orders.list cimport OrderList
from nautilus_trader.model.orders.market_if_touched cimport MarketIfTouchedOrder
from nautilus_trader.model.orders.market_to_limit cimport MarketToLimitOrder
from nautilus_trader.model.orders.stop_market cimport StopMarketOrder
from nautilus_trader.model.orders.trailing_stop_limit cimport TrailingStopLimitOrder
from nautilus_trader.model.orders.trailing_stop_market cimport TrailingStopMarketOrder


cdef class OrderFactory:
    """
    A factory class which provides different order types.

    The `TraderId` tag and `StrategyId` tag will be inserted into all IDs generated.

    Parameters
    ----------
    trader_id : TraderId
        The trader ID (only numerical tag sent to venue).
    strategy_id : StrategyId
        The strategy ID (only numerical tag sent to venue).
    clock : Clock
        The clock for the factory.
    cache : CacheFacade, optional
        The cache facade for the order factory.
    initial_order_id_count : int, optional
        The initial order ID count for the factory.
    initial_order_list_id_count : int, optional
        The initial order list ID count for the factory.

    Raises
    ------
    ValueError
        If `initial_order_id_count` is negative (< 0).
    ValueError
        If `initial_order_list_id_count` is negative (< 0).
    """

    def __init__(
        self,
        TraderId trader_id not None,
        StrategyId strategy_id not None,
        Clock clock not None,
        CacheFacade cache: Optional[CacheFacade]=None,
        int initial_order_id_count=0,
        int initial_order_list_id_count=0,
    ):
        self._clock = clock
        self._cache = cache
        self.trader_id = trader_id
        self.strategy_id = strategy_id

        self._order_id_generator = ClientOrderIdGenerator(
            trader_id=trader_id,
            strategy_id=strategy_id,
            clock=clock,
            initial_count=initial_order_id_count,
        )
        self._order_list_id_generator = OrderListIdGenerator(
            trader_id=trader_id,
            strategy_id=strategy_id,
            clock=clock,
            initial_count=initial_order_list_id_count,
        )

    cpdef void set_client_order_id_count(self, int count):
        """
        Set the internal order ID generator count to the given count.

        Parameters
        ----------
        count : int
            The count to set.

        Warnings
        --------
        System method (not intended to be called by user code).

        """
        self._order_id_generator.set_count(count)

    cpdef void set_order_list_id_count(self, int count):
        """
        Set the internal order list ID generator count to the given count.

        Parameters
        ----------
        count : int
            The count to set.

        Warnings
        --------
        System method (not intended to be called by user code).

        """
        self._order_list_id_generator.set_count(count)

    cpdef ClientOrderId generate_client_order_id(self):
        """
        Generate and return a new client order ID.

        The identifier will be the next in the logical sequence.

        Returns
        -------
        ClientOrderId

        """
        cdef ClientOrderId client_order_id = self._order_id_generator.generate()
        if self._cache is not None:
            while self._cache.order(client_order_id) is not None:
                client_order_id = self._order_id_generator.generate()

        return client_order_id

    cpdef OrderListId generate_order_list_id(self):
        """
        Generate and return a new order list ID.

        The identifier will be the next in the logical sequence.

        Returns
        -------
        OrderListId

        """
        cdef OrderListId order_list_id = self._order_list_id_generator.generate()
        if self._cache is not None:
            while self._cache.order_list(order_list_id) is not None:
                order_list_id = self._order_list_id_generator.generate()

        return order_list_id

    cpdef void reset(self):
        """
        Reset the order factory.

        All stateful fields are reset to their initial value.
        """
        self._order_id_generator.reset()
        self._order_list_id_generator.reset()

    cpdef OrderList create_list(self, list orders):
        """
        Return a new order list containing the given `orders`.

        Parameters
        ----------
        orders : list[Order]
            The orders for the list.

        Returns
        -------
        OrderList

        Raises
        ------
        ValueError
            If `orders` is empty.

        Notes
        -----
        The order at index 0 in the list will be considered the 'first' order.

        """
        Condition.not_empty(orders, "orders")

        return OrderList(
            order_list_id=self._order_list_id_generator.generate(),
            orders=orders,
        )

    cpdef MarketOrder market(
        self,
        InstrumentId instrument_id,
        OrderSide order_side,
        Quantity quantity,
        TimeInForce time_in_force = TimeInForce.GTC,
        bint reduce_only = False,
        bint quote_quantity = False,
        ExecAlgorithmId exec_algorithm_id = None,
        dict exec_algorithm_params = None,
        str tags = None,
    ):
        """
        Create a new ``MARKET`` order.

        Parameters
        ----------
        instrument_id : InstrumentId
            The orders instrument ID.
        order_side : OrderSide {``BUY``, ``SELL``}
            The orders side.
        quantity : Quantity
            The orders quantity (> 0).
        time_in_force : TimeInForce {``GTC``, ``IOC``, ``FOK``, ``DAY``, ``AT_THE_OPEN``, ``AT_THE_CLOSE``}, default ``GTC``
            The orders time in force. Often not applicable for market orders.
        reduce_only : bool, default False
            If the order carries the 'reduce-only' execution instruction.
        quote_quantity : bool
            If the order quantity is denominated in the quote currency.
        exec_algorithm_id : ExecAlgorithmId, optional
            The execution algorithm ID for the order.
        exec_algorithm_params : dict[str, Any], optional
            The execution algorithm parameters for the order.
        tags : str, optional
            The custom user tags for the order. These are optional and can
            contain any arbitrary delimiter if required.

        Returns
        -------
        MarketOrder

        Raises
        ------
        ValueError
            If `quantity` is not positive (> 0).
        ValueError
            If `time_in_force` is ``GTD``.

        """
        cdef ClientOrderId client_order_id = self._order_id_generator.generate()
        return MarketOrder(
            trader_id=self.trader_id,
            strategy_id=self.strategy_id,
            instrument_id=instrument_id,
            client_order_id=client_order_id,
            order_side=order_side,
            quantity=quantity,
            time_in_force=time_in_force,
            reduce_only=reduce_only,
            quote_quantity=quote_quantity,
            init_id=UUID4(),
            ts_init=self._clock.timestamp_ns(),
            contingency_type=ContingencyType.NO_CONTINGENCY,
            order_list_id=None,
            linked_order_ids=None,
            parent_order_id=None,
            exec_algorithm_id=exec_algorithm_id,
            exec_algorithm_params=exec_algorithm_params,
            exec_spawn_id=client_order_id if exec_algorithm_id is not None else None,
            tags=tags,
        )

    cpdef LimitOrder limit(
        self,
        InstrumentId instrument_id,
        OrderSide order_side,
        Quantity quantity,
        Price price,
        TimeInForce time_in_force = TimeInForce.GTC,
        datetime expire_time = None,
        bint post_only = False,
        bint reduce_only = False,
        bint quote_quantity = False,
        Quantity display_qty = None,
        TriggerType emulation_trigger = TriggerType.NO_TRIGGER,
        InstrumentId trigger_instrument_id = None,
        ExecAlgorithmId exec_algorithm_id = None,
        dict exec_algorithm_params = None,
        str tags = None,
    ):
        """
        Create a new ``LIMIT`` order.

        Parameters
        ----------
        instrument_id : InstrumentId
            The orders instrument ID.
        order_side : OrderSide {``BUY``, ``SELL``}
            The orders side.
        quantity : Quantity
            The orders quantity (> 0).
        price : Price
            The orders price.
        time_in_force : TimeInForce {``GTC``, ``IOC``, ``FOK``, ``GTD``, ``DAY``, ``AT_THE_OPEN``, ``AT_THE_CLOSE``}, default ``GTC``
            The orders time in force.
        expire_time : datetime, optional
            The order expiration (for ``GTD`` orders).
        post_only : bool, default False
            If the order will only provide liquidity (make a market).
        reduce_only : bool, default False
            If the order carries the 'reduce-only' execution instruction.
        quote_quantity : bool
            If the order quantity is denominated in the quote currency.
        display_qty : Quantity, optional
            The quantity of the order to display on the public book (iceberg).
        emulation_trigger : TriggerType, default ``NO_TRIGGER``
            The orders emulation trigger.
        trigger_instrument_id : InstrumentId, optional
            The emulation trigger instrument ID for the order (if ``None`` then will be the `instrument_id`).
        exec_algorithm_id : ExecAlgorithmId, optional
            The execution algorithm ID for the order.
        exec_algorithm_params : dict[str, Any], optional
            The execution algorithm parameters for the order.
        tags : str, optional
            The custom user tags for the order. These are optional and can
            contain any arbitrary delimiter if required.

        Returns
        -------
        LimitOrder

        Raises
        ------
        ValueError
            If `quantity` is not positive (> 0).
        ValueError
            If `time_in_force` is ``GTD`` and `expire_time` <= UNIX epoch.
        ValueError
            If `display_qty` is negative (< 0) or greater than `quantity`.

        """
        cdef ClientOrderId client_order_id = self._order_id_generator.generate()
        return LimitOrder(
            trader_id=self.trader_id,
            strategy_id=self.strategy_id,
            instrument_id=instrument_id,
            client_order_id=client_order_id,
            order_side=order_side,
            quantity=quantity,
            price=price,
            init_id=UUID4(),
            ts_init=self._clock.timestamp_ns(),
            time_in_force=time_in_force,
            expire_time_ns=0 if expire_time is None else dt_to_unix_nanos(expire_time),
            post_only=post_only,
            reduce_only=reduce_only,
            quote_quantity=quote_quantity,
            display_qty=display_qty,
            emulation_trigger=emulation_trigger,
            trigger_instrument_id=trigger_instrument_id,
            contingency_type=ContingencyType.NO_CONTINGENCY,
            order_list_id=None,
            linked_order_ids=None,
            parent_order_id=None,
            exec_algorithm_id=exec_algorithm_id,
            exec_algorithm_params=exec_algorithm_params,
            exec_spawn_id=client_order_id if exec_algorithm_id is not None else None,
            tags=tags,
        )

    cpdef StopMarketOrder stop_market(
        self,
        InstrumentId instrument_id,
        OrderSide order_side,
        Quantity quantity,
        Price trigger_price,
        TriggerType trigger_type = TriggerType.DEFAULT,
        TimeInForce time_in_force = TimeInForce.GTC,
        datetime expire_time = None,
        bint reduce_only = False,
        bint quote_quantity = False,
        TriggerType emulation_trigger = TriggerType.NO_TRIGGER,
        InstrumentId trigger_instrument_id = None,
        ExecAlgorithmId exec_algorithm_id = None,
        dict exec_algorithm_params = None,
        str tags = None,
    ):
        """
        Create a new ``STOP_MARKET`` conditional order.

        Parameters
        ----------
        instrument_id : InstrumentId
            The orders instrument ID.
        order_side : OrderSide {``BUY``, ``SELL``}
            The orders side.
        quantity : Quantity
            The orders quantity (> 0).
        trigger_price : Price
            The orders trigger price (STOP).
        trigger_type : TriggerType, default ``DEFAULT``
            The order trigger type.
        time_in_force : TimeInForce  {``GTC``, ``IOC``, ``FOK``, ``GTD``, ``DAY``}, default ``GTC``
            The orders time in force.
        expire_time : datetime, optional
            The order expiration (for ``GTD`` orders).
        reduce_only : bool, default False
            If the order carries the 'reduce-only' execution instruction.
        quote_quantity : bool
            If the order quantity is denominated in the quote currency.
        emulation_trigger : TriggerType, default ``NO_TRIGGER``
            The orders emulation trigger.
        trigger_instrument_id : InstrumentId, optional
            The emulation trigger instrument ID for the order (if ``None`` then will be the `instrument_id`).
        exec_algorithm_id : ExecAlgorithmId, optional
            The execution algorithm ID for the order.
        exec_algorithm_params : dict[str, Any], optional
            The execution algorithm parameters for the order.
        tags : str, optional
            The custom user tags for the order. These are optional and can
            contain any arbitrary delimiter if required.

        Returns
        -------
        StopMarketOrder

        Raises
        ------
        ValueError
            If `quantity` is not positive (> 0).
        ValueError
            If `trigger_type` is ``NO_TRIGGER``.
        ValueError
            If `time_in_force` is ``AT_THE_OPEN`` or ``AT_THE_CLOSE``.
        ValueError
            If `time_in_force` is ``GTD`` and `expire_time` <= UNIX epoch.

        """
        cdef ClientOrderId client_order_id = self._order_id_generator.generate()
        return StopMarketOrder(
            trader_id=self.trader_id,
            strategy_id=self.strategy_id,
            instrument_id=instrument_id,
            client_order_id=client_order_id,
            order_side=order_side,
            quantity=quantity,
            trigger_price=trigger_price,
            trigger_type=trigger_type,
            init_id=UUID4(),
            ts_init=self._clock.timestamp_ns(),
            time_in_force=time_in_force,
            expire_time_ns=0 if expire_time is None else dt_to_unix_nanos(expire_time),
            reduce_only=reduce_only,
            quote_quantity=quote_quantity,
            emulation_trigger=emulation_trigger,
            trigger_instrument_id=trigger_instrument_id,
            contingency_type=ContingencyType.NO_CONTINGENCY,
            order_list_id=None,
            linked_order_ids=None,
            parent_order_id=None,
            exec_algorithm_id=exec_algorithm_id,
            exec_algorithm_params=exec_algorithm_params,
            exec_spawn_id=client_order_id if exec_algorithm_id is not None else None,
            tags=tags,
        )

    cpdef StopLimitOrder stop_limit(
        self,
        InstrumentId instrument_id,
        OrderSide order_side,
        Quantity quantity,
        Price price,
        Price trigger_price,
        TriggerType trigger_type = TriggerType.DEFAULT,
        TimeInForce time_in_force = TimeInForce.GTC,
        datetime expire_time = None,
        bint post_only = False,
        bint reduce_only = False,
        bint quote_quantity = False,
        Quantity display_qty = None,
        TriggerType emulation_trigger = TriggerType.NO_TRIGGER,
        InstrumentId trigger_instrument_id = None,
        ExecAlgorithmId exec_algorithm_id = None,
        dict exec_algorithm_params = None,
        str tags = None,
    ):
        """
        Create a new ``STOP_LIMIT`` conditional order.

        Parameters
        ----------
        instrument_id : InstrumentId
            The orders instrument ID.
        order_side : OrderSide {``BUY``, ``SELL``}
            The orders side.
        quantity : Quantity
            The orders quantity (> 0).
        price : Price
            The orders limit price.
        trigger_price : Price
            The orders trigger stop price.
        trigger_type : TriggerType, default ``DEFAULT``
            The order trigger type.
        time_in_force : TimeInForce {``GTC``, ``IOC``, ``FOK``, ``GTD``, ``DAY``}, default ``GTC``
            The orders time in force.
        expire_time : datetime, optional
            The order expiration (for ``GTD`` orders).
        post_only : bool, default False
            If the order will only provide liquidity (make a market).
        reduce_only : bool, default False
            If the order carries the 'reduce-only' execution instruction.
        quote_quantity : bool
            If the order quantity is denominated in the quote currency.
        display_qty : Quantity, optional
            The quantity of the order to display on the public book (iceberg).
        emulation_trigger : TriggerType, default ``NO_TRIGGER``
            The orders emulation trigger.
        trigger_instrument_id : InstrumentId, optional
            The emulation trigger instrument ID for the order (if ``None`` then will be the `instrument_id`).
        exec_algorithm_id : ExecAlgorithmId, optional
            The execution algorithm ID for the order.
        exec_algorithm_params : dict[str, Any], optional
            The execution algorithm parameters for the order.
        tags : str, optional
            The custom user tags for the order. These are optional and can
            contain any arbitrary delimiter if required.

        Returns
        -------
        StopLimitOrder

        Raises
        ------
        ValueError
            If `quantity` is not positive (> 0).
        ValueError
            If `trigger_type` is ``NO_TRIGGER``.
        ValueError
            If `time_in_force` is ``AT_THE_OPEN`` or ``AT_THE_CLOSE``.
        ValueError
            If `time_in_force` is ``GTD`` and `expire_time` <= UNIX epoch.
        ValueError
            If `display_qty` is negative (< 0) or greater than `quantity`.

        """
        cdef ClientOrderId client_order_id = self._order_id_generator.generate()
        return StopLimitOrder(
            trader_id=self.trader_id,
            strategy_id=self.strategy_id,
            instrument_id=instrument_id,
            client_order_id=client_order_id,
            order_side=order_side,
            quantity=quantity,
            price=price,
            trigger_price=trigger_price,
            trigger_type=trigger_type,
            init_id=UUID4(),
            ts_init=self._clock.timestamp_ns(),
            time_in_force=time_in_force,
            expire_time_ns=0 if expire_time is None else dt_to_unix_nanos(expire_time),
            post_only=post_only,
            reduce_only=reduce_only,
            quote_quantity=quote_quantity,
            display_qty=display_qty,
            emulation_trigger=emulation_trigger,
            trigger_instrument_id=trigger_instrument_id,
            contingency_type=ContingencyType.NO_CONTINGENCY,
            order_list_id=None,
            linked_order_ids=None,
            parent_order_id=None,
            exec_algorithm_id=exec_algorithm_id,
            exec_algorithm_params=exec_algorithm_params,
            exec_spawn_id=client_order_id if exec_algorithm_id is not None else None,
            tags=tags,
        )

    cpdef MarketToLimitOrder market_to_limit(
        self,
        InstrumentId instrument_id,
        OrderSide order_side,
        Quantity quantity,
        TimeInForce time_in_force = TimeInForce.GTC,
        datetime expire_time = None,
        bint reduce_only = False,
        bint quote_quantity = False,
        Quantity display_qty = None,
        ExecAlgorithmId exec_algorithm_id = None,
        dict exec_algorithm_params = None,
        str tags = None,
    ):
        """
        Create a new ``MARKET`` order.

        Parameters
        ----------
        instrument_id : InstrumentId
            The orders instrument ID.
        order_side : OrderSide {``BUY``, ``SELL``}
            The orders side.
        quantity : Quantity
            The orders quantity (> 0).
        time_in_force : TimeInForce {``GTC``, ``GTD``, ``IOC``, ``FOK``}, default ``GTC``
            The orders time in force.
        expire_time : datetime, optional
            The order expiration (for ``GTD`` orders).
        reduce_only : bool, default False
            If the order carries the 'reduce-only' execution instruction.
        quote_quantity : bool
            If the order quantity is denominated in the quote currency.
        display_qty : Quantity, optional
            The quantity of the limit order to display on the public book (iceberg).
        exec_algorithm_id : ExecAlgorithmId, optional
            The execution algorithm ID for the order.
        exec_algorithm_params : dict[str, Any], optional
            The execution algorithm parameters for the order.
        tags : str, optional
            The custom user tags for the order. These are optional and can
            contain any arbitrary delimiter if required.

        Returns
        -------
        MarketToLimitOrder

        Raises
        ------
        ValueError
            If `quantity` is not positive (> 0).
        ValueError
            If `time_in_force` is ``AT_THE_OPEN`` or ``AT_THE_CLOSE``.

        """
        cdef ClientOrderId client_order_id = self._order_id_generator.generate()
        return MarketToLimitOrder(
            trader_id=self.trader_id,
            strategy_id=self.strategy_id,
            instrument_id=instrument_id,
            client_order_id=client_order_id,
            order_side=order_side,
            quantity=quantity,
            reduce_only=reduce_only,
            display_qty=display_qty,
            init_id=UUID4(),
            ts_init=self._clock.timestamp_ns(),
            time_in_force=time_in_force,
            expire_time_ns=0 if expire_time is None else dt_to_unix_nanos(expire_time),
            contingency_type=ContingencyType.NO_CONTINGENCY,
            order_list_id=None,
            linked_order_ids=None,
            parent_order_id=None,
            exec_algorithm_id=exec_algorithm_id,
            exec_algorithm_params=exec_algorithm_params,
            exec_spawn_id=client_order_id if exec_algorithm_id is not None else None,
            tags=tags,
        )

    cpdef MarketIfTouchedOrder market_if_touched(
        self,
        InstrumentId instrument_id,
        OrderSide order_side,
        Quantity quantity,
        Price trigger_price,
        TriggerType trigger_type = TriggerType.DEFAULT,
        TimeInForce time_in_force = TimeInForce.GTC,
        datetime expire_time = None,
        bint reduce_only = False,
        bint quote_quantity = False,
        TriggerType emulation_trigger = TriggerType.NO_TRIGGER,
        InstrumentId trigger_instrument_id = None,
        ExecAlgorithmId exec_algorithm_id = None,
        dict exec_algorithm_params = None,
        str tags = None,
    ):
        """
        Create a new ``MARKET_IF_TOUCHED`` (MIT) conditional order.

        Parameters
        ----------
        instrument_id : InstrumentId
            The orders instrument ID.
        order_side : OrderSide {``BUY``, ``SELL``}
            The orders side.
        quantity : Quantity
            The orders quantity (> 0).
        trigger_price : Price
            The orders trigger price (STOP).
        trigger_type : TriggerType, default ``DEFAULT``
            The order trigger type.
        time_in_force : TimeInForce {``GTC``, ``IOC``, ``FOK``, ``GTD``, ``DAY``}, default ``GTC``
            The orders time in force.
        expire_time : datetime, optional
            The order expiration (for ``GTD`` orders).
        reduce_only : bool, default False
            If the order carries the 'reduce-only' execution instruction.
        quote_quantity : bool
            If the order quantity is denominated in the quote currency.
        emulation_trigger : TriggerType, default ``NO_TRIGGER``
            The orders emulation trigger.
        trigger_instrument_id : InstrumentId, optional
            The emulation trigger instrument ID for the order (if ``None`` then will be the `instrument_id`).
        exec_algorithm_id : ExecAlgorithmId, optional
            The execution algorithm ID for the order.
        exec_algorithm_params : dict[str, Any], optional
            The execution algorithm parameters for the order.
        tags : str, optional
            The custom user tags for the order. These are optional and can
            contain any arbitrary delimiter if required.

        Returns
        -------
        MarketIfTouchedOrder

        Raises
        ------
        ValueError
            If `quantity` is not positive (> 0).
        ValueError
            If `trigger_type` is ``NO_TRIGGER``.
        ValueError
            If `time_in_force` is ``AT_THE_OPEN`` or ``AT_THE_CLOSE``.
        ValueError
            If `time_in_force` is ``GTD`` and `expire_time` <= UNIX epoch.

        """
        cdef ClientOrderId client_order_id = self._order_id_generator.generate()
        return MarketIfTouchedOrder(
            trader_id=self.trader_id,
            strategy_id=self.strategy_id,
            instrument_id=instrument_id,
            client_order_id=client_order_id,
            order_side=order_side,
            quantity=quantity,
            trigger_price=trigger_price,
            trigger_type=trigger_type,
            init_id=UUID4(),
            ts_init=self._clock.timestamp_ns(),
            time_in_force=time_in_force,
            expire_time_ns=0 if expire_time is None else dt_to_unix_nanos(expire_time),
            reduce_only=reduce_only,
            quote_quantity=quote_quantity,
            emulation_trigger=emulation_trigger,
            trigger_instrument_id=trigger_instrument_id,
            contingency_type=ContingencyType.NO_CONTINGENCY,
            order_list_id=None,
            linked_order_ids=None,
            parent_order_id=None,
            exec_algorithm_id=exec_algorithm_id,
            exec_algorithm_params=exec_algorithm_params,
            exec_spawn_id=client_order_id if exec_algorithm_id is not None else None,
            tags=tags,
        )

    cpdef LimitIfTouchedOrder limit_if_touched(
        self,
        InstrumentId instrument_id,
        OrderSide order_side,
        Quantity quantity,
        Price price,
        Price trigger_price,
        TriggerType trigger_type = TriggerType.DEFAULT,
        TimeInForce time_in_force = TimeInForce.GTC,
        datetime expire_time = None,
        bint post_only = False,
        bint reduce_only = False,
        bint quote_quantity = False,
        Quantity display_qty = None,
        TriggerType emulation_trigger = TriggerType.NO_TRIGGER,
        InstrumentId trigger_instrument_id = None,
        ExecAlgorithmId exec_algorithm_id = None,
        dict exec_algorithm_params = None,
        str tags = None,
    ):
        """
        Create a new ``LIMIT_IF_TOUCHED`` (LIT) conditional order.

        Parameters
        ----------
        instrument_id : InstrumentId
            The orders instrument ID.
        order_side : OrderSide {``BUY``, ``SELL``}
            The orders side.
        quantity : Quantity
            The orders quantity (> 0).
        price : Price
            The orders limit price.
        trigger_price : Price
            The orders trigger stop price.
        trigger_type : TriggerType, default ``DEFAULT``
            The order trigger type.
        time_in_force : TimeInForce {``GTC``, ``IOC``, ``FOK``, ``GTD``, ``DAY``}, default ``GTC``
            The orders time in force.
        expire_time : datetime, optional
            The order expiration (for ``GTD`` orders).
        post_only : bool, default False
            If the order will only provide liquidity (make a market).
        reduce_only : bool, default False
            If the order carries the 'reduce-only' execution instruction.
        quote_quantity : bool
            If the order quantity is denominated in the quote currency.
        display_qty : Quantity, optional
            The quantity of the order to display on the public book (iceberg).
        emulation_trigger : TriggerType, default ``NO_TRIGGER``
            The orders emulation trigger.
        trigger_instrument_id : InstrumentId, optional
            The emulation trigger instrument ID for the order (if ``None`` then will be the `instrument_id`).
        exec_algorithm_id : ExecAlgorithmId, optional
            The execution algorithm ID for the order.
        exec_algorithm_params : dict[str, Any], optional
            The execution algorithm parameters for the order.
        tags : str, optional
            The custom user tags for the order. These are optional and can
            contain any arbitrary delimiter if required.

        Returns
        -------
        LimitIfTouchedOrder

        Raises
        ------
        ValueError
            If `quantity` is not positive (> 0).
        ValueError
            If `trigger_type` is ``NO_TRIGGER``.
        ValueError
            If `time_in_force` is ``AT_THE_OPEN`` or ``AT_THE_CLOSE``.
        ValueError
            If `time_in_force` is ``GTD`` and `expire_time` <= UNIX epoch.
        ValueError
            If `display_qty` is negative (< 0) or greater than `quantity`.

        """
        cdef ClientOrderId client_order_id = self._order_id_generator.generate()
        return LimitIfTouchedOrder(
            trader_id=self.trader_id,
            strategy_id=self.strategy_id,
            instrument_id=instrument_id,
            client_order_id=client_order_id,
            order_side=order_side,
            quantity=quantity,
            price=price,
            trigger_price=trigger_price,
            trigger_type=trigger_type,
            init_id=UUID4(),
            ts_init=self._clock.timestamp_ns(),
            time_in_force=time_in_force,
            expire_time_ns=0 if expire_time is None else dt_to_unix_nanos(expire_time),
            post_only=post_only,
            reduce_only=reduce_only,
            quote_quantity=quote_quantity,
            display_qty=display_qty,
            emulation_trigger=emulation_trigger,
            trigger_instrument_id=trigger_instrument_id,
            contingency_type=ContingencyType.NO_CONTINGENCY,
            order_list_id=None,
            linked_order_ids=None,
            parent_order_id=None,
            exec_algorithm_id=exec_algorithm_id,
            exec_algorithm_params=exec_algorithm_params,
            exec_spawn_id=client_order_id if exec_algorithm_id is not None else None,
            tags=tags,
        )

    cpdef TrailingStopMarketOrder trailing_stop_market(
        self,
        InstrumentId instrument_id,
        OrderSide order_side,
        Quantity quantity,
        trailing_offset: Decimal,
        Price trigger_price = None,
        TriggerType trigger_type = TriggerType.DEFAULT,
        TrailingOffsetType trailing_offset_type = TrailingOffsetType.PRICE,
        TimeInForce time_in_force = TimeInForce.GTC,
        datetime expire_time = None,
        bint reduce_only = False,
        bint quote_quantity = False,
        TriggerType emulation_trigger = TriggerType.NO_TRIGGER,
        InstrumentId trigger_instrument_id = None,
        ExecAlgorithmId exec_algorithm_id = None,
        dict exec_algorithm_params = None,
        str tags = None,
    ):
        """
        Create a new ``TRAILING_STOP_MARKET`` conditional order.

        Parameters
        ----------
        instrument_id : InstrumentId
            The orders instrument ID.
        order_side : OrderSide {``BUY``, ``SELL``}
            The orders side.
        quantity : Quantity
            The orders quantity (> 0).
        trailing_offset : Decimal
            The trailing offset for the trigger price (STOP).
        trigger_price : Price, optional
            The order trigger price (STOP). If ``None`` then will typically default
            to the delta of market price and `trailing_offset`.
        trigger_type : TriggerType, default ``DEFAULT``
            The order trigger type.
        trailing_offset_type : TrailingOffsetType, default ``PRICE``
            The order trailing offset type.
        time_in_force : TimeInForce {``GTC``, ``IOC``, ``FOK``, ``GTD``, ``DAY``}, default ``GTC``
            The orders time in force.
        expire_time : datetime, optional
            The order expiration (for ``GTD`` orders).
        reduce_only : bool, default False
            If the order carries the 'reduce-only' execution instruction.
        quote_quantity : bool
            If the order quantity is denominated in the quote currency.
        emulation_trigger : TriggerType, default ``NO_TRIGGER``
            The orders emulation trigger.
        exec_algorithm_id : ExecAlgorithmId, optional
            The execution algorithm ID for the order.
        exec_algorithm_params : dict[str, Any], optional
            The execution algorithm parameters for the order.
        tags : str, optional
            The custom user tags for the order. These are optional and can
            contain any arbitrary delimiter if required.

        Returns
        -------
        TrailingStopMarketOrder

        Raises
        ------
        ValueError
            If `quantity` is not positive (> 0).
        ValueError
            If `trigger_type` is ``NO_TRIGGER``.
        ValueError
            If `trailing_offset_type` is ``NO_TRAILING_OFFSET``.
        ValueError
            If `time_in_force` is ``AT_THE_OPEN`` or ``AT_THE_CLOSE``.
        ValueError
            If `time_in_force` is ``GTD`` and `expire_time` <= UNIX epoch.

        """
        cdef ClientOrderId client_order_id = self._order_id_generator.generate()
        return TrailingStopMarketOrder(
            trader_id=self.trader_id,
            strategy_id=self.strategy_id,
            instrument_id=instrument_id,
            client_order_id=client_order_id,
            order_side=order_side,
            quantity=quantity,
            trigger_price=trigger_price,
            trigger_type=trigger_type,
            trailing_offset=trailing_offset,
            trailing_offset_type=trailing_offset_type,
            init_id=UUID4(),
            ts_init=self._clock.timestamp_ns(),
            time_in_force=time_in_force,
            expire_time_ns=0 if expire_time is None else dt_to_unix_nanos(expire_time),
            reduce_only=reduce_only,
            quote_quantity=quote_quantity,
            emulation_trigger=emulation_trigger,
            trigger_instrument_id=trigger_instrument_id,
            contingency_type=ContingencyType.NO_CONTINGENCY,
            order_list_id=None,
            linked_order_ids=None,
            parent_order_id=None,
            exec_algorithm_id=exec_algorithm_id,
            exec_algorithm_params=exec_algorithm_params,
            exec_spawn_id=client_order_id if exec_algorithm_id is not None else None,
            tags=tags,
        )

    cpdef TrailingStopLimitOrder trailing_stop_limit(
        self,
        InstrumentId instrument_id,
        OrderSide order_side,
        Quantity quantity,
        limit_offset: Decimal,
        trailing_offset: Decimal,
        Price price = None,
        Price trigger_price = None,
        TriggerType trigger_type = TriggerType.DEFAULT,
        TrailingOffsetType trailing_offset_type = TrailingOffsetType.PRICE,
        TimeInForce time_in_force = TimeInForce.GTC,
        datetime expire_time = None,
        bint post_only = False,
        bint reduce_only = False,
        bint quote_quantity = False,
        Quantity display_qty = None,
        TriggerType emulation_trigger = TriggerType.NO_TRIGGER,
        InstrumentId trigger_instrument_id = None,
        ExecAlgorithmId exec_algorithm_id = None,
        dict exec_algorithm_params = None,
        str tags = None,
    ):
        """
        Create a new ``TRAILING_STOP_LIMIT`` conditional order.

        Parameters
        ----------
        instrument_id : InstrumentId
            The orders instrument ID.
        order_side : OrderSide {``BUY``, ``SELL``}
            The orders side.
        quantity : Quantity
            The orders quantity (> 0).
        trailing_offset : Decimal
            The trailing offset for the trigger price (STOP).
        limit_offset : Decimal
            The trailing offset for the order price (LIMIT).
        price : Price, optional
            The order price (LIMIT). If ``None`` then will typically default to the
            delta of market price and `limit_offset`.
        trigger_price : Price, optional
            The order trigger price (STOP). If ``None`` then will typically default
            to the delta of market price and `trailing_offset`.
        trigger_type : TriggerType, default ``DEFAULT``
            The order trigger type.
        trailing_offset_type : TrailingOffsetType, default ``PRICE``
            The order trailing offset type.
        time_in_force : TimeInForce {``GTC``, ``IOC``, ``FOK``, ``GTD``, ``DAY``}, default ``GTC``
            The orders time in force.
        expire_time : datetime, optional
            The order expiration (for ``GTD`` orders).
        post_only : bool, default False
            If the order will only provide liquidity (make a market).
        reduce_only : bool, default False
            If the order carries the 'reduce-only' execution instruction.
        quote_quantity : bool
            If the order quantity is denominated in the quote currency.
        display_qty : Quantity, optional
            The quantity of the order to display on the public book (iceberg).
        emulation_trigger : TriggerType, default ``NO_TRIGGER``
            The orders emulation trigger.
        trigger_instrument_id : InstrumentId, optional
            The emulation trigger instrument ID for the order (if ``None`` then will be the `instrument_id`).
        exec_algorithm_id : ExecAlgorithmId, optional
            The execution algorithm ID for the order.
        exec_algorithm_params : dict[str, Any], optional
            The execution algorithm parameters for the order.
        tags : str, optional
            The custom user tags for the order. These are optional and can
            contain any arbitrary delimiter if required.

        Returns
        -------
        TrailingStopLimitOrder

        Raises
        ------
        ValueError
            If `quantity` is not positive (> 0).
        ValueError
            If `trigger_type` is ``NO_TRIGGER``.
        ValueError
            If `trailing_offset_type` is ``NO_TRAILING_OFFSET``.
        ValueError
            If `time_in_force` is ``AT_THE_OPEN`` or ``AT_THE_CLOSE``.
        ValueError
            If `time_in_force` is ``GTD`` and `expire_time` <= UNIX epoch.
        ValueError
            If `display_qty` is negative (< 0) or greater than `quantity`.

        """
        cdef ClientOrderId client_order_id = self._order_id_generator.generate()
        return TrailingStopLimitOrder(
            trader_id=self.trader_id,
            strategy_id=self.strategy_id,
            instrument_id=instrument_id,
            client_order_id=client_order_id,
            order_side=order_side,
            quantity=quantity,
            price=price,
            trigger_price=trigger_price,
            trigger_type=trigger_type,
            limit_offset=limit_offset,
            trailing_offset=trailing_offset,
            trailing_offset_type=trailing_offset_type,
            init_id=UUID4(),
            ts_init=self._clock.timestamp_ns(),
            time_in_force=time_in_force,
            expire_time_ns=0 if expire_time is None else dt_to_unix_nanos(expire_time),
            post_only=post_only,
            reduce_only=reduce_only,
            quote_quantity=quote_quantity,
            display_qty=display_qty,
            emulation_trigger=emulation_trigger,
            trigger_instrument_id=trigger_instrument_id,
            contingency_type=ContingencyType.NO_CONTINGENCY,
            order_list_id=None,
            linked_order_ids=None,
            parent_order_id=None,
            exec_algorithm_id=exec_algorithm_id,
            exec_algorithm_params=exec_algorithm_params,
            exec_spawn_id=client_order_id if exec_algorithm_id is not None else None,
            tags=tags,
        )

    cpdef OrderList bracket(
        self,
        InstrumentId instrument_id,
        OrderSide order_side,
        Quantity quantity,
        Price entry_trigger_price = None,
        Price entry_price = None,
        Price sl_trigger_price = None,
        Price tp_trigger_price = None,
        Price tp_price = None,
        OrderType entry_order_type = OrderType.MARKET,
        OrderType tp_order_type = OrderType.LIMIT,
        TimeInForce time_in_force = TimeInForce.GTC,
        datetime expire_time = None,
        bint entry_post_only = False,
        bint tp_post_only = True,
        bint quote_quantity = False,
        TriggerType emulation_trigger = TriggerType.NO_TRIGGER,
        InstrumentId trigger_instrument_id = None,
        ContingencyType contingency_type = ContingencyType.OUO,
        ExecAlgorithmId entry_exec_algorithm_id = None,
        ExecAlgorithmId sl_exec_algorithm_id = None,
        ExecAlgorithmId tp_exec_algorithm_id = None,
        dict entry_exec_algorithm_params = None,
        dict tp_exec_algorithm_params = None,
        dict sl_exec_algorithm_params = None,
        str entry_tags = None,
        str tp_tags = None,
        str sl_tags = None,
    ):
        """
        Create a bracket order with optional entry of take-profit order types.

        The stop-loss order will always be ``STOP_MARKET``.
        The bracketing stop-loss and take-profit orders will have a time in force
        of ``GTC``.

        Parameters
        ----------
        instrument_id : InstrumentId
            The orders instrument ID.
        order_side : OrderSide {``BUY``, ``SELL``}
            The entry orders side.
        quantity : Quantity
            The entry orders quantity (> 0).
        entry_trigger_price : Price, optional
            The entry order trigger price (STOP).
        entry_price : Price, optional
            The entry order price (LIMIT).
        sl_trigger_price : Price, optional
            The stop-loss child order trigger price (STOP).
        tp_trigger_price : Price, optional
            The take-profit child order trigger price (STOP).
        tp_price : Price, optional
            The take-profit child order price (LIMIT).
        entry_order_type : OrderType {``MARKET``, ``LIMIT``, ``LIMIT_IF_TOUCHED``, ``MARKET_IF_TOUCHED``}, default ``MARKET``
            The entry order type.
        tp_order_type : OrderType {``LIMIT``, ``LIMIT_IF_TOUCHED``, ``MARKET_IF_TOUCHED``}, default ``LIMIT``
            The take-profit order type.
        time_in_force : TimeInForce {``DAY``, ``GTC``}, optional
            The entry orders time in force.
        expire_time : datetime, optional
            The order expiration (for ``GTD`` orders).
        entry_post_only : bool, default False
            If the entry order will only provide liquidity (make a market).
        tp_post_only : bool, default False
            If the take-profit order will only provide liquidity (make a market).
        quote_quantity : bool
            If order quantity is denominated in the quote currency.
        emulation_trigger : TriggerType, default ``NO_TRIGGER``
            The emulation trigger type for the entry, as well as the TP and SL bracket orders.
        trigger_instrument_id : InstrumentId, optional
            The emulation trigger instrument ID for the order (if ``None`` then will be the `instrument_id`).
        contingency_type : ContingencyType, default ``OUO``
            The contingency type for the TP and SL bracket orders.
        entry_exec_algorithm_id : ExecAlgorithmId, optional
            The entry order execution algorithm ID.
        sl_exec_algorithm_id : ExecAlgorithmId, optional
            The stop-loss order execution algorithm ID.
        tp_exec_algorithm_id : ExecAlgorithmId, optional
            The take-profit order execution algorithm ID.
        entry_exec_algorithm_params : dict[str, Any], optional
            The execution algorithm parameters for the order.
        tp_exec_algorithm_params : dict[str, Any], optional
            The execution algorithm parameters for the order.
        sl_exec_algorithm_params : dict[str, Any], optional
            The execution algorithm parameters for the order.
        entry_tags : str, optional
            The custom user tags for the entry order. These are optional and can
            contain any arbitrary delimiter if required.
        tp_tags : str, optional
            The custom user tags for the take-profit order. These are optional and can
            contain any arbitrary delimiter if required.
        sl_tags : str, optional
            The custom user tags for the stop-loss order. These are optional and can
            contain any arbitrary delimiter if required.

        Returns
        -------
        OrderList

        """
        cdef OrderListId order_list_id = self._order_list_id_generator.generate()
        cdef ClientOrderId entry_client_order_id = self._order_id_generator.generate()
        cdef ClientOrderId sl_client_order_id = self._order_id_generator.generate()
        cdef ClientOrderId tp_client_order_id = self._order_id_generator.generate()

        ########################################################################
        # ENTRY ORDER
        ########################################################################
        if entry_order_type == OrderType.MARKET:
            entry_order = MarketOrder(
                trader_id=self.trader_id,
                strategy_id=self.strategy_id,
                instrument_id=instrument_id,
                client_order_id=entry_client_order_id,
                order_side=order_side,
                quantity=quantity,
                init_id=UUID4(),
                ts_init=self._clock.timestamp_ns(),
                time_in_force=TimeInForce.GTC,
                quote_quantity=quote_quantity,
                contingency_type=ContingencyType.OTO,
                order_list_id=order_list_id,
                linked_order_ids=[sl_client_order_id, tp_client_order_id],
                parent_order_id=None,
                exec_algorithm_id=entry_exec_algorithm_id,
                exec_algorithm_params=entry_exec_algorithm_params,
<<<<<<< HEAD
                tags=entry_tags,
=======
                exec_spawn_id=entry_client_order_id if entry_exec_algorithm_id is not None else None,
                tags="ENTRY",
>>>>>>> a655d2b6
            )
        elif entry_order_type == OrderType.LIMIT:
            entry_order = LimitOrder(
                trader_id=self.trader_id,
                strategy_id=self.strategy_id,
                instrument_id=instrument_id,
                client_order_id=entry_client_order_id,
                order_side=order_side,
                quantity=quantity,
                price=entry_price,
                init_id=UUID4(),
                ts_init=self._clock.timestamp_ns(),
                time_in_force=time_in_force,
                expire_time_ns=0 if expire_time is None else dt_to_unix_nanos(expire_time),
                post_only=entry_post_only,
                quote_quantity=quote_quantity,
                emulation_trigger=emulation_trigger,
                trigger_instrument_id=trigger_instrument_id,
                contingency_type=ContingencyType.OTO,
                order_list_id=order_list_id,
                linked_order_ids=[sl_client_order_id, tp_client_order_id],
                parent_order_id=None,
                exec_algorithm_id=entry_exec_algorithm_id,
                exec_algorithm_params=entry_exec_algorithm_params,
<<<<<<< HEAD
                tags=entry_tags,
=======
                exec_spawn_id=entry_client_order_id if entry_exec_algorithm_id is not None else None,
                tags="ENTRY",
>>>>>>> a655d2b6
            )
        elif entry_order_type == OrderType.MARKET_IF_TOUCHED:
            entry_order = MarketIfTouchedOrder(
                trader_id=self.trader_id,
                strategy_id=self.strategy_id,
                instrument_id=instrument_id,
                client_order_id=entry_client_order_id,
                order_side=order_side,
                quantity=quantity,
                trigger_price=entry_trigger_price,
                trigger_type=TriggerType.DEFAULT,
                init_id=UUID4(),
                ts_init=self._clock.timestamp_ns(),
                time_in_force=time_in_force,
                expire_time_ns=0 if expire_time is None else dt_to_unix_nanos(expire_time),
                quote_quantity=quote_quantity,
                emulation_trigger=emulation_trigger,
                trigger_instrument_id=trigger_instrument_id,
                contingency_type=ContingencyType.OTO,
                order_list_id=order_list_id,
                linked_order_ids=[sl_client_order_id, tp_client_order_id],
                parent_order_id=None,
                exec_algorithm_id=entry_exec_algorithm_id,
                exec_algorithm_params=entry_exec_algorithm_params,
<<<<<<< HEAD
                tags=entry_tags,
=======
                exec_spawn_id=entry_client_order_id if entry_exec_algorithm_id is not None else None,
                tags="ENTRY",
>>>>>>> a655d2b6
            )
        elif entry_order_type == OrderType.LIMIT_IF_TOUCHED:
            entry_order = LimitIfTouchedOrder(
                trader_id=self.trader_id,
                strategy_id=self.strategy_id,
                instrument_id=instrument_id,
                client_order_id=entry_client_order_id,
                order_side=order_side,
                quantity=quantity,
                price=entry_price,
                trigger_price=entry_trigger_price,
                trigger_type=TriggerType.DEFAULT,
                init_id=UUID4(),
                ts_init=self._clock.timestamp_ns(),
                time_in_force=time_in_force,
                expire_time_ns=0 if expire_time is None else dt_to_unix_nanos(expire_time),
                post_only=entry_post_only,
                quote_quantity=quote_quantity,
                emulation_trigger=emulation_trigger,
                trigger_instrument_id=trigger_instrument_id,
                contingency_type=ContingencyType.OTO,
                order_list_id=order_list_id,
                linked_order_ids=[sl_client_order_id, tp_client_order_id],
                parent_order_id=None,
                exec_algorithm_id=entry_exec_algorithm_id,
                exec_algorithm_params=entry_exec_algorithm_params,
<<<<<<< HEAD
                tags=entry_tags,
=======
                exec_spawn_id=entry_client_order_id if entry_exec_algorithm_id is not None else None,
                tags="ENTRY",
>>>>>>> a655d2b6
            )
        else:
            raise ValueError(f"invalid `entry_order_type`, was {order_type_to_str(entry_order_type)}")

        ########################################################################
        # TAKE-PROFIT ORDER
        ########################################################################
        if tp_order_type == OrderType.LIMIT:
            tp_order = LimitOrder(
                trader_id=self.trader_id,
                strategy_id=self.strategy_id,
                instrument_id=entry_order.instrument_id,
                client_order_id=tp_client_order_id,
                order_side=Order.opposite_side_c(entry_order.side),
                quantity=quantity,
                price=tp_price,
                init_id=UUID4(),
                ts_init=self._clock.timestamp_ns(),
                time_in_force=TimeInForce.GTC,
                post_only=tp_post_only,
                reduce_only=True,
                quote_quantity=quote_quantity,
                display_qty=None,
                emulation_trigger=emulation_trigger,
                trigger_instrument_id=trigger_instrument_id,
                contingency_type=contingency_type,
                order_list_id=order_list_id,
                linked_order_ids=[sl_client_order_id],
                parent_order_id=entry_client_order_id,
                exec_algorithm_id=tp_exec_algorithm_id,
                exec_algorithm_params=tp_exec_algorithm_params,
<<<<<<< HEAD
                tags=tp_tags,
=======
                exec_spawn_id=tp_client_order_id if tp_exec_algorithm_id is not None else None,
                tags="TAKE_PROFIT",
>>>>>>> a655d2b6
            )
        elif tp_order_type == OrderType.LIMIT_IF_TOUCHED:
            tp_order = LimitIfTouchedOrder(
                trader_id=self.trader_id,
                strategy_id=self.strategy_id,
                instrument_id=entry_order.instrument_id,
                client_order_id=tp_client_order_id,
                order_side=Order.opposite_side_c(entry_order.side),
                quantity=quantity,
                price=tp_price,
                trigger_price=tp_trigger_price,
                trigger_type=TriggerType.DEFAULT,
                init_id=UUID4(),
                ts_init=self._clock.timestamp_ns(),
                time_in_force=TimeInForce.GTC,
                post_only=tp_post_only,
                reduce_only=True,
                quote_quantity=quote_quantity,
                display_qty=None,
                emulation_trigger=emulation_trigger,
                trigger_instrument_id=trigger_instrument_id,
                contingency_type=contingency_type,
                order_list_id=order_list_id,
                linked_order_ids=[sl_client_order_id],
                parent_order_id=entry_client_order_id,
                exec_algorithm_id=tp_exec_algorithm_id,
                exec_algorithm_params=tp_exec_algorithm_params,
<<<<<<< HEAD
                tags=tp_tags,
=======
                exec_spawn_id=tp_client_order_id if tp_exec_algorithm_id is not None else None,
                tags="TAKE_PROFIT",
>>>>>>> a655d2b6
            )
        elif tp_order_type == OrderType.MARKET_IF_TOUCHED:
            tp_order = MarketIfTouchedOrder(
                trader_id=self.trader_id,
                strategy_id=self.strategy_id,
                instrument_id=entry_order.instrument_id,
                client_order_id=tp_client_order_id,
                order_side=Order.opposite_side_c(entry_order.side),
                quantity=quantity,
                trigger_price=tp_trigger_price,
                trigger_type=TriggerType.DEFAULT,
                init_id=UUID4(),
                ts_init=self._clock.timestamp_ns(),
                time_in_force=TimeInForce.GTC,
                reduce_only=True,
                quote_quantity=quote_quantity,
                emulation_trigger=emulation_trigger,
                trigger_instrument_id=trigger_instrument_id,
                contingency_type=contingency_type,
                order_list_id=order_list_id,
                linked_order_ids=[sl_client_order_id],
                parent_order_id=entry_client_order_id,
                exec_algorithm_id=tp_exec_algorithm_id,
                exec_algorithm_params=tp_exec_algorithm_params,
<<<<<<< HEAD
                tags=tp_tags,
=======
                exec_spawn_id=tp_client_order_id if tp_exec_algorithm_id is not None else None,
                tags="TAKE_PROFIT",
>>>>>>> a655d2b6
            )
        else:
            raise ValueError(f"invalid `tp_order_type`, was {order_type_to_str(entry_order_type)}")

        ########################################################################
        # STOP-LOSS ORDER
        ########################################################################
        sl_order = StopMarketOrder(
            trader_id=self.trader_id,
            strategy_id=self.strategy_id,
            instrument_id=entry_order.instrument_id,
            client_order_id=sl_client_order_id,
            order_side=Order.opposite_side_c(entry_order.side),
            quantity=quantity,
            trigger_price=sl_trigger_price,
            trigger_type=TriggerType.DEFAULT,
            init_id=UUID4(),
            ts_init=self._clock.timestamp_ns(),
            time_in_force=TimeInForce.GTC,
            reduce_only=True,
            quote_quantity=quote_quantity,
            emulation_trigger=emulation_trigger,
            trigger_instrument_id=trigger_instrument_id,
            contingency_type=contingency_type,
            order_list_id=order_list_id,
            linked_order_ids=[tp_client_order_id],
            parent_order_id=entry_client_order_id,
            exec_algorithm_id=sl_exec_algorithm_id,
            exec_algorithm_params=sl_exec_algorithm_params,
<<<<<<< HEAD
            tags=sl_tags,
=======
            exec_spawn_id=sl_client_order_id if sl_exec_algorithm_id is not None else None,
            tags="STOP_LOSS",
>>>>>>> a655d2b6
        )

        return OrderList(
            order_list_id=order_list_id,
            orders=[entry_order, sl_order, tp_order],
        )<|MERGE_RESOLUTION|>--- conflicted
+++ resolved
@@ -1230,12 +1230,8 @@
                 parent_order_id=None,
                 exec_algorithm_id=entry_exec_algorithm_id,
                 exec_algorithm_params=entry_exec_algorithm_params,
-<<<<<<< HEAD
+                exec_spawn_id=entry_client_order_id if entry_exec_algorithm_id is not None else None,
                 tags=entry_tags,
-=======
-                exec_spawn_id=entry_client_order_id if entry_exec_algorithm_id is not None else None,
-                tags="ENTRY",
->>>>>>> a655d2b6
             )
         elif entry_order_type == OrderType.LIMIT:
             entry_order = LimitOrder(
@@ -1260,12 +1256,8 @@
                 parent_order_id=None,
                 exec_algorithm_id=entry_exec_algorithm_id,
                 exec_algorithm_params=entry_exec_algorithm_params,
-<<<<<<< HEAD
+                exec_spawn_id=entry_client_order_id if entry_exec_algorithm_id is not None else None,
                 tags=entry_tags,
-=======
-                exec_spawn_id=entry_client_order_id if entry_exec_algorithm_id is not None else None,
-                tags="ENTRY",
->>>>>>> a655d2b6
             )
         elif entry_order_type == OrderType.MARKET_IF_TOUCHED:
             entry_order = MarketIfTouchedOrder(
@@ -1290,12 +1282,8 @@
                 parent_order_id=None,
                 exec_algorithm_id=entry_exec_algorithm_id,
                 exec_algorithm_params=entry_exec_algorithm_params,
-<<<<<<< HEAD
+                exec_spawn_id=entry_client_order_id if entry_exec_algorithm_id is not None else None,
                 tags=entry_tags,
-=======
-                exec_spawn_id=entry_client_order_id if entry_exec_algorithm_id is not None else None,
-                tags="ENTRY",
->>>>>>> a655d2b6
             )
         elif entry_order_type == OrderType.LIMIT_IF_TOUCHED:
             entry_order = LimitIfTouchedOrder(
@@ -1322,12 +1310,8 @@
                 parent_order_id=None,
                 exec_algorithm_id=entry_exec_algorithm_id,
                 exec_algorithm_params=entry_exec_algorithm_params,
-<<<<<<< HEAD
+                exec_spawn_id=entry_client_order_id if entry_exec_algorithm_id is not None else None,
                 tags=entry_tags,
-=======
-                exec_spawn_id=entry_client_order_id if entry_exec_algorithm_id is not None else None,
-                tags="ENTRY",
->>>>>>> a655d2b6
             )
         else:
             raise ValueError(f"invalid `entry_order_type`, was {order_type_to_str(entry_order_type)}")
@@ -1359,12 +1343,8 @@
                 parent_order_id=entry_client_order_id,
                 exec_algorithm_id=tp_exec_algorithm_id,
                 exec_algorithm_params=tp_exec_algorithm_params,
-<<<<<<< HEAD
+                exec_spawn_id=tp_client_order_id if tp_exec_algorithm_id is not None else None,
                 tags=tp_tags,
-=======
-                exec_spawn_id=tp_client_order_id if tp_exec_algorithm_id is not None else None,
-                tags="TAKE_PROFIT",
->>>>>>> a655d2b6
             )
         elif tp_order_type == OrderType.LIMIT_IF_TOUCHED:
             tp_order = LimitIfTouchedOrder(
@@ -1392,12 +1372,8 @@
                 parent_order_id=entry_client_order_id,
                 exec_algorithm_id=tp_exec_algorithm_id,
                 exec_algorithm_params=tp_exec_algorithm_params,
-<<<<<<< HEAD
+                exec_spawn_id=tp_client_order_id if tp_exec_algorithm_id is not None else None,
                 tags=tp_tags,
-=======
-                exec_spawn_id=tp_client_order_id if tp_exec_algorithm_id is not None else None,
-                tags="TAKE_PROFIT",
->>>>>>> a655d2b6
             )
         elif tp_order_type == OrderType.MARKET_IF_TOUCHED:
             tp_order = MarketIfTouchedOrder(
@@ -1422,12 +1398,8 @@
                 parent_order_id=entry_client_order_id,
                 exec_algorithm_id=tp_exec_algorithm_id,
                 exec_algorithm_params=tp_exec_algorithm_params,
-<<<<<<< HEAD
+                exec_spawn_id=tp_client_order_id if tp_exec_algorithm_id is not None else None,
                 tags=tp_tags,
-=======
-                exec_spawn_id=tp_client_order_id if tp_exec_algorithm_id is not None else None,
-                tags="TAKE_PROFIT",
->>>>>>> a655d2b6
             )
         else:
             raise ValueError(f"invalid `tp_order_type`, was {order_type_to_str(entry_order_type)}")
@@ -1457,12 +1429,8 @@
             parent_order_id=entry_client_order_id,
             exec_algorithm_id=sl_exec_algorithm_id,
             exec_algorithm_params=sl_exec_algorithm_params,
-<<<<<<< HEAD
+            exec_spawn_id=sl_client_order_id if sl_exec_algorithm_id is not None else None,
             tags=sl_tags,
-=======
-            exec_spawn_id=sl_client_order_id if sl_exec_algorithm_id is not None else None,
-            tags="STOP_LOSS",
->>>>>>> a655d2b6
         )
 
         return OrderList(
