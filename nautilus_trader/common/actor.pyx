--- conflicted
+++ resolved
@@ -2502,10 +2502,9 @@
         Condition.not_none(data_type, "data_type")
         Condition.callable_or_none(callback, "callback")
 
-<<<<<<< HEAD
         start, end = self._validate_datetime_range(start, end)
-        Condition.callable_or_none(callback, "callback")
-=======
+
+
         cdef datetime now = self.clock.utc_now()
 
         if start is not None:
@@ -2516,7 +2515,6 @@
 
         if start is not None and end is not None:
             Condition.is_true(start <= end, "start was > end")
->>>>>>> 8c5f237f
 
         params = params or {}
         params["update_catalog"] = update_catalog
@@ -2602,10 +2600,9 @@
         Condition.not_none(instrument_id, "instrument_id")
         Condition.callable_or_none(callback, "callback")
 
-<<<<<<< HEAD
         start, end = self._validate_datetime_range(start, end)
-        Condition.callable_or_none(callback, "callback")
-=======
+
+
         cdef datetime now = self.clock.utc_now()
 
         if start is not None:
@@ -2616,7 +2613,6 @@
 
         if start is not None and end is not None:
             Condition.is_true(start <= end, "start was > end")
->>>>>>> 8c5f237f
 
         params = params or {}
         params["update_catalog"] = update_catalog
@@ -2700,10 +2696,8 @@
         Condition.not_none(venue, "venue")
         Condition.callable_or_none(callback, "callback")
 
-<<<<<<< HEAD
         start, end = self._validate_datetime_range(start, end)
-        Condition.callable_or_none(callback, "callback")
-=======
+
         cdef datetime now = self.clock.utc_now()
 
         if start is not None:
@@ -2714,7 +2708,6 @@
 
         if start is not None and end is not None:
             Condition.is_true(start <= end, "start was > end")
->>>>>>> 8c5f237f
 
         params = params or {}
         params["update_catalog"] = update_catalog
@@ -2863,10 +2856,8 @@
         Condition.not_none(instrument_id, "instrument_id")
         Condition.callable_or_none(callback, "callback")
 
-<<<<<<< HEAD
         start, end = self._validate_datetime_range(start, end)
-        Condition.callable_or_none(callback, "callback")
-=======
+
         cdef datetime now = self.clock.utc_now()
 
         if start is not None:
@@ -2877,7 +2868,6 @@
 
         if start is not None and end is not None:
             Condition.is_true(start <= end, "start was > end")
->>>>>>> 8c5f237f
 
         params = params or {}
         params["update_catalog"] = update_catalog
@@ -2965,10 +2955,8 @@
         Condition.not_none(instrument_id, "instrument_id")
         Condition.callable_or_none(callback, "callback")
 
-<<<<<<< HEAD
         start, end = self._validate_datetime_range(start, end)
-        Condition.callable_or_none(callback, "callback")
-=======
+
         cdef datetime now = self.clock.utc_now()
 
         if start is not None:
@@ -2979,7 +2967,6 @@
 
         if start is not None and end is not None:
             Condition.is_true(start <= end, "start was > end")
->>>>>>> 8c5f237f
 
         params = params or {}
         params["update_catalog"] = update_catalog
@@ -3067,10 +3054,8 @@
         Condition.not_none(bar_type, "bar_type")
         Condition.callable_or_none(callback, "callback")
 
-<<<<<<< HEAD
         start, end = self._validate_datetime_range(start, end)
-        Condition.callable_or_none(callback, "callback")
-=======
+
         cdef datetime now = self.clock.utc_now()
 
         if start is not None:
@@ -3081,7 +3066,6 @@
 
         if start is not None and end is not None:
             Condition.is_true(start <= end, "start was > end")
->>>>>>> 8c5f237f
 
         params = params or {}
         params["update_catalog"] = update_catalog
@@ -3186,21 +3170,7 @@
         Condition.list_type(bar_types, BarType, "bar_types")
         Condition.callable_or_none(callback, "callback")
 
-<<<<<<< HEAD
         start, end = self._validate_datetime_range(start, end)
-        Condition.callable_or_none(callback, "callback")
-=======
-        cdef datetime now = self.clock.utc_now()
-
-        if start is not None:
-            Condition.is_true(start <= now, "start was > now")
-
-        if end is not None:
-            Condition.is_true(end <= now, "end was > now")
-
-        if start is not None and end is not None:
-            Condition.is_true(start <= end, "start was > end")
->>>>>>> 8c5f237f
 
         for bar_type in bar_types:
             if not bar_type.is_internally_aggregated():
