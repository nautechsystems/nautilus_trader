--- conflicted
+++ resolved
@@ -16,19 +16,11 @@
 import re
 
 from nautilus_trader.core.correctness cimport Condition
-<<<<<<< HEAD
-from nautilus_trader.core.rust.core cimport uuid4_free
-from nautilus_trader.core.rust.core cimport uuid4_free_raw
-from nautilus_trader.core.rust.core cimport uuid4_from_raw
-from nautilus_trader.core.rust.core cimport uuid4_new
-from nautilus_trader.core.rust.core cimport uuid4_to_raw
-=======
 from nautilus_trader.core.rust.core cimport cstring_free
 from nautilus_trader.core.rust.core cimport uuid4_free
 from nautilus_trader.core.rust.core cimport uuid4_from_cstring
 from nautilus_trader.core.rust.core cimport uuid4_new
 from nautilus_trader.core.rust.core cimport uuid4_to_cstring
->>>>>>> dca20b14
 
 
 _UUID_REGEX = re.compile("[0-F]{8}-([0-F]{4}-){3}[0-F]{12}", re.I)
@@ -61,17 +53,6 @@
             return
 
         Condition.true(_UUID_REGEX.match(value), "value is not a valid UUID")
-<<<<<<< HEAD
-        cdef bytes encoded = value.encode("utf-8") + b"\x00"
-        self._uuid4 = uuid4_from_raw(<char *>encoded)  # `encoded` moved to rust, `uuid4` owned from rust
-
-    def __getstate__(self):
-        return self.value
-
-    def __setstate__(self, value):
-        cdef bytes encoded = value.encode("utf-8") + b"\x00"
-        self._uuid4 = uuid4_from_raw(<char *>encoded)  # `encoded` moved to rust, `uuid4` owned from rust
-=======
         self._uuid4 = self._uuid4_from_pystring(value)
 
     def __getstate__(self):
@@ -79,7 +60,6 @@
 
     def __setstate__(self, value):
         self._uuid4 = self._uuid4_from_pystring(value)
->>>>>>> dca20b14
 
     def __eq__(self, UUID4 other) -> bool:
         return self.value == other.value
@@ -96,14 +76,6 @@
     def __del__(self) -> None:
         uuid4_free(self._uuid4)  # `self._uuid4` moved to rust (then dropped)
 
-<<<<<<< HEAD
-    @property
-    def value(self) -> str:
-        cdef char *ptr = <char *>uuid4_to_raw(&self._uuid4)  # `ptr` owned from rust
-        cdef str value = ptr.decode()  # Copy to `utf8`
-        uuid4_free_raw(ptr)  # `ptr` moved to rust (then dropped)
-        return value
-=======
     cdef UUID4_t _uuid4_from_pystring(self, str value) except *:
         cdef bytes encoded = value.encode("utf-8")
         return uuid4_from_cstring(<char *>encoded)  # `encoded` moved to rust, `uuid4` owned from rust
@@ -116,5 +88,4 @@
 
     @property
     def value(self) -> str:
-        return self._uuid4_to_pystring()
->>>>>>> dca20b14
+        return self._uuid4_to_pystring()