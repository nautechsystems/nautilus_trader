# -------------------------------------------------------------------------------------------------
#  Copyright (C) 2015-2022 Nautech Systems Pty Ltd. All rights reserved.
#  https://nautechsystems.io
#
#  Licensed under the GNU Lesser General Public License Version 3.0 (the "License");
#  You may not use this file except in compliance with the License.
#  You may obtain a copy of the License at https://www.gnu.org/licenses/lgpl-3.0.en.html
#
#  Unless required by applicable law or agreed to in writing, software
#  distributed under the License is distributed on an "AS IS" BASIS,
#  WITHOUT WARRANTIES OR CONDITIONS OF ANY KIND, either express or implied.
#  See the License for the specific language governing permissions and
#  limitations under the License.
# -------------------------------------------------------------------------------------------------

from nautilus_trader.core.rust.core cimport UUID4_t


cdef class UUID4:
<<<<<<< HEAD
    cdef UUID4_t _uuid4
=======
    cdef UUID4_t _uuid4

    cdef UUID4_t _uuid4_from_pystring(self, str value) except *
    cdef str _uuid4_to_pystring(self)
>>>>>>> dca20b14
<|MERGE_RESOLUTION|>--- conflicted
+++ resolved
@@ -17,11 +17,7 @@
 
 
 cdef class UUID4:
-<<<<<<< HEAD
-    cdef UUID4_t _uuid4
-=======
     cdef UUID4_t _uuid4
 
     cdef UUID4_t _uuid4_from_pystring(self, str value) except *
-    cdef str _uuid4_to_pystring(self)
->>>>>>> dca20b14
+    cdef str _uuid4_to_pystring(self)