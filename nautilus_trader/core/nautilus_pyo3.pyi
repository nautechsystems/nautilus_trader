--- conflicted
+++ resolved
@@ -3255,7 +3255,27 @@
     def handle_bar(self, bar: Bar) -> None: ...
     def reset(self) -> None: ...
 
-<<<<<<< HEAD
+class SpreadAnalyzer:
+    def __init__(
+        self,
+        instrument_id: InstrumentId,
+        capacity: int,
+    ) -> None: ...
+    @property
+    def name(self) -> str: ...
+    @property
+    def capacity(self) -> int: ...
+    @property
+    def initialized(self) -> bool: ...
+    @property
+    def has_inputs(self) -> bool: ...
+    @property
+    def current(self) -> float: ...
+    @property
+    def average(self) -> float: ...
+    def handle_quote_tick(self, quote: QuoteTick) -> None: ...
+    def reset(self) -> None: ...
+      
 class KeltnerPosition:
     def __init__(
         self,
@@ -3265,18 +3285,10 @@
         ma_type_atr: MovingAverageType = ...,
         use_previous: bool = True,
         atr_floor: float = 0.0,
-=======
-class SpreadAnalyzer:
-    def __init__(
-        self,
-        instrument_id: InstrumentId,
-        capacity: int,
->>>>>>> 9dd1de5b
     ) -> None: ...
     @property
     def name(self) -> str: ...
     @property
-<<<<<<< HEAD
     def period(self) -> int: ...
     @property
     def k_multiplier(self) -> float: ...
@@ -3284,24 +3296,14 @@
     def use_previous(self) -> bool: ...
     @property
     def atr_floor(self) -> float: ...
-=======
-    def capacity(self) -> int: ...
->>>>>>> 9dd1de5b
     @property
     def initialized(self) -> bool: ...
     @property
     def has_inputs(self) -> bool: ...
     @property
-<<<<<<< HEAD
     def value(self) -> float: ...
     def update_raw(self, high: float, low: float, close: float) -> None: ...
     def handle_bar(self, bar: Bar) -> None: ...
-=======
-    def current(self) -> float: ...
-    @property
-    def average(self) -> float: ...
-    def handle_quote_tick(self, quote: QuoteTick) -> None: ...
->>>>>>> 9dd1de5b
     def reset(self) -> None: ...
 
 # Book
