--- conflicted
+++ resolved
@@ -131,12 +131,7 @@
             The strategy config object.
         instrument_id : InstrumentId
             The instrument ID.
-<<<<<<< HEAD
-
-        bar_type:
-=======
         bar_type : BarType
->>>>>>> 642d4168
             The type of bar type used.
         trade_size : Decimal
             The trade size to be used.
@@ -504,7 +499,6 @@
         engine.run_streaming(run_config_id=run_config_id)
     engine.end_streaming()
 
-
 # Register tokenization methods with dask
 for cls in Instrument.__subclasses__():
     normalize_token.register(cls, func=cls.to_dict)
