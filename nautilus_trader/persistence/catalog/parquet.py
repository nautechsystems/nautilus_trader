# -------------------------------------------------------------------------------------------------
#  Copyright (C) 2015-2022 Nautech Systems Pty Ltd. All rights reserved.
#  https://nautechsystems.io
#
#  Licensed under the GNU Lesser General Public License Version 3.0 (the "License");
#  You may not use this file except in compliance with the License.
#  You may obtain a copy of the License at https://www.gnu.org/licenses/lgpl-3.0.en.html
#
#  Unless required by applicable law or agreed to in writing, software
#  distributed under the License is distributed on an "AS IS" BASIS,
#  WITHOUT WARRANTIES OR CONDITIONS OF ANY KIND, either express or implied.
#  See the License for the specific language governing permissions and
#  limitations under the License.
# -------------------------------------------------------------------------------------------------
import os
import pathlib
import platform
from typing import Callable, Dict, List, Optional, Union

import fsspec
import pandas as pd
import pyarrow as pa
import pyarrow.dataset as ds
import pyarrow.parquet as pq
from fsspec.utils import infer_storage_options

from nautilus_trader.model.data.tick import QuoteTick
from nautilus_trader.model.data.tick import TradeTick
from nautilus_trader.persistence.catalog.base import BaseDataCatalog
<<<<<<< HEAD
from nautilus_trader.persistence.catalog.rust.reader import ParquetReader
from nautilus_trader.persistence.external.metadata import load_mappings
=======
>>>>>>> b483eb9a
from nautilus_trader.serialization.arrow.serializer import ParquetSerializer
from nautilus_trader.serialization.arrow.util import class_to_filename
from nautilus_trader.serialization.arrow.util import clean_key
from nautilus_trader.serialization.arrow.util import dict_of_lists_to_list_of_dicts


class ParquetDataCatalog(BaseDataCatalog):
    """
    Provides a queryable data catalog persisted to file in parquet format.

    Parameters
    ----------
    path : str
        The root path for this data catalog. Must exist and must be an absolute path.
    fs_protocol : str, default 'file'
        The fsspec filesystem protocol to use.
    fs_storage_options : Dict, optional
        The fs storage options.
    """

    def __init__(
        self,
        path: str,
        fs_protocol: str = "file",
        fs_storage_options: Optional[Dict] = None,
    ):
        self.fs_protocol = fs_protocol
        self.fs_storage_options = fs_storage_options or {}
        self.fs: fsspec.AbstractFileSystem = fsspec.filesystem(
            self.fs_protocol, **self.fs_storage_options
        )
        self.path: pathlib.Path = pathlib.Path(path)

    @classmethod
    def from_env(cls):
        return cls.from_uri(uri=os.path.join(os.environ["NAUTILUS_PATH"], "catalog"))

    @classmethod
    def from_uri(cls, uri):
        if "://" not in uri:
            # Assume a local path
            uri = "file://" + uri
        parsed = infer_storage_options(uri)
        path = parsed.pop("path")
        protocol = parsed.pop("protocol")
        storage_options = parsed.copy()
        return cls(path=path, fs_protocol=protocol, fs_storage_options=storage_options)

    # -- QUERIES -----------------------------------------------------------------------------------

<<<<<<< HEAD
    def _query(  # noqa (too complex)
        self,
        cls: type,
=======
    @staticmethod
    def _build_filter_expression(
>>>>>>> b483eb9a
        filter_expr: Optional[Callable] = None,
        instrument_ids: Optional[List[str]] = None,
        start: Optional[Union[pd.Timestamp, str, int]] = None,
        end: Optional[Union[pd.Timestamp, str, int]] = None,
        ts_column="ts_init",
        instrument_id_column="instrument_id",
        clean_instrument_keys: bool = True,
    ):
        filters = [filter_expr] if filter_expr is not None else []
        if instrument_ids is not None:
            if not isinstance(instrument_ids, list):
                instrument_ids = [instrument_ids]
            if clean_instrument_keys:
                instrument_ids = list(set(map(clean_key, instrument_ids)))
            filters.append(ds.field(instrument_id_column).cast("string").isin(instrument_ids))
        if start is not None:
            filters.append(ds.field(ts_column) >= int(pd.Timestamp(start).to_datetime64()))
        if end is not None:
            filters.append(ds.field(ts_column) <= int(pd.Timestamp(end).to_datetime64()))
        return combine_filters(*filters)

    def query(
        self,
        cls: type,
        instrument_ids: Optional[List[str]] = None,
        start: Optional[Union[pd.Timestamp, str, int]] = None,
        end: Optional[Union[pd.Timestamp, str, int]] = None,
        **kwargs,
    ):
        combined_filter = self._build_filter_expression(
            instrument_ids=instrument_ids,
            start=start,
            end=end,
        )

        full_path = str(self._make_path(cls=cls))
        assert self.fs.exists(full_path) or self.fs.isdir(full_path)
        dataset = ds.dataset(full_path, partitioning="hive", filesystem=self.fs)
<<<<<<< HEAD
        table_kwargs = table_kwargs or {}
        if projections:
            projected = {**{c: ds.field(c) for c in dataset.schema.names}, **projections}
            table_kwargs.update(columns=projected)
        table = dataset.to_table(filter=combine_filters(*filters), **(table_kwargs or {}))
        mappings = self.load_inverse_mappings(path=full_path)

        # TODO: iterate over all chunks
        if isinstance(cls, QuoteTick):
            reader = ParquetReader(file_path=full_path, parquet_type=QuoteTick)  # noqa
        elif isinstance(cls, TradeTick):
            reader = ParquetReader(file_path=full_path, parquet_type=TradeTick)  # noqa

        if as_dataframe:
            return self._handle_table_dataframe(
                table=table, mappings=mappings, raise_on_empty=raise_on_empty, **kwargs
            )
        else:
            return self._handle_table_nautilus(table=table, cls=cls, mappings=mappings)

    def load_inverse_mappings(self, path):
        mappings = load_mappings(fs=self.fs, path=path)
        for key in mappings:
            mappings[key] = {v: k for k, v in mappings[key].items()}
        return mappings
=======
        # if projections:
        #     projected = {**{c: ds.field(c) for c in dataset.schema.names}, **projections}
        #     table_kwargs.update(columns=projected)
        table = dataset.to_table(filter=combined_filter, **kwargs)
>>>>>>> b483eb9a

        # TODO: Un-wired rust parquet reader
        # if isinstance(cls, QuoteTick):
        #     reader = ParquetReader(file_path=full_path, parquet_type=QuoteTick)  # noqa
        # elif isinstance(cls, TradeTick):
        #     reader = ParquetReader(file_path=full_path, parquet_type=TradeTick)  # noqa

        return self.parquet_table_to_nautilus_objects(table=table, cls=cls)

    @staticmethod
    def parquet_table_to_nautilus_objects(table: pa.Table, cls: type):
        dicts = dict_of_lists_to_list_of_dicts(table.to_pydict())
        if not dicts:
            return []
        data = ParquetSerializer.deserialize(cls=cls, chunk=dicts)
        return data

    def _make_path(self, cls: type) -> str:
        path: pathlib.Path = self.path / "data" / f"{class_to_filename(cls=cls)}.parquet"
        return str(resolve_path(path=path, fs=self.fs))

    def list_data_types(self):
        glob_path = resolve_path(self.path / "data" / "*.parquet", fs=self.fs)
        return [pathlib.Path(p).stem for p in self.fs.glob(glob_path)]

    def list_partitions(self, cls_type: type):
        assert isinstance(cls_type, type), "`cls_type` should be type, i.e. TradeTick"
        name = class_to_filename(cls_type)
        dataset = pq.ParquetDataset(
            resolve_path(self.path / f"{name}.parquet", fs=self.fs), filesystem=self.fs
        )
        partitions = {}
        for level in dataset.partitions.levels:
            partitions[level.name] = level.keys
        return partitions

    def list_backtests(self) -> List[str]:
        glob = resolve_path(self.path / "backtest" / "*.feather", fs=self.fs)
        return [p.stem for p in map(pathlib.Path, self.fs.glob(glob))]

    def list_live_runs(self) -> List[str]:
        glob = resolve_path(self.path / "live" / "*.feather", fs=self.fs)
        return [p.stem for p in map(pathlib.Path, self.fs.glob(glob))]

    def read_live_run(self, live_run_id: str, **kwargs):
        return self._read_feather_files(kind="live", run_id=live_run_id, **kwargs)

    def read_backtest(self, backtest_run_id: str, **kwargs):
        return self._read_feather_files(kind="backtest", run_id=backtest_run_id, **kwargs)

    def _read_feather_files(self, kind: str, run_id: str):
        raise NotImplementedError("Need to read nautilus objects from feather")
        # class_mapping: Dict[str, type] = {class_to_filename(cls): cls for cls in list_schemas()}
        # data = {}
        # glob_path = resolve_path(self.path / kind / f"{run_id}.feather" / "*.feather", fs=self.fs)
        # for path in [p for p in self.fs.glob(glob_path)]:
        #     cls_name = camel_to_snake_case(pathlib.Path(path).stem).replace("__", "_")
        #     # df = read_feather_file(path=path, fs=self.fs)
        #     # TODO
        #     # objs = read_feather_file()
        #     data[cls_name] = objs
        # return sorted(sum(data.values(), list()), key=lambda x: x.ts_init)


def read_feather_file(path: str, fs: fsspec.AbstractFileSystem = None):
    fs = fs or fsspec.filesystem("file")
    if not fs.exists(path):
        return
    try:
        with fs.open(path) as f:
            reader = pa.ipc.open_stream(f)
            return reader.read_pandas()
    except (pa.ArrowInvalid, FileNotFoundError):
        return


def combine_filters(*filters):
    filters = tuple(x for x in filters if x is not None)
    if len(filters) == 0:
        return
    elif len(filters) == 1:
        return filters[0]
    else:
        expr = filters[0]
        for f in filters[1:]:
            expr = expr & f
        return expr


def _should_use_windows_paths(fs: fsspec.filesystem) -> bool:
    # `Pathlib` will try and use Windows style paths even when an
    # `fsspec.filesystem` does not (memory, s3, etc).

    # We need to determine the case when we should use Windows paths, which is
    # when we are on Windows and using an `fsspec.filesystem` which is local.
    from fsspec.implementations.local import LocalFileSystem

    try:
        from fsspec.implementations.smb import SMBFileSystem
    except ImportError:
        SMBFileSystem = LocalFileSystem

    is_windows: bool = platform.system() == "Windows"
    is_windows_local_fs: bool = isinstance(fs, (LocalFileSystem, SMBFileSystem))
    return is_windows and is_windows_local_fs


def resolve_path(path: pathlib.Path, fs: fsspec.filesystem) -> str:
    if _should_use_windows_paths(fs=fs):
        return str(path)
    else:
        return path.as_posix()<|MERGE_RESOLUTION|>--- conflicted
+++ resolved
@@ -27,11 +27,6 @@
 from nautilus_trader.model.data.tick import QuoteTick
 from nautilus_trader.model.data.tick import TradeTick
 from nautilus_trader.persistence.catalog.base import BaseDataCatalog
-<<<<<<< HEAD
-from nautilus_trader.persistence.catalog.rust.reader import ParquetReader
-from nautilus_trader.persistence.external.metadata import load_mappings
-=======
->>>>>>> b483eb9a
 from nautilus_trader.serialization.arrow.serializer import ParquetSerializer
 from nautilus_trader.serialization.arrow.util import class_to_filename
 from nautilus_trader.serialization.arrow.util import clean_key
@@ -82,14 +77,8 @@
 
     # -- QUERIES -----------------------------------------------------------------------------------
 
-<<<<<<< HEAD
-    def _query(  # noqa (too complex)
-        self,
-        cls: type,
-=======
     @staticmethod
     def _build_filter_expression(
->>>>>>> b483eb9a
         filter_expr: Optional[Callable] = None,
         instrument_ids: Optional[List[str]] = None,
         start: Optional[Union[pd.Timestamp, str, int]] = None,
@@ -128,38 +117,10 @@
         full_path = str(self._make_path(cls=cls))
         assert self.fs.exists(full_path) or self.fs.isdir(full_path)
         dataset = ds.dataset(full_path, partitioning="hive", filesystem=self.fs)
-<<<<<<< HEAD
-        table_kwargs = table_kwargs or {}
-        if projections:
-            projected = {**{c: ds.field(c) for c in dataset.schema.names}, **projections}
-            table_kwargs.update(columns=projected)
-        table = dataset.to_table(filter=combine_filters(*filters), **(table_kwargs or {}))
-        mappings = self.load_inverse_mappings(path=full_path)
-
-        # TODO: iterate over all chunks
-        if isinstance(cls, QuoteTick):
-            reader = ParquetReader(file_path=full_path, parquet_type=QuoteTick)  # noqa
-        elif isinstance(cls, TradeTick):
-            reader = ParquetReader(file_path=full_path, parquet_type=TradeTick)  # noqa
-
-        if as_dataframe:
-            return self._handle_table_dataframe(
-                table=table, mappings=mappings, raise_on_empty=raise_on_empty, **kwargs
-            )
-        else:
-            return self._handle_table_nautilus(table=table, cls=cls, mappings=mappings)
-
-    def load_inverse_mappings(self, path):
-        mappings = load_mappings(fs=self.fs, path=path)
-        for key in mappings:
-            mappings[key] = {v: k for k, v in mappings[key].items()}
-        return mappings
-=======
         # if projections:
         #     projected = {**{c: ds.field(c) for c in dataset.schema.names}, **projections}
         #     table_kwargs.update(columns=projected)
         table = dataset.to_table(filter=combined_filter, **kwargs)
->>>>>>> b483eb9a
 
         # TODO: Un-wired rust parquet reader
         # if isinstance(cls, QuoteTick):
