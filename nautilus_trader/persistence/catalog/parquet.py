--- conflicted
+++ resolved
@@ -258,16 +258,12 @@
     ) -> None:
         name = basename_template.format(i=0)
         fs.mkdirs(path, exist_ok=True)
-<<<<<<< HEAD
-        pq.write_table(table, where=f"{path}/{name}.parquet", filesystem=fs)
-=======
         pq.write_table(
             table,
-            where=f"{path}/part-0.parquet",
+            where=f"{path}/{name}.parquet",
             filesystem=fs,
             row_group_size=self.max_rows_per_group,
         )
->>>>>>> 69244654
 
     def write_data(self, data: list[Data | Event], **kwargs: Any) -> None:
         """
