# -------------------------------------------------------------------------------------------------
#  Copyright (C) 2015-2022 Nautech Systems Pty Ltd. All rights reserved.
#  https://nautechsystems.io
#
#  Licensed under the GNU Lesser General Public License Version 3.0 (the "License");
#  You may not use this file except in compliance with the License.
#  You may obtain a copy of the License at https://www.gnu.org/licenses/lgpl-3.0.en.html
#
#  Unless required by applicable law or agreed to in writing, software
#  distributed under the License is distributed on an "AS IS" BASIS,
#  WITHOUT WARRANTIES OR CONDITIONS OF ANY KIND, either express or implied.
#  See the License for the specific language governing permissions and
#  limitations under the License.
# -------------------------------------------------------------------------------------------------

from nautilus_trader.persistence.catalog.rust.common import parquet_type_to_struct_size
from nautilus_trader.persistence.catalog.rust.common import py_type_to_parquet_type

from cpython.object cimport PyObject

<<<<<<< HEAD
from nautilus_trader.core.rust.core cimport cvec_free
=======
from nautilus_trader.core.rust.core cimport cvec_drop
>>>>>>> ae5fef17
from nautilus_trader.core.rust.core cimport cvec_new
from nautilus_trader.core.rust.persistence cimport parquet_writer_flush
from nautilus_trader.core.rust.persistence cimport parquet_writer_new
from nautilus_trader.core.rust.persistence cimport parquet_writer_write
from nautilus_trader.persistence.catalog.rust.vec cimport create_vector


cdef class ParquetWriter:
    """
    Provides a parquet writer implemented in Rust under the hood.
    """
    def __init__(self, type parquet_type, dict metadata):
        assert  all(isinstance(k, str) and isinstance(v, str)
                for k, v in metadata.items())

        self._parquet_type = py_type_to_parquet_type(parquet_type)
        self._struct_size = parquet_type_to_struct_size(self._parquet_type)
        self._writer = parquet_writer_new(
            parquet_type=self._parquet_type,
            metadata=<PyObject *>metadata,
        )
        self._vec = cvec_new()

    def __del__(self):
<<<<<<< HEAD
        cvec_free(self._vec)
=======
        cvec_drop(self._vec)
>>>>>>> ae5fef17
        # TODO(cs): Writer already freed when flushed, although we need a way
        #  to free the writer if flush was never called

    @property
    def struct_size(self) -> int:
        return self._struct_size

    cpdef void write(self, list items) except *:
        # Write in chunks of 8192 because chunks of greater length fail
        # TODO: fix vectorization to not fail with larger chunks
        for i in range(0, len(items), 8192):
            chunk = items[i:i + 8192]
            parquet_writer_write(
                writer=self._writer,
                parquet_type=<ParquetType>self._parquet_type,
                data=<void *>create_vector(chunk),
                len=len(chunk),
            )

    cpdef bytes flush(self):
        self._vec = parquet_writer_flush(self._writer, self._parquet_type)
        cdef char *buffer = <char *>self._vec.ptr
        return <bytes>buffer[:self._vec.len]<|MERGE_RESOLUTION|>--- conflicted
+++ resolved
@@ -18,11 +18,7 @@
 
 from cpython.object cimport PyObject
 
-<<<<<<< HEAD
-from nautilus_trader.core.rust.core cimport cvec_free
-=======
 from nautilus_trader.core.rust.core cimport cvec_drop
->>>>>>> ae5fef17
 from nautilus_trader.core.rust.core cimport cvec_new
 from nautilus_trader.core.rust.persistence cimport parquet_writer_flush
 from nautilus_trader.core.rust.persistence cimport parquet_writer_new
@@ -47,11 +43,7 @@
         self._vec = cvec_new()
 
     def __del__(self):
-<<<<<<< HEAD
-        cvec_free(self._vec)
-=======
         cvec_drop(self._vec)
->>>>>>> ae5fef17
         # TODO(cs): Writer already freed when flushed, although we need a way
         #  to free the writer if flush was never called
 
