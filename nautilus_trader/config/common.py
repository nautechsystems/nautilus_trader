# -------------------------------------------------------------------------------------------------
#  Copyright (C) 2015-2023 Nautech Systems Pty Ltd. All rights reserved.
#  https://nautechsystems.io
#
#  Licensed under the GNU Lesser General Public License Version 3.0 (the "License");
#  You may not use this file except in compliance with the License.
#  You may obtain a copy of the License at https://www.gnu.org/licenses/lgpl-3.0.en.html
#
#  Unless required by applicable law or agreed to in writing, software
#  distributed under the License is distributed on an "AS IS" BASIS,
#  WITHOUT WARRANTIES OR CONDITIONS OF ANY KIND, either express or implied.
#  See the License for the specific language governing permissions and
#  limitations under the License.
# -------------------------------------------------------------------------------------------------

import importlib
import importlib.util
from typing import Any, Optional

import fsspec
import msgspec

from nautilus_trader.common import Environment
from nautilus_trader.config.validation import PositiveInt
from nautilus_trader.core.correctness import PyCondition
from nautilus_trader.persistence.catalog.parquet import ParquetDataCatalog


def resolve_path(path: str):
    module, cls = path.rsplit(":", maxsplit=1)
    mod = importlib.import_module(module)
    cls = getattr(mod, cls)
    return cls


class NautilusConfig(msgspec.Struct, kw_only=True, frozen=True):
    """
    The base class for all Nautilus configuration objects.
    """

    @classmethod
    def fully_qualified_name(cls) -> str:
        """
        Return the fully qualified name for the `NautilusConfig` class.

        Returns
        -------
        str

        References
        ----------
        https://www.python.org/dev/peps/pep-3155/

        """
        return cls.__module__ + ":" + cls.__qualname__

    def dict(self) -> dict[str, Any]:
        """
        Return a dictionary representation of the configuration.

        Returns
        -------
        dict[str, Any]

        """
        return {k: getattr(self, k) for k in self.__struct_fields__}

    def json(self) -> bytes:
        """
        Return serialized JSON encoded bytes.

        Returns
        -------
        bytes

        """
        return msgspec.json.encode(self)

    @classmethod
    def parse(cls, raw: bytes) -> Any:
        """
        Return a decoded object of the given `cls`.

        Parameters
        ----------
        cls : type
            The type to decode to.
        raw : bytes
            The raw bytes to decode.

        Returns
        -------
        Any

        """
        return msgspec.json.decode(raw, type=cls)

    def validate(self) -> bool:
        """
        Return whether the configuration can be represented as valid JSON.

        Returns
        -------
        bool

        """
        return bool(msgspec.json.decode(self.json(), type=self.__class__))


class CacheConfig(NautilusConfig, frozen=True):
    """
    Configuration for a ``Cache`` instance.

    Parameters
    ----------
    tick_capacity : PositiveInt
        The maximum length for internal tick dequeues.
    bar_capacity : PositiveInt
        The maximum length for internal bar dequeues.
    """

    tick_capacity: PositiveInt = 1000
    bar_capacity: PositiveInt = 1000


class CacheDatabaseConfig(NautilusConfig, frozen=True):
    """
    Configuration for a ``CacheDatabase`` instance.

    Parameters
    ----------
    type : str, {'in-memory', 'redis'}, default 'in-memory'
        The database type.
    host : str, default 'localhost'
        The database host address.
    port : int, optional
        The database port.
    username : str, optional
        The account username for the database connection.
    password : str, optional
        The account password for the database connection.
    ssl : bool, default False
        If database should use an SSL enabled connection.
    flush : bool, default False
        If database should be flushed before start.
    """

    type: str = "in-memory"
    host: str = "localhost"
    port: Optional[int] = None
    username: Optional[str] = None
    password: Optional[str] = None
    ssl: bool = False
    flush: bool = False


<<<<<<< HEAD
class InstrumentFilter(NautilusConfig, frozen=True):  # type: ignore
    """
    Base class for adapter specific instrument filters.

    Used in InstrumentProviderConfig.
    """

    pass


class InstrumentProviderConfig(NautilusConfig):
=======
class InstrumentProviderConfig(NautilusConfig, frozen=True):
>>>>>>> e21445cd
    """
    Configuration for an ``InstrumentProvider`` instance.

    Parameters
    ----------
    load_all : bool, default False
        If all venue instruments should be loaded on start.
    load_ids : FrozenSet[str], optional
        The list of instrument IDs to be loaded on start (if `load_all_instruments` is False).
    filters : frozendict, optional
        The venue specific instrument loading filters to apply.
    filter_callable: str, optional
        A fully qualified path to a callable that takes a single argument, `instrument` and returns a bool, indicating
        whether the instrument should be loaded
    log_warnings : bool, default True
        If parser warnings should be logged.
    """

    def __hash__(self):
        return hash((self.load_all, self.load_ids, tuple(self.filters or []), self.filter_callable))

    load_all: bool = False
    load_ids: Optional[frozenset[str]] = None
    filters: Optional[list[InstrumentFilter]] = None
    filter_callable: Optional[str] = None
    log_warnings: bool = True


class DataEngineConfig(NautilusConfig, frozen=True):
    """
    Configuration for a ``DataEngine`` instance.

    Parameters
    ----------
    time_bars_build_with_no_updates : bool, default True
        If time bar aggregators will build and emit bars with no new market updates.
    time_bars_timestamp_on_close : bool, default True
        If time bar aggregators will timestamp `ts_event` on bar close.
        If False then will timestamp on bar open.
    validate_data_sequence : bool, default False
        If data objects timestamp sequencing will be validated and handled.
    debug : bool, default False
        If debug mode is active (will provide extra debug logging).
    """

    time_bars_build_with_no_updates: bool = True
    time_bars_timestamp_on_close: bool = True
    validate_data_sequence: bool = False
    debug: bool = False


class RiskEngineConfig(NautilusConfig, frozen=True):
    """
    Configuration for a ``RiskEngine`` instance.

    Parameters
    ----------
    bypass : bool, default False
        If True then will bypass all pre-trade risk checks and rate limits (will still check for duplicate IDs).
    max_order_submit_rate : str, default 100/00:00:01
        The maximum rate of submit order commands per timedelta.
    max_order_modify_rate : str, default 100/00:00:01
        The maximum rate of modify order commands per timedelta.
    max_notional_per_order : dict[str, int], default empty dict
        The maximum notional value of an order per instrument ID.
        The value should be a valid decimal format.
    debug : bool, default False
        If debug mode is active (will provide extra debug logging).
    """

    bypass: bool = False
    max_order_submit_rate: str = "100/00:00:01"
    max_order_modify_rate: str = "100/00:00:01"
    max_notional_per_order: dict[str, int] = {}
    debug: bool = False


class ExecEngineConfig(NautilusConfig, frozen=True):
    """
    Configuration for an ``ExecutionEngine`` instance.

    Parameters
    ----------
    load_cache : bool, default True
        If the cache should be loaded on initialization.
    allow_cash_positions : bool, default True
        If unleveraged spot/cash assets should generate positions.
    debug : bool, default False
        If debug mode is active (will provide extra debug logging).
    """

    load_cache: bool = True
    allow_cash_positions: bool = True
    debug: bool = False


class OrderEmulatorConfig(NautilusConfig, frozen=True):
    """
    Configuration for an ``OrderEmulator`` instance.
    """


class StreamingConfig(NautilusConfig, frozen=True):
    """
    Configuration for streaming live or backtest runs to the catalog in feather format.

    Parameters
    ----------
    catalog_path : str
        The path to the data catalog.
    fs_protocol : str, optional
        The `fsspec` filesystem protocol for the catalog.
    fs_storage_options : dict, optional
        The `fsspec` storage options.
    flush_interval_ms : int, optional
        The flush interval (milliseconds) for writing chunks.
    replace_existing: bool, default False
        If any existing feather files should be replaced.
    """

    catalog_path: str
    fs_protocol: Optional[str] = None
    fs_storage_options: Optional[dict] = None
    flush_interval_ms: Optional[int] = None
    replace_existing: bool = False
    include_types: Optional[list[str]] = None

    @property
    def fs(self):
        return fsspec.filesystem(protocol=self.fs_protocol, **(self.fs_storage_options or {}))

    def as_catalog(self) -> ParquetDataCatalog:
        return ParquetDataCatalog(
            path=self.catalog_path,
            fs_protocol=self.fs_protocol,
            fs_storage_options=self.fs_storage_options,
        )


class DataCatalogConfig(NautilusConfig, frozen=True):
    """
    Configuration for a data catalog.

    Parameters
    ----------
    path : str
        The path to the data catalog.
    fs_protocol : str, optional
        The fsspec file system protocol for the data catalog.
    fs_storage_options : dict, optional
        The fsspec storage options for the data catalog.
    """

    path: str
    fs_protocol: Optional[str] = None
    fs_storage_options: Optional[dict] = None


class ActorConfig(NautilusConfig, kw_only=True, frozen=True):
    """
    The base model for all actor configurations.

    Parameters
    ----------
    component_id : str, optional
        The component ID. If ``None`` then the identifier will be taken from
        `type(self).__name__`.

    """

    component_id: Optional[str] = None


class ImportableActorConfig(NautilusConfig, frozen=True):
    """
    Configuration for an actor instance.

    Parameters
    ----------
    actor_path : str
        The fully qualified name of the Actor class.
    config_path : str
        The fully qualified name of the Actor Config class.
    config : dict
        The actor configuration
    """

    actor_path: str
    config_path: str
    config: dict


class ActorFactory:
    """
    Provides actor creation from importable configurations.
    """

    @staticmethod
    def create(config: ImportableActorConfig):
        """
        Create an actor from the given configuration.

        Parameters
        ----------
        config : ImportableActorConfig
            The configuration for the building step.

        Returns
        -------
        Actor

        Raises
        ------
        TypeError
            If `config` is not of type `ImportableActorConfig`.

        """
        PyCondition.type(config, ImportableActorConfig, "config")
        actor_cls = resolve_path(config.actor_path)
        config_cls = resolve_path(config.config_path)
        return actor_cls(config=config_cls(**config.config))


class StrategyConfig(NautilusConfig, kw_only=True, frozen=True):
    """
    The base model for all trading strategy configurations.

    Parameters
    ----------
    strategy_id : str, optional
        The unique ID for the strategy. Will become the strategy ID if not None.
    order_id_tag : str, optional
        The unique order ID tag for the strategy. Must be unique
        amongst all running strategies for a particular trader ID.
    oms_type : OmsType, optional
        The order management system type for the strategy. This will determine
        how the `ExecutionEngine` handles position IDs (see docs).
    """

    strategy_id: Optional[str] = None
    order_id_tag: Optional[str] = None
    oms_type: Optional[str] = None


class ImportableStrategyConfig(NautilusConfig, frozen=True):
    """
    Configuration for a trading strategy instance.

    Parameters
    ----------
    strategy_path : str
        The fully qualified name of the strategy class.
    config_path : str
        The fully qualified name of the config class.
    config : dict[str, Any]
        The strategy configuration
    """

    strategy_path: str
    config_path: str
    config: dict[str, Any]


class StrategyFactory:
    """
    Provides strategy creation from importable configurations.
    """

    @staticmethod
    def create(config: ImportableStrategyConfig):
        """
        Create a trading strategy from the given configuration.

        Parameters
        ----------
        config : ImportableStrategyConfig
            The configuration for the building step.

        Returns
        -------
        Strategy

        Raises
        ------
        TypeError
            If `config` is not of type `ImportableStrategyConfig`.

        """
        PyCondition.type(config, ImportableStrategyConfig, "config")
        strategy_cls = resolve_path(config.strategy_path)
        config_cls = resolve_path(config.config_path)
        return strategy_cls(config=config_cls(**config.config))


class NautilusKernelConfig(NautilusConfig, frozen=True):
    """
    Configuration for a ``NautilusKernel`` core system instance.

    Parameters
    ----------
    environment : Environment { ``BACKTEST``, ``SANDBOX``, ``LIVE`` }
        The kernel environment context.
    trader_id : str
        The trader ID for the kernel (must be a name and ID tag separated by a hyphen).
    cache : CacheConfig, optional
        The cache configuration.
    cache_database : CacheDatabaseConfig, optional
        The cache database configuration.
    data_engine : DataEngineConfig, optional
        The live data engine configuration.
    risk_engine : RiskEngineConfig, optional
        The live risk engine configuration.
    exec_engine : ExecEngineConfig, optional
        The live execution engine configuration.
    streaming : StreamingConfig, optional
        The configuration for streaming to feather files.
    catalog : DataCatalogConfig, optional
        The data catalog config.
    actors : list[ImportableActorConfig]
        The actor configurations for the kernel.
    strategies : list[ImportableStrategyConfig]
        The strategy configurations for the kernel.
    load_state : bool, default True
        If trading strategy state should be loaded from the database on start.
    save_state : bool, default True
        If trading strategy state should be saved to the database on stop.
    loop_debug : bool, default False
        If the asyncio event loop should be in debug mode.
    log_level : str, default "INFO"
        The minimum log level to write to stdout.
    log_level_file : str, default "DEBUG"
        The minimum log level to write to a log file.
    log_file_path : str, optional
        The optional log file path. If ``None`` then will not log to a file.
    log_rate_limit : int, default 100_000
        The maximum messages per second which can be flushed to stdout or stderr.
    bypass_logging : bool, default False
        If all logging should be bypassed.
    """

    environment: Environment
    trader_id: str
    instance_id: Optional[str] = None
    cache: Optional[CacheConfig] = None
    cache_database: Optional[CacheDatabaseConfig] = None
    data_engine: Optional[DataEngineConfig] = None
    risk_engine: Optional[RiskEngineConfig] = None
    exec_engine: Optional[ExecEngineConfig] = None
    streaming: Optional[StreamingConfig] = None
    catalog: Optional[DataCatalogConfig] = None
    actors: list[ImportableActorConfig] = []
    strategies: list[ImportableStrategyConfig] = []
    load_state: bool = False
    save_state: bool = False
    loop_debug: bool = False
    log_level: str = "INFO"
    log_level_file: str = "DEBUG"
    log_file_path: Optional[str] = None
    log_rate_limit: int = 100_000
    bypass_logging: bool = False


class ImportableFactoryConfig(NautilusConfig, frozen=True):
    """
    Represents an importable (JSON) factory config.
    """

    path: str

    def create(self):
        cls = resolve_path(self.path)
        return cls()


class ImportableConfig(NautilusConfig, frozen=True):
    """
    Represents an importable (typically live data client or live execution client) configuration.
    """

    path: str
    config: dict = {}
    factory: Optional[ImportableFactoryConfig] = None

    @staticmethod
    def is_importable(data: dict):
        return set(data) == {"path", "config"}

    def create(self):
        assert ":" in self.path, "`path` variable should be of the form `path.to.module:class`"
        cls = resolve_path(self.path)
        cfg = msgspec.json.encode(self.config)
        return msgspec.json.decode(cfg, type=cls)<|MERGE_RESOLUTION|>--- conflicted
+++ resolved
@@ -154,8 +154,7 @@
     flush: bool = False
 
 
-<<<<<<< HEAD
-class InstrumentFilter(NautilusConfig, frozen=True):  # type: ignore
+class InstrumentFilter(NautilusConfig, frozen=True):
     """
     Base class for adapter specific instrument filters.
 
@@ -165,10 +164,7 @@
     pass
 
 
-class InstrumentProviderConfig(NautilusConfig):
-=======
 class InstrumentProviderConfig(NautilusConfig, frozen=True):
->>>>>>> e21445cd
     """
     Configuration for an ``InstrumentProvider`` instance.
 
