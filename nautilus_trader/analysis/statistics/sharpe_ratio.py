--- conflicted
+++ resolved
@@ -31,7 +31,7 @@
         The trading period in days.
     """
 
-    def __init__(self, period: int = 252):
+    def __init__(self, period: int = 365):
         self.period = period
 
     @property
@@ -39,11 +39,7 @@
         return f"Sharpe Ratio ({self.period} days)"
 
     def calculate_from_returns(self, returns: pd.Series) -> Optional[Any]:
-<<<<<<< HEAD
-        return quantstats.stats.sharpe(returns=returns, periods=365)
-=======
         divisor = returns.std(ddof=1)
         res = returns.mean() / divisor
 
-        return res * np.sqrt(self.period)
->>>>>>> b816485b
+        return res * np.sqrt(self.period)