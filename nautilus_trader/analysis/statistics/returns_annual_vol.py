--- conflicted
+++ resolved
@@ -31,8 +31,4 @@
         return "Annual Volatility (Returns)"
 
     def calculate_from_returns(self, returns: pd.Series) -> Optional[Any]:
-<<<<<<< HEAD
-        return quantstats.stats.volatility(returns=returns,  periods=365)
-=======
-        return returns.std() * np.sqrt(252)
->>>>>>> 22bed33e
+        return quantstats.stats.volatility(returns=returns,  periods=365)