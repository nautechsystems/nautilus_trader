--- conflicted
+++ resolved
@@ -424,13 +424,8 @@
     @staticmethod
     def future(symbol: str = "ESZ21", underlying: str = "ES", venue: str = "CME"):
         return FuturesContract(
-<<<<<<< HEAD
             instrument_id=InstrumentId(symbol=Symbol(symbol), venue=Venue(venue)),
-            native_symbol=Symbol(symbol),
-=======
-            instrument_id=InstrumentId(symbol=Symbol("ESZ21"), venue=Venue("CME")),
-            raw_symbol=Symbol("ESZ21"),
->>>>>>> a47d6629
+            raw_symbol=Symbol(symbol),
             asset_class=AssetClass.INDEX,
             currency=USD,
             price_precision=2,
