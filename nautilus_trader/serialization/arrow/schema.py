# -------------------------------------------------------------------------------------------------
#  Copyright (C) 2015-2023 Nautech Systems Pty Ltd. All rights reserved.
#  https://nautechsystems.io
#
#  Licensed under the GNU Lesser General Public License Version 3.0 (the "License");
#  You may not use this file except in compliance with the License.
#  You may obtain a copy of the License at https://www.gnu.org/licenses/lgpl-3.0.en.html
#
#  Unless required by applicable law or agreed to in writing, software
#  distributed under the License is distributed on an "AS IS" BASIS,
#  WITHOUT WARRANTIES OR CONDITIONS OF ANY KIND, either express or implied.
#  See the License for the specific language governing permissions and
#  limitations under the License.
# -------------------------------------------------------------------------------------------------

import msgspec
import pyarrow as pa

from nautilus_trader.adapters.binance.common.types import BinanceBar
from nautilus_trader.common.messages import ComponentStateChanged
from nautilus_trader.common.messages import TradingStateChanged
from nautilus_trader.model.data import Bar
from nautilus_trader.model.data import InstrumentClose
from nautilus_trader.model.data import InstrumentStatusUpdate
from nautilus_trader.model.data import OrderBookDeltas
from nautilus_trader.model.data import QuoteTick
from nautilus_trader.model.data import Ticker
from nautilus_trader.model.data import TradeTick
from nautilus_trader.model.data import VenueStatusUpdate
from nautilus_trader.model.events import OrderAccepted
from nautilus_trader.model.events import OrderCanceled
from nautilus_trader.model.events import OrderCancelRejected
from nautilus_trader.model.events import OrderDenied
from nautilus_trader.model.events import OrderExpired
from nautilus_trader.model.events import OrderFilled
from nautilus_trader.model.events import OrderInitialized
from nautilus_trader.model.events import OrderModifyRejected
from nautilus_trader.model.events import OrderPendingCancel
from nautilus_trader.model.events import OrderPendingUpdate
from nautilus_trader.model.events import OrderRejected
from nautilus_trader.model.events import OrderSubmitted
from nautilus_trader.model.events import OrderTriggered
from nautilus_trader.model.events import OrderUpdated


# TODO; Should all move down to rust


NAUTILUS_ARROW_SCHEMA = {
    # TODO - remove when rust schemas exposed
    OrderBookDeltas: pa.schema(
        [
            pa.field("action", pa.uint8(), nullable=False),
            pa.field("side", pa.uint8(), nullable=False),
            pa.field("price", pa.int64(), nullable=False),
            pa.field("size", pa.uint64(), nullable=False),
            pa.field("order_id", pa.uint64(), nullable=False),
            pa.field("flags", pa.uint8(), nullable=False),
            pa.field("sequence", pa.uint64(), nullable=False),
            pa.field("ts_event", pa.uint64(), nullable=False),
            pa.field("ts_init", pa.uint64(), nullable=False),
        ],
    ),
    Bar: pa.schema(
        {
<<<<<<< HEAD
            "open": pa.int64(),
            "high": pa.int64(),
            "low": pa.int64(),
            "close": pa.int64(),
            "volume": pa.uint64(),
=======
            "instrument_id": pa.dictionary(pa.int64(), pa.string()),
            "bid_price": pa.string(),
            "bid_size": pa.string(),
            "ask_price": pa.string(),
            "ask_size": pa.string(),
>>>>>>> 8bed747a
            "ts_event": pa.uint64(),
            "ts_init": pa.uint64(),
        },
    ),
    TradeTick: pa.schema(
        [
            pa.field("price", pa.int64(), nullable=False),
            pa.field("size", pa.uint64(), nullable=False),
            pa.field("aggressor_side", pa.uint8(), nullable=False),
            pa.field("trade_id", pa.string(), nullable=False),
            pa.field("ts_event", pa.uint64(), nullable=False),
            pa.field("ts_init", pa.uint64(), nullable=False),
        ],
    ),
    QuoteTick: pa.schema(
        {
            "bid": pa.int64(),
            "ask": pa.int64(),
            "bid_size": pa.uint64(),
            "ask_size": pa.uint64(),
            "ts_event": pa.uint64(),
            "ts_init": pa.uint64(),
        },
    ),
    Ticker: pa.schema(
        {
            "instrument_id": pa.dictionary(pa.int64(), pa.string()),
            "ts_event": pa.uint64(),
            "ts_init": pa.uint64(),
        },
        metadata={"type": "Ticker"},
    ),
    VenueStatusUpdate: pa.schema(
        {
            "venue": pa.dictionary(pa.int16(), pa.string()),
            "status": pa.dictionary(pa.int8(), pa.string()),
            "ts_event": pa.uint64(),
            "ts_init": pa.uint64(),
        },
        metadata={"type": "InstrumentStatusUpdate"},
    ),
    InstrumentClose: pa.schema(
        {
            "instrument_id": pa.dictionary(pa.int64(), pa.string()),
            "close_type": pa.dictionary(pa.int8(), pa.string()),
            "close_price": pa.string(),
            "ts_event": pa.uint64(),
            "ts_init": pa.uint64(),
        },
        metadata={"type": "InstrumentClose"},
    ),
    InstrumentStatusUpdate: pa.schema(
        {
            "instrument_id": pa.dictionary(pa.int64(), pa.string()),
            "status": pa.dictionary(pa.int8(), pa.string()),
            "ts_event": pa.uint64(),
            "ts_init": pa.uint64(),
        },
        metadata={"type": "InstrumentStatusUpdate"},
    ),
    ComponentStateChanged: pa.schema(
        {
            "trader_id": pa.dictionary(pa.int16(), pa.string()),
            "component_id": pa.dictionary(pa.int16(), pa.string()),
            "component_type": pa.dictionary(pa.int8(), pa.string()),
            "state": pa.string(),
            "config": pa.string(),
            "event_id": pa.string(),
            "ts_event": pa.uint64(),
            "ts_init": pa.uint64(),
        },
        metadata={"type": "ComponentStateChanged"},
    ),
    TradingStateChanged: pa.schema(
        {
            "trader_id": pa.dictionary(pa.int16(), pa.string()),
            "state": pa.string(),
            "config": pa.binary(),
            "event_id": pa.string(),
            "ts_event": pa.uint64(),
            "ts_init": pa.uint64(),
        },
        metadata={"type": "TradingStateChanged"},
    ),
    OrderInitialized: pa.schema(
        {
            "trader_id": pa.dictionary(pa.int16(), pa.string()),
            "strategy_id": pa.dictionary(pa.int16(), pa.string()),
            "instrument_id": pa.dictionary(pa.int64(), pa.string()),
            "client_order_id": pa.string(),
            "order_side": pa.dictionary(pa.int8(), pa.string()),
            "order_type": pa.dictionary(pa.int8(), pa.string()),
            "quantity": pa.string(),
            "time_in_force": pa.dictionary(pa.int8(), pa.string()),
            "post_only": pa.bool_(),
            "reduce_only": pa.bool_(),
            # -- Options fields -- #
            "price": pa.string(),
            "trigger_price": pa.string(),
            "trigger_type": pa.dictionary(pa.int8(), pa.string()),
            "limit_offset": pa.string(),
            "trailing_offset": pa.string(),
            "trailing_offset_type": pa.dictionary(pa.int8(), pa.string()),
            "expire_time_ns": pa.uint64(),
            "display_qty": pa.string(),
            "quote_quantity": pa.bool_(),
            "options": pa.string(),
            # --------------------- #
            "emulation_trigger": pa.string(),
            "trigger_instrument_id": pa.string(),
            "contingency_type": pa.string(),
            "order_list_id": pa.string(),
            "linked_order_ids": pa.string(),
            "parent_order_id": pa.string(),
            "exec_algorithm_id": pa.string(),
            "exec_algorithm_params": pa.binary(),
            "exec_spawn_id": pa.binary(),
            "tags": pa.string(),
            "event_id": pa.string(),
            "ts_init": pa.uint64(),
            "reconciliation": pa.bool_(),
        },
        metadata={
            "options_fields": msgspec.json.encode(
                [
                    "price",
                    "trigger_price",
                    "trigger_type",
                    "limit_offset",
                    "trailing_offset",
                    "trailing_offset_type",
                    "display_qty",
                    "expire_time_ns",
                ],
            ),
        },
    ),
    OrderDenied: pa.schema(
        {
            "trader_id": pa.dictionary(pa.int16(), pa.string()),
            "strategy_id": pa.dictionary(pa.int16(), pa.string()),
            "instrument_id": pa.dictionary(pa.int64(), pa.string()),
            "client_order_id": pa.string(),
            "reason": pa.dictionary(pa.int16(), pa.string()),
            "event_id": pa.string(),
            "ts_init": pa.uint64(),
        },
    ),
    OrderSubmitted: pa.schema(
        {
            "trader_id": pa.dictionary(pa.int16(), pa.string()),
            "strategy_id": pa.dictionary(pa.int16(), pa.string()),
            "account_id": pa.dictionary(pa.int16(), pa.string()),
            "instrument_id": pa.dictionary(pa.int64(), pa.string()),
            "client_order_id": pa.string(),
            "event_id": pa.string(),
            "ts_event": pa.uint64(),
            "ts_init": pa.uint64(),
        },
    ),
    OrderAccepted: pa.schema(
        {
            "trader_id": pa.dictionary(pa.int16(), pa.string()),
            "strategy_id": pa.dictionary(pa.int16(), pa.string()),
            "account_id": pa.dictionary(pa.int16(), pa.string()),
            "instrument_id": pa.dictionary(pa.int64(), pa.string()),
            "client_order_id": pa.string(),
            "venue_order_id": pa.string(),
            "event_id": pa.string(),
            "ts_event": pa.uint64(),
            "ts_init": pa.uint64(),
            "reconciliation": pa.bool_(),
        },
    ),
    OrderRejected: pa.schema(
        {
            "trader_id": pa.dictionary(pa.int16(), pa.string()),
            "strategy_id": pa.dictionary(pa.int16(), pa.string()),
            "account_id": pa.dictionary(pa.int16(), pa.string()),
            "instrument_id": pa.dictionary(pa.int64(), pa.string()),
            "client_order_id": pa.string(),
            "reason": pa.dictionary(pa.int16(), pa.string()),
            "event_id": pa.string(),
            "ts_event": pa.uint64(),
            "ts_init": pa.uint64(),
            "reconciliation": pa.bool_(),
        },
    ),
    OrderPendingCancel: pa.schema(
        {
            "trader_id": pa.dictionary(pa.int16(), pa.string()),
            "strategy_id": pa.dictionary(pa.int16(), pa.string()),
            "account_id": pa.dictionary(pa.int16(), pa.string()),
            "instrument_id": pa.dictionary(pa.int64(), pa.string()),
            "client_order_id": pa.string(),
            "venue_order_id": pa.string(),
            "event_id": pa.string(),
            "ts_event": pa.uint64(),
            "ts_init": pa.uint64(),
            "reconciliation": pa.bool_(),
        },
    ),
    OrderCanceled: pa.schema(
        {
            "trader_id": pa.dictionary(pa.int16(), pa.string()),
            "strategy_id": pa.dictionary(pa.int16(), pa.string()),
            "account_id": pa.dictionary(pa.int16(), pa.string()),
            "instrument_id": pa.dictionary(pa.int64(), pa.string()),
            "client_order_id": pa.string(),
            "venue_order_id": pa.string(),
            "event_id": pa.string(),
            "ts_event": pa.uint64(),
            "ts_init": pa.uint64(),
            "reconciliation": pa.bool_(),
        },
    ),
    OrderCancelRejected: pa.schema(
        {
            "trader_id": pa.dictionary(pa.int16(), pa.string()),
            "strategy_id": pa.dictionary(pa.int16(), pa.string()),
            "account_id": pa.dictionary(pa.int16(), pa.string()),
            "instrument_id": pa.dictionary(pa.int64(), pa.string()),
            "client_order_id": pa.string(),
            "venue_order_id": pa.string(),
            "reason": pa.string(),
            "event_id": pa.string(),
            "ts_event": pa.uint64(),
            "ts_init": pa.uint64(),
            "reconciliation": pa.bool_(),
        },
    ),
    OrderExpired: pa.schema(
        {
            "trader_id": pa.dictionary(pa.int16(), pa.string()),
            "strategy_id": pa.dictionary(pa.int16(), pa.string()),
            "account_id": pa.dictionary(pa.int16(), pa.string()),
            "instrument_id": pa.dictionary(pa.int64(), pa.string()),
            "client_order_id": pa.string(),
            "venue_order_id": pa.string(),
            "event_id": pa.string(),
            "ts_event": pa.uint64(),
            "ts_init": pa.uint64(),
            "reconciliation": pa.bool_(),
        },
    ),
    OrderTriggered: pa.schema(
        {
            "trader_id": pa.dictionary(pa.int16(), pa.string()),
            "strategy_id": pa.dictionary(pa.int16(), pa.string()),
            "account_id": pa.dictionary(pa.int16(), pa.string()),
            "instrument_id": pa.dictionary(pa.int64(), pa.string()),
            "client_order_id": pa.string(),
            "venue_order_id": pa.string(),
            "event_id": pa.string(),
            "ts_event": pa.uint64(),
            "ts_init": pa.uint64(),
            "reconciliation": pa.bool_(),
        },
    ),
    OrderPendingUpdate: pa.schema(
        {
            "trader_id": pa.dictionary(pa.int16(), pa.string()),
            "strategy_id": pa.dictionary(pa.int16(), pa.string()),
            "account_id": pa.dictionary(pa.int16(), pa.string()),
            "instrument_id": pa.dictionary(pa.int64(), pa.string()),
            "client_order_id": pa.string(),
            "venue_order_id": pa.string(),
            "event_id": pa.string(),
            "ts_event": pa.uint64(),
            "ts_init": pa.uint64(),
            "reconciliation": pa.bool_(),
        },
    ),
    OrderModifyRejected: pa.schema(
        {
            "trader_id": pa.dictionary(pa.int16(), pa.string()),
            "strategy_id": pa.dictionary(pa.int16(), pa.string()),
            "account_id": pa.dictionary(pa.int16(), pa.string()),
            "instrument_id": pa.dictionary(pa.int64(), pa.string()),
            "client_order_id": pa.string(),
            "venue_order_id": pa.string(),
            "reason": pa.dictionary(pa.int16(), pa.string()),
            "event_id": pa.string(),
            "ts_event": pa.uint64(),
            "ts_init": pa.uint64(),
            "reconciliation": pa.bool_(),
        },
    ),
    OrderUpdated: pa.schema(
        {
            "trader_id": pa.dictionary(pa.int16(), pa.string()),
            "strategy_id": pa.dictionary(pa.int16(), pa.string()),
            "account_id": pa.dictionary(pa.int16(), pa.string()),
            "instrument_id": pa.dictionary(pa.int64(), pa.string()),
            "client_order_id": pa.string(),
            "venue_order_id": pa.string(),
            "price": pa.string(),
            "quantity": pa.string(),
            "trigger_price": pa.float64(),
            "event_id": pa.string(),
            "ts_event": pa.uint64(),
            "ts_init": pa.uint64(),
            "reconciliation": pa.bool_(),
        },
    ),
    OrderFilled: pa.schema(
        {
            "trader_id": pa.dictionary(pa.int16(), pa.string()),
            "strategy_id": pa.dictionary(pa.int16(), pa.string()),
            "account_id": pa.dictionary(pa.int16(), pa.string()),
            "instrument_id": pa.dictionary(pa.int64(), pa.string()),
            "client_order_id": pa.string(),
            "venue_order_id": pa.string(),
            "trade_id": pa.string(),
            "position_id": pa.string(),
            "order_side": pa.dictionary(pa.int8(), pa.string()),
            "order_type": pa.dictionary(pa.int8(), pa.string()),
            "last_qty": pa.string(),
            "last_px": pa.string(),
            "currency": pa.string(),
            "commission": pa.string(),
            "liquidity_side": pa.string(),
            "event_id": pa.string(),
            "ts_event": pa.uint64(),
            "ts_init": pa.uint64(),
            "info": pa.binary(),
            "reconciliation": pa.bool_(),
        },
    ),
    BinanceBar: pa.schema(
        {
            "bar_type": pa.dictionary(pa.int16(), pa.string()),
            "instrument_id": pa.dictionary(pa.int64(), pa.string()),
            "open": pa.string(),
            "high": pa.string(),
            "low": pa.string(),
            "close": pa.string(),
            "volume": pa.string(),
            "quote_volume": pa.string(),
            "count": pa.uint64(),
            "taker_buy_base_volume": pa.string(),
            "taker_buy_quote_volume": pa.string(),
            "ts_event": pa.uint64(),
            "ts_init": pa.uint64(),
        },
    ),
}<|MERGE_RESOLUTION|>--- conflicted
+++ resolved
@@ -22,9 +22,8 @@
 from nautilus_trader.model.data import Bar
 from nautilus_trader.model.data import InstrumentClose
 from nautilus_trader.model.data import InstrumentStatusUpdate
-from nautilus_trader.model.data import OrderBookDeltas
+from nautilus_trader.model.data import OrderBookDelta
 from nautilus_trader.model.data import QuoteTick
-from nautilus_trader.model.data import Ticker
 from nautilus_trader.model.data import TradeTick
 from nautilus_trader.model.data import VenueStatusUpdate
 from nautilus_trader.model.events import OrderAccepted
@@ -48,65 +47,74 @@
 
 NAUTILUS_ARROW_SCHEMA = {
     # TODO - remove when rust schemas exposed
-    OrderBookDeltas: pa.schema(
-        [
-            pa.field("action", pa.uint8(), nullable=False),
-            pa.field("side", pa.uint8(), nullable=False),
-            pa.field("price", pa.int64(), nullable=False),
-            pa.field("size", pa.uint64(), nullable=False),
-            pa.field("order_id", pa.uint64(), nullable=False),
-            pa.field("flags", pa.uint8(), nullable=False),
-            pa.field("sequence", pa.uint64(), nullable=False),
-            pa.field("ts_event", pa.uint64(), nullable=False),
-            pa.field("ts_init", pa.uint64(), nullable=False),
-        ],
+    OrderBookDelta: pa.schema(
+        {
+            "action": pa.uint8(),
+            "side": pa.uint8(),
+            "price": pa.int64(),
+            "size": pa.uint64(),
+            "order_id": pa.uint64(),
+            "flags": pa.uint8(),
+            "ts_event": pa.uint64(),
+            "ts_init": pa.uint64(),
+        },
+        metadata={
+            "type": "OrderBookDelta",
+            "book_type": ...,
+            "instrument_id": ...,
+            "price_precision": ...,
+            "size_precision": ...,
+        },
+    ),
+    QuoteTick: pa.schema(
+        {
+            "bid_price": pa.int64(),
+            "bid_size": pa.uint64(),
+            "ask_price": pa.int64(),
+            "ask_size": pa.uint64(),
+            "ts_event": pa.uint64(),
+            "ts_init": pa.uint64(),
+        },
+        metadata={
+            "type": "QuoteTick",
+            "instrument_id": ...,
+            "price_precision": ...,
+            "size_precision": ...,
+        },
+    ),
+    TradeTick: pa.schema(
+        {
+            "price": pa.int64(),
+            "size": pa.uint64(),
+            "aggressor_side": pa.int8(),
+            "trade_id": pa.string(),
+            "ts_event": pa.uint64(),
+            "ts_init": pa.uint64(),
+        },
+        metadata={
+            "type": "TradeTick",
+            "instrument_id": ...,
+            "price_precision": ...,
+            "size_precision": ...,
+        },
     ),
     Bar: pa.schema(
         {
-<<<<<<< HEAD
             "open": pa.int64(),
             "high": pa.int64(),
             "low": pa.int64(),
             "close": pa.int64(),
             "volume": pa.uint64(),
-=======
-            "instrument_id": pa.dictionary(pa.int64(), pa.string()),
-            "bid_price": pa.string(),
-            "bid_size": pa.string(),
-            "ask_price": pa.string(),
-            "ask_size": pa.string(),
->>>>>>> 8bed747a
-            "ts_event": pa.uint64(),
-            "ts_init": pa.uint64(),
-        },
-    ),
-    TradeTick: pa.schema(
-        [
-            pa.field("price", pa.int64(), nullable=False),
-            pa.field("size", pa.uint64(), nullable=False),
-            pa.field("aggressor_side", pa.uint8(), nullable=False),
-            pa.field("trade_id", pa.string(), nullable=False),
-            pa.field("ts_event", pa.uint64(), nullable=False),
-            pa.field("ts_init", pa.uint64(), nullable=False),
-        ],
-    ),
-    QuoteTick: pa.schema(
-        {
-            "bid": pa.int64(),
-            "ask": pa.int64(),
-            "bid_size": pa.uint64(),
-            "ask_size": pa.uint64(),
-            "ts_event": pa.uint64(),
-            "ts_init": pa.uint64(),
-        },
-    ),
-    Ticker: pa.schema(
-        {
-            "instrument_id": pa.dictionary(pa.int64(), pa.string()),
-            "ts_event": pa.uint64(),
-            "ts_init": pa.uint64(),
-        },
-        metadata={"type": "Ticker"},
+            "ts_event": pa.uint64(),
+            "ts_init": pa.uint64(),
+        },
+        metadata={
+            "type": "Bar",
+            "bar_type": ...,
+            "instrument_id": ...,
+            "price_precision": ...,
+            "size_precision": ...,
+        },
     ),
     VenueStatusUpdate: pa.schema(
         {
