--- conflicted
+++ resolved
@@ -21,7 +21,6 @@
 from nautilus_trader.model.commands cimport SubmitOrder
 from nautilus_trader.model.commands cimport UpdateOrder
 from nautilus_trader.model.events cimport AccountState
-from nautilus_trader.model.events cimport InstrumentStatusEvent
 from nautilus_trader.model.events cimport OrderAccepted
 from nautilus_trader.model.events cimport OrderCancelRejected
 from nautilus_trader.model.events cimport OrderCanceled
@@ -39,64 +38,6 @@
 from nautilus_trader.model.events cimport OrderUpdated
 from nautilus_trader.model.instruments.base cimport Instrument
 from nautilus_trader.model.instruments.betting cimport BettingInstrument
-<<<<<<< HEAD
-from nautilus_trader.model.tick cimport TradeTick
-
-
-def to_dict(obj):
-    return obj.to_dict()
-
-
-OBJECT_TO_DICT_MAP = {
-    CancelOrder: to_dict,
-    SubmitBracketOrder: to_dict,
-    SubmitOrder: to_dict,
-    UpdateOrder: to_dict,
-    AccountState: to_dict,
-    OrderAccepted: to_dict,
-    OrderCancelRejected: to_dict,
-    OrderCanceled: to_dict,
-    OrderDenied: to_dict,
-    OrderExpired: to_dict,
-    OrderFilled: to_dict,
-    OrderInitialized: to_dict,
-    OrderInvalid: to_dict,
-    OrderPendingCancel: to_dict,
-    OrderPendingReplace: to_dict,
-    OrderRejected: to_dict,
-    OrderSubmitted: to_dict,
-    OrderTriggered: to_dict,
-    OrderUpdateRejected: to_dict,
-    OrderUpdated: to_dict,
-}
-
-OBJECT_FROM_DICT_MAP = {
-    CancelOrder: CancelOrder.from_dict_c,
-    SubmitBracketOrder: SubmitBracketOrder.from_dict_c,
-    SubmitOrder: SubmitOrder.from_dict_c,
-    UpdateOrder: UpdateOrder.from_dict_c,
-    AccountState: AccountState.from_dict_c,
-    OrderAccepted: OrderAccepted.from_dict_c,
-    OrderCancelRejected: OrderCancelRejected.from_dict_c,
-    OrderCanceled: OrderCanceled.from_dict_c,
-    OrderDenied: OrderDenied.from_dict_c,
-    OrderExpired: OrderExpired.from_dict_c,
-    OrderFilled: OrderFilled.from_dict_c,
-    OrderInitialized: OrderInitialized.from_dict_c,
-    OrderInvalid: OrderInvalid.from_dict_c,
-    OrderPendingCancel: OrderPendingCancel.from_dict_c,
-    OrderPendingReplace: OrderPendingReplace.from_dict_c,
-    OrderRejected: OrderRejected.from_dict_c,
-    OrderSubmitted: OrderSubmitted.from_dict_c,
-    OrderTriggered: OrderTriggered.from_dict_c,
-    OrderUpdateRejected: OrderUpdateRejected.from_dict_c,
-    OrderUpdated: OrderUpdated.from_dict_c,
-    TradeTick: TradeTick.from_dict_c,
-    InstrumentStatusEvent: InstrumentStatusEvent.from_dict_c,
-    BettingInstrument: BettingInstrument.from_dict_c,
-}
-
-=======
 from nautilus_trader.model.instruments.cfd cimport CFDInstrument
 from nautilus_trader.model.instruments.crypto_swap cimport CryptoSwap
 from nautilus_trader.model.instruments.currency cimport CurrencySpot
@@ -169,15 +110,7 @@
 ) except *:
     """
     Register the given object with the global serialization object maps.
->>>>>>> 3e04972f
-
-cpdef inline void register_serializable_object(
-    object obj,
-    to_dict: callable,
-    from_dict: callable,
-) except *:
-    """
-    Register the given object with the global serialization object maps.
+
     Parameters
     ----------
     obj : object
@@ -186,25 +119,13 @@
         The delegate to instantiate a dict of primitive types from the object.
     from_dict : callable
         The delegate to instantiate the object from a dict of primitive types.
-<<<<<<< HEAD
-=======
-
->>>>>>> 3e04972f
+
     Raises
     ------
     TypeError
         If `to_dict` or `from_dict` are not of type callable.
     KeyError
         If obj already registered with the global object maps.
-<<<<<<< HEAD
-    """
-    Condition.callable(to_dict, "to_dict")
-    Condition.callable(from_dict, "from_dict")
-    Condition.not_in(obj.__class__, OBJECT_TO_DICT_MAP, "obj.__class__", "_OBJECT_TO_DICT_MAP")
-    Condition.not_in(obj.__class__, OBJECT_FROM_DICT_MAP, "obj.__class__", "_OBJECT_FROM_DICT_MAP")
-    OBJECT_TO_DICT_MAP[obj.__class__.__name__] = to_dict
-    OBJECT_FROM_DICT_MAP[obj.__class__.__name__] = from_dict
-=======
 
     """
     Condition.callable(to_dict, "to_dict")
@@ -221,7 +142,6 @@
 
 cpdef inline object get_from_dict(str obj_name):
     return _OBJECT_FROM_DICT_MAP.get(obj_name)
->>>>>>> 3e04972f
 
 
 cdef class InstrumentSerializer:
@@ -246,6 +166,7 @@
         """Abstract method (implement in subclass)."""
         raise NotImplementedError("method must be implemented in the subclass")
 
+
 cdef class CommandSerializer:
     """
     The abstract base class for all command serializers.
@@ -267,6 +188,7 @@
         """Abstract method (implement in subclass)."""
         raise NotImplementedError("method must be implemented in the subclass")
 
+
 cdef class EventSerializer:
     """
     The abstract base class for all event serializers.
