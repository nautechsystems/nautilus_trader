# -------------------------------------------------------------------------------------------------
#  Copyright (C) 2015-2022 Nautech Systems Pty Ltd. All rights reserved.
#  https://nautechsystems.io
#
#  Licensed under the GNU Lesser General Public License Version 3.0 (the "License");
#  You may not use this file except in compliance with the License.
#  You may obtain a copy of the License at https://www.gnu.org/licenses/lgpl-3.0.en.html
#
#  Unless required by applicable law or agreed to in writing, software
#  distributed under the License is distributed on an "AS IS" BASIS,
#  WITHOUT WARRANTIES OR CONDITIONS OF ANY KIND, either express or implied.
#  See the License for the specific language governing permissions and
#  limitations under the License.
# -------------------------------------------------------------------------------------------------

from decimal import Decimal
from typing import Dict, Optional

from nautilus_trader.common.logging import LogColor
from nautilus_trader.core.data import Data
from nautilus_trader.core.message import Event
from nautilus_trader.indicators.average.ema import ExponentialMovingAverage
from nautilus_trader.model.data.bar import Bar
from nautilus_trader.model.data.bar import BarType
from nautilus_trader.model.data.tick import QuoteTick
from nautilus_trader.model.data.tick import TradeTick
from nautilus_trader.model.data.ticker import Ticker
from nautilus_trader.model.enums import OrderSide
from nautilus_trader.model.identifiers import InstrumentId
from nautilus_trader.model.instruments.base import Instrument
from nautilus_trader.model.orderbook.book import OrderBook
from nautilus_trader.model.orderbook.data import OrderBookData
from nautilus_trader.model.orders.market import MarketOrder
from nautilus_trader.trading.config import TradingStrategyConfig
from nautilus_trader.trading.strategy import TradingStrategy


# *** THIS IS A TEST STRATEGY WITH NO ALPHA ADVANTAGE WHATSOEVER. ***
# *** IT IS NOT INTENDED TO BE USED TO TRADE LIVE WITH REAL MONEY. ***


class EMACrossConfig(TradingStrategyConfig):
    """
    Configuration for ``EMACross`` instances.

    instrument_id : InstrumentId
        The instrument ID for the strategy.
    bar_type : BarType
        The bar type for the strategy.
    fast_ema_period : int
        The fast EMA period.
    slow_ema_period : int
        The slow EMA period.
    trade_size : str
        The position size per trade (interpreted as Decimal).
    order_id_tag : str
        The unique order ID tag for the strategy. Must be unique
        amongst all running strategies for a particular trader ID.
    oms_type : OMSType
        The order management system type for the strategy. This will determine
        how the `ExecutionEngine` handles position IDs (see docs).
    """

    instrument_id: str
    bar_type: str
    fast_ema_period: int = 10
    slow_ema_period: int = 20
    trade_size: Decimal


class EMACross(TradingStrategy):
    """
    A simple moving average cross example strategy.

    When the fast EMA crosses the slow EMA then enter a position at the market
    in that direction.

    Cancels all orders and closes all positions on stop.

    Parameters
    ----------
    config : EMACrossConfig
        The configuration for the instance.
    """

    def __init__(self, config: EMACrossConfig):
        super().__init__(config)

        # Configuration
        self.instrument_id = InstrumentId.from_str(config.instrument_id)
        self.bar_type = BarType.from_str(config.bar_type)
        self.trade_size = Decimal(config.trade_size)

        # Create the indicators for the strategy
        self.fast_ema = ExponentialMovingAverage(config.fast_ema_period)
        self.slow_ema = ExponentialMovingAverage(config.slow_ema_period)

        self.instrument: Optional[Instrument] = None  # Initialized in on_start

    def on_start(self):
        """Actions to be performed on strategy start."""
        self.instrument = self.cache.instrument(self.instrument_id)
        if self.instrument is None:
            self.log.error(f"Could not find instrument for {self.instrument_id}")
            self.stop()
            return

        # Register the indicators for updating
        self.register_indicator_for_bars(self.bar_type, self.fast_ema)
        self.register_indicator_for_bars(self.bar_type, self.slow_ema)

        # Get historical data
        self.request_bars(self.bar_type)
        # self.request_quote_ticks(self.instrument_id)
        # self.request_trade_ticks(self.instrument_id)

        # Subscribe to live data
        self.subscribe_bars(self.bar_type)
        self.subscribe_quote_ticks(self.instrument_id)
        # self.subscribe_trade_ticks(self.instrument_id)
        # self.subscribe_ticker(self.instrument_id)  # For debugging
        # self.subscribe_order_book_deltas(self.instrument_id, depth=20)  # For debugging
        # self.subscribe_order_book_snapshots(self.instrument_id, depth=20)  # For debugging

    def on_instrument(self, instrument: Instrument):
        """
        Actions to be performed when the strategy is running and receives an
        instrument.

        Parameters
        ----------
        instrument : Instrument
            The instrument received.

        """
        # For debugging (must add a subscription)
        # self.log.info(repr(instrument), LogColor.CYAN)
        pass

    def on_order_book_delta(self, data: OrderBookData):
        """
        Actions to be performed when the strategy is running and receives order data.

        Parameters
        ----------
        data : OrderBookData
            The order book data received.

        """
        # For debugging (must add a subscription)
        # self.log.info(repr(data), LogColor.CYAN)
        pass

    def on_order_book(self, order_book: OrderBook):
        """
        Actions to be performed when the strategy is running and receives an order book.

        Parameters
        ----------
        order_book : OrderBook
            The order book received.

        """
        # For debugging (must add a subscription)
        # self.log.info(repr(order_book), LogColor.CYAN)
        pass

    def on_ticker(self, ticker: Ticker):
        """
        Actions to be performed when the strategy is running and receives a ticker.

        Parameters
        ----------
        ticker : Ticker
            The ticker received.

        """
        # For debugging (must add a subscription)
        # self.log.info(repr(ticker), LogColor.CYAN)
        pass

    def on_quote_tick(self, tick: QuoteTick):
        """
        Actions to be performed when the strategy is running and receives a quote tick.

        Parameters
        ----------
        tick : QuoteTick
            The quote tick received.

        """
        # For debugging (must add a subscription)
        # self.log.info(repr(tick), LogColor.CYAN)
<<<<<<< HEAD
=======
        pass
>>>>>>> 576a88c4

    def on_trade_tick(self, tick: TradeTick):
        """
        Actions to be performed when the strategy is running and receives a trade tick.

        Parameters
        ----------
        tick : TradeTick
            The tick received.

        """
        # For debugging (must add a subscription)
        # self.log.info(repr(tick), LogColor.CYAN)
        pass

    def on_bar(self, bar: Bar):
        """
        Actions to be performed when the strategy is running and receives a bar.

        Parameters
        ----------
        bar : Bar
            The bar received.

        """
        self.log.info(repr(bar), LogColor.CYAN)

        # Check if indicators ready
        if not self.indicators_initialized():
            self.log.info(
                f"Waiting for indicators to warm up " f"[{self.cache.bar_count(self.bar_type)}]...",
                color=LogColor.BLUE,
            )
            return  # Wait for indicators to warm up...

        # BUY LOGIC
        if self.fast_ema.value >= self.slow_ema.value:
            if self.portfolio.is_flat(self.instrument_id):
                self.buy()
            elif self.portfolio.is_net_short(self.instrument_id):
                self.close_all_positions(self.instrument_id)
                self.buy()
        # SELL LOGIC
        elif self.fast_ema.value < self.slow_ema.value:
            if self.portfolio.is_flat(self.instrument_id):
                self.sell()
            elif self.portfolio.is_net_long(self.instrument_id):
                self.close_all_positions(self.instrument_id)
                self.sell()

    def buy(self):
        """
        Users simple buy method (example).
        """
        order: MarketOrder = self.order_factory.market(
            instrument_id=self.instrument_id,
            order_side=OrderSide.BUY,
            quantity=self.instrument.make_qty(self.trade_size),
            # time_in_force=TimeInForce.FOK,
        )

        self.submit_order(order)

    def sell(self):
        """
        Users simple sell method (example).
        """
        order: MarketOrder = self.order_factory.market(
            instrument_id=self.instrument_id,
            order_side=OrderSide.SELL,
            quantity=self.instrument.make_qty(self.trade_size),
            # time_in_force=TimeInForce.FOK,
        )

        self.submit_order(order)

    def on_data(self, data: Data):
        """
        Actions to be performed when the strategy is running and receives generic data.

        Parameters
        ----------
        data : Data
            The data received.

        """
        pass

    def on_event(self, event: Event):
        """
        Actions to be performed when the strategy is running and receives an event.

        Parameters
        ----------
        event : Event
            The event received.

        """
        pass

    def on_stop(self):
        """
        Actions to be performed when the strategy is stopped.
        """
        self.cancel_all_orders(self.instrument_id)
        self.close_all_positions(self.instrument_id)

        # Unsubscribe from data
        self.unsubscribe_bars(self.bar_type)
        self.unsubscribe_quote_ticks(self.instrument_id)
        # self.unsubscribe_trade_ticks(self.instrument_id)
        # self.unsubscribe_ticker(self.instrument_id)
        # self.unsubscribe_order_book_deltas(self.instrument_id)
        # self.unsubscribe_order_book_snapshots(self.instrument_id)

    def on_reset(self):
        """
        Actions to be performed when the strategy is reset.
        """
        # Reset indicators here
        self.fast_ema.reset()
        self.slow_ema.reset()

    def on_save(self) -> Dict[str, bytes]:
        """
        Actions to be performed when the strategy is saved.

        Create and return a state dictionary of values to be saved.

        Returns
        -------
        dict[str, bytes]
            The strategy state dictionary.

        """
        return {}

    def on_load(self, state: Dict[str, bytes]):
        """
        Actions to be performed when the strategy is loaded.

        Saved state values will be contained in the give state dictionary.

        Parameters
        ----------
        state : dict[str, bytes]
            The strategy state dictionary.

        """
        pass

    def on_dispose(self):
        """
        Actions to be performed when the strategy is disposed.

        Cleanup any resources used by the strategy here.

        """
        pass<|MERGE_RESOLUTION|>--- conflicted
+++ resolved
@@ -191,10 +191,7 @@
         """
         # For debugging (must add a subscription)
         # self.log.info(repr(tick), LogColor.CYAN)
-<<<<<<< HEAD
-=======
-        pass
->>>>>>> 576a88c4
+        pass
 
     def on_trade_tick(self, tick: TradeTick):
         """
