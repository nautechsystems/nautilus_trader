# -------------------------------------------------------------------------------------------------
#  Copyright (C) 2015-2021 Nautech Systems Pty Ltd. All rights reserved.
#  https://nautechsystems.io
#
#  Licensed under the GNU Lesser General Public License Version 3.0 (the "License");
#  You may not use this file except in compliance with the License.
#  You may obtain a copy of the License at https://www.gnu.org/licenses/lgpl-3.0.en.html
#
#  Unless required by applicable law or agreed to in writing, software
#  distributed under the License is distributed on an "AS IS" BASIS,
#  WITHOUT WARRANTIES OR CONDITIONS OF ANY KIND, either express or implied.
#  See the License for the specific language governing permissions and
#  limitations under the License.
# -------------------------------------------------------------------------------------------------

"""
The `ExecutionEngine` is the central component of the entire execution stack.

The execution engines primary responsibility is to orchestrate interactions
between the `ExecutionClient` instances, and the rest of the platform. This
includes sending commands to, and receiving events from, the particular venue
endpoints via its registered execution clients.

Beneath it sits an `ExecutionCache` which presents a read-only facade for
consumers. The engine employs a simple fan-in fan-out messaging pattern to execute
`TradingCommand` messages, and process `AccountState` or `OrderEvent` type
messages.

Alternative implementations can be written on top of the generic engine - which
just need to override the `execute` and `process` methods.
"""

from libc.stdint cimport int64_t

from decimal import Decimal

from nautilus_trader.common.clock cimport Clock
from nautilus_trader.common.component cimport Component
from nautilus_trader.common.generators cimport PositionIdGenerator
from nautilus_trader.common.logging cimport CMD
from nautilus_trader.common.logging cimport EVT
from nautilus_trader.common.logging cimport LogColor
from nautilus_trader.common.logging cimport Logger
from nautilus_trader.common.logging cimport RECV
from nautilus_trader.core.correctness cimport Condition
from nautilus_trader.core.fsm cimport InvalidStateTrigger
from nautilus_trader.core.time cimport unix_timestamp_us
from nautilus_trader.execution.cache cimport ExecutionCache
from nautilus_trader.execution.client cimport ExecutionClient
from nautilus_trader.execution.database cimport ExecutionDatabase
from nautilus_trader.model.c_enums.position_side cimport PositionSide
from nautilus_trader.model.commands cimport CancelOrder
from nautilus_trader.model.commands cimport SubmitBracketOrder
from nautilus_trader.model.commands cimport SubmitOrder
from nautilus_trader.model.commands cimport UpdateOrder
from nautilus_trader.model.events cimport AccountState
from nautilus_trader.model.events cimport Event
from nautilus_trader.model.events cimport OrderEvent
from nautilus_trader.model.events cimport OrderFilled
from nautilus_trader.model.events cimport OrderInvalid
from nautilus_trader.model.events cimport PositionChanged
from nautilus_trader.model.events cimport PositionClosed
from nautilus_trader.model.events cimport PositionEvent
from nautilus_trader.model.events cimport PositionOpened
from nautilus_trader.model.identifiers cimport ClientId
from nautilus_trader.model.identifiers cimport ClientOrderId
from nautilus_trader.model.identifiers cimport PositionId
from nautilus_trader.model.identifiers cimport StrategyId
from nautilus_trader.model.objects cimport Money
from nautilus_trader.model.objects cimport Quantity
from nautilus_trader.model.orders.base cimport Order
from nautilus_trader.model.orders.bracket cimport BracketOrder
from nautilus_trader.trading.account cimport Account
from nautilus_trader.trading.portfolio cimport Portfolio
from nautilus_trader.trading.strategy cimport TradingStrategy


cdef class ExecutionEngine(Component):
    """
    Provides a high-performance execution engine for the management of many
    `ExecutionClient` instances, and the asynchronous ingest and distribution of
    trading commands and events.
    """

    def __init__(
        self,
        ExecutionDatabase database not None,
        Portfolio portfolio not None,
        Clock clock not None,
        Logger logger not None,
        dict config=None,
    ):
        """
        Initialize a new instance of the `ExecutionEngine` class.

        Parameters
        ----------
        database : ExecutionDatabase
            The execution database for the engine.
        portfolio : Portfolio
            The portfolio for the engine.
        clock : Clock
            The clock for the engine.
        logger : Logger
            The logger for the engine.
        config : dict[str, object], optional
            The configuration options.

        """
        if config is None:
            config = {}
        super().__init__(clock, logger, name="ExecEngine")

        if config:
            self._log.info(f"Config: {config}.")

        self._clients = {}     # type: dict[ClientId, ExecutionClient]
        self._strategies = {}  # type: dict[StrategyId, TradingStrategy]
        self._pos_id_generator = PositionIdGenerator(
            id_tag_trader=database.trader_id.tag,
            clock=clock,
        )
        self._portfolio = portfolio
        self._risk_engine = None

        self.trader_id = database.trader_id
        self.cache = ExecutionCache(database, logger)

        # Counters
        self.command_count = 0
        self.event_count = 0

    @property
    def registered_clients(self):
        """
        The execution clients registered with the engine.

        Returns
        -------
        list[ClientId]

        """
        return sorted(list(self._clients.keys()))

    @property
    def registered_strategies(self):
        """
        The strategy identifiers registered with the engine.

        Returns
        -------
        list[StrategyId]

        """
        return sorted(list(self._strategies.keys()))

    cpdef int position_id_count(self, StrategyId strategy_id) except *:
        """
        The position identifier count for the given strategy identifier.

        Parameters
        ----------
        strategy_id : StrategyId
            The strategy identifier for the position count.

        Returns
        -------
        int

        """
        return self._pos_id_generator.get_count(strategy_id)

    cpdef bint check_portfolio_equal(self, Portfolio portfolio) except *:
        """
        Check whether the given portfolio is the same object as the portfolio
        wired to the execution engine.

        Parameters
        ----------
        portfolio : Portfolio
            The portfolio to check.

        Returns
        -------
        bool
            True if same object, else False.

        """
        return portfolio == self._portfolio

    cpdef bint check_integrity(self) except *:
        """
        Check integrity of data within the cache and clients.

        Returns
        -------
        bool
            True if checks pass, else False.
        """
        return self.cache.check_integrity()

    cpdef bint check_connected(self) except *:
        """
        Check all of the engines clients are connected.

        Returns
        -------
        bool
            True if all clients connected, else False.

        """
        cdef ExecutionClient client
        for client in self._clients.values():
            if not client.is_connected:
                return False
        return True

    cpdef bint check_disconnected(self) except *:
        """
        Check all of the engines clients are disconnected.

        Returns
        -------
        bool
            True if all clients disconnected, else False.

        """
        cdef ExecutionClient client
        for client in self._clients.values():
            if client.is_connected:
                return False
        return True

    cpdef bint check_residuals(self) except *:
        """
        Check for any residual active state and log warnings if found.

        Active state is considered working orders and open positions.

        Returns
        -------
        bool
            True if residuals exist, else False.

        """
        return self.cache.check_residuals()

# -- REGISTRATION ----------------------------------------------------------------------------------

    cpdef void register_client(self, ExecutionClient client) except *:
        """
        Register the given execution client with the execution engine.

        Parameters
        ----------
        client : ExecutionClient
            The execution client to register.

        Raises
        ------
        ValueError
            If client is already registered with the execution engine.

        """
        Condition.not_none(client, "client")
        Condition.not_in(client.id, self._clients, "client.id", "self._clients")

        self._clients[client.id] = client
        self._log.info(f"Registered {client}.")

        if self._risk_engine is not None and client.id not in self._risk_engine.registered_clients:
            self._risk_engine.register_client(client)

    cpdef void register_strategy(self, TradingStrategy strategy) except *:
        """
        Register the given strategy with the execution engine.

        Parameters
        ----------
        strategy : TradingStrategy
            The strategy to register.

        Raises
        ------
        ValueError
            If strategy is already registered with the execution engine.

        """
        Condition.not_none(strategy, "strategy")
        Condition.not_in(strategy.id, self._strategies, "strategy.id", "registered_strategies")

        strategy.register_execution_engine(self)
        strategy.register_portfolio(self._portfolio)
        self._strategies[strategy.id] = strategy
        self._log.info(f"Registered {strategy}.")

    cpdef void register_risk_engine(self, RiskEngine engine) except *:
        """
        Register the given risk engine with the execution engine.

        Parameters
        ----------
        engine : RiskEngine
            The risk engine to register.

        """
        Condition.not_none(engine, "engine")

        self._risk_engine = engine
        self._log.info(f"Registered {engine}.")

        cdef list risk_registered = self._risk_engine.registered_clients

        cdef ExecutionClient client
        for venue, client in self._clients.items():
            if venue not in risk_registered:
                self._risk_engine.register_client(client)

    cpdef void deregister_client(self, ExecutionClient client) except *:
        """
        Deregister the given execution client from the execution engine.

        Parameters
        ----------
        client : ExecutionClient
            The execution client to deregister.

        Raises
        ------
        ValueError
            If client is not registered with the execution engine.

        """
        Condition.not_none(client, "client")
        Condition.is_in(client.id, self._clients, "client.id", "self._clients")

        del self._clients[client.id]
        self._log.info(f"Deregistered {client}.")

    cpdef void deregister_strategy(self, TradingStrategy strategy) except *:
        """
        Deregister the given strategy with the execution engine.

        Parameters
        ----------
        strategy : TradingStrategy
            The strategy to deregister.

        Raises
        ------
        ValueError
            If strategy is not registered with the execution engine.

        """
        Condition.not_none(strategy, "strategy")
        Condition.is_in(strategy.id, self._strategies, "strategy.id", "registered_strategies")

        del self._strategies[strategy.id]
        self._log.info(f"Deregistered {strategy}.")

# -- ABSTRACT METHODS ------------------------------------------------------------------------------

    cpdef void _on_start(self) except *:
        pass  # Optionally override in subclass

    cpdef void _on_stop(self) except *:
        pass  # Optionally override in subclass

# -- ACTION IMPLEMENTATIONS ------------------------------------------------------------------------

    cpdef void _start(self) except *:
        cdef ExecutionClient client
        for client in self._clients.values():
            client.connect()

        # Initialize portfolio
        self._portfolio.initialize_orders(set(self.cache.orders_working()))
        self._portfolio.initialize_positions(set(self.cache.positions_open()))

        self._on_start()

    cpdef void _stop(self) except *:
        cdef ExecutionClient client
        for client in self._clients.values():
            client.disconnect()

        self._on_stop()

    cpdef void _reset(self) except *:
        for client in self._clients.values():
            client.reset()

        self.cache.reset()
        self._pos_id_generator.reset()

        self.command_count = 0
        self.event_count = 0

    cpdef void _dispose(self) except *:
        cdef ExecutionClient client
        for client in self._clients.values():
            client.dispose()

# -- COMMANDS --------------------------------------------------------------------------------------

    cpdef void load_cache(self) except *:
        """
        Load the cache up from the execution database.
        """
        cdef int64_t ts = unix_timestamp_us()

        self.cache.cache_currencies()
        self.cache.cache_accounts()
        self.cache.cache_orders()
        self.cache.cache_positions()
        self.cache.build_index()
        self.cache.check_integrity()
        self._set_position_id_counts()

        self._log.info(f"Loaded cache in {(unix_timestamp_us() - ts)}μs.")

        # Update portfolio
        for account in self.cache.accounts():
            self._portfolio.register_account(account)

    cpdef void execute(self, TradingCommand command) except *:
        """
        Execute the given command.

        Parameters
        ----------
        command : TradingCommand
            The command to execute.

        """
        Condition.not_none(command, "command")

        self._execute_command(command)

    cpdef void process(self, Event event) except *:
        """
        Process the given event.

        Parameters
        ----------
        event : Event
            The event to process.

        """
        Condition.not_none(event, "event")

        self._handle_event(event)

    cpdef void flush_db(self) except *:
        """
        Flush the execution database which permanently removes all persisted data.

        Warnings
        --------
        Permanent data loss.

        """
        self.cache.flush_db()

# -- INTERNAL --------------------------------------------------------------------------------------

    cdef inline void _set_position_id_counts(self) except *:
        # For the internal position identifier generator
        cdef list positions = self.cache.positions()

        # Count positions per instrument_id
        cdef dict counts = {}  # type: dict[StrategyId, int]
        cdef int count
        cdef Position position
        for position in positions:
            count = counts.get(position.strategy_id, 0)
            count += 1
            # noinspection PyUnresolvedReferences
            counts[position.strategy_id] = count

        # Reset position identifier generator
        self._pos_id_generator.reset()

        # Set counts
        cdef StrategyId strategy_id
        for strategy_id, count in counts.items():
            self._pos_id_generator.set_count(strategy_id, count)
            self._log.info(f"Set PositionId count for {repr(strategy_id)} to {count}.")

# -- COMMAND HANDLERS ------------------------------------------------------------------------------

    cdef inline void _execute_command(self, TradingCommand command) except *:
        self._log.debug(f"{RECV}{CMD} {command}.")
        self.command_count += 1

        cdef ExecutionClient client = self._clients.get(command.client_id)
        if client is None:
            self._log.error(f"Cannot handle command: "
                            f"No client registered for {command.client_id.value}, {command}.")
            return  # No client to handle command

        if isinstance(command, SubmitOrder):
            self._handle_submit_order(client, command)
        elif isinstance(command, SubmitBracketOrder):
            self._handle_submit_bracket_order(client, command)
        elif isinstance(command, UpdateOrder):
            self._handle_update_order(client, command)
        elif isinstance(command, CancelOrder):
            self._handle_cancel_order(client, command)
        else:
            self._log.error(f"Cannot handle command: unrecognized {command}.")

    cdef inline void _handle_submit_order(self, ExecutionClient client, SubmitOrder command) except *:
        # Validate command
        if self.cache.order_exists(command.order.client_order_id):
            self._log.error(f"Cannot submit order: "
                            f"{repr(command.order.client_order_id)} already exists.")
            return  # Invalid command

        # Cache order
        self.cache.add_order(command.order, command.position_id)

        if command.position_id.not_null() and not self.cache.position_exists(command.position_id):
            self._invalidate_order(
                command.order.client_order_id,
                f"{repr(command.position_id)} does not exist",
            )
            return  # Invalid command

        # Submit order
        if self._risk_engine is not None:
            self._risk_engine.execute(command)
        else:
            client.submit_order(command)

    cdef inline void _handle_submit_bracket_order(self, ExecutionClient client, SubmitBracketOrder command) except *:
        # Validate command
        if self.cache.order_exists(command.bracket_order.entry.client_order_id):
            self._invalidate_bracket_order(command.bracket_order)
            return  # Invalid command
        if self.cache.order_exists(command.bracket_order.stop_loss.client_order_id):
            self._invalidate_bracket_order(command.bracket_order)
            return  # Invalid command
        if command.bracket_order.take_profit is not None \
                and self.cache.order_exists(command.bracket_order.take_profit.client_order_id):
            self._invalidate_bracket_order(command.bracket_order)
            return  # Invalid command

        # Cache all orders
        self.cache.add_order(command.bracket_order.entry, PositionId.null_c())
        self.cache.add_order(command.bracket_order.stop_loss, PositionId.null_c())
        if command.bracket_order.take_profit is not None:
            self.cache.add_order(command.bracket_order.take_profit, PositionId.null_c())

        # Submit order
        if self._risk_engine is not None:
            self._risk_engine.execute(command)
        else:
            client.submit_bracket_order(command)

    cdef inline void _handle_update_order(self, ExecutionClient client, UpdateOrder command) except *:
        # Validate command
        if not self.cache.is_order_working(command.client_order_id):
            self._log.warning(f"Cannot update order: "
                              f"{repr(command.client_order_id)} already completed.")
            return  # Invalid command

        # Amend order
        if self._risk_engine is not None:
            self._risk_engine.execute(command)
        else:
            client.update_order(command)

    cdef inline void _handle_cancel_order(self, ExecutionClient client, CancelOrder command) except *:
        # Validate command
        if self.cache.is_order_completed(command.client_order_id):
            self._log.warning(f"Cannot cancel order: "
                              f"{repr(command.client_order_id)} already completed.")
            return  # Invalid command

        # Cancel order
        if self._risk_engine is not None:
            self._risk_engine.execute(command)
        else:
            client.cancel_order(command)

    cdef inline void _invalidate_order(self, ClientOrderId client_order_id, str reason) except *:
        # Generate event
        cdef OrderInvalid invalid = OrderInvalid(
            client_order_id,
            reason,
            self._uuid_factory.generate(),
            self._clock.timestamp_ns(),
        )

        self._handle_event(invalid)

    cdef inline void _invalidate_bracket_order(self, BracketOrder bracket_order) except *:
        cdef ClientOrderId entry_id = bracket_order.entry.client_order_id
        cdef ClientOrderId stop_loss_id = bracket_order.stop_loss.client_order_id
        cdef ClientOrderId take_profit_id = None
        if bracket_order.take_profit:
            take_profit_id = bracket_order.take_profit.client_order_id

        cdef list error_msgs = []

        # Check entry ----------------------------------------------------------
        if self.cache.order_exists(entry_id):
            error_msgs.append(f"Duplicate {repr(entry_id)}")
        else:
            # Add to cache to be able to invalidate
            self.cache.add_order(bracket_order.entry, PositionId.null_c())
            self._invalidate_order(
                bracket_order.entry.client_order_id,
                "Duplicate ClientOrderId in bracket.",
            )
        # Check stop-loss ------------------------------------------------------
        if self.cache.order_exists(stop_loss_id):
            error_msgs.append(f"Duplicate {repr(stop_loss_id)}")
        else:
            # Add to cache to be able to invalidate
            self.cache.add_order(bracket_order.stop_loss, PositionId.null_c())
            self._invalidate_order(
                bracket_order.stop_loss.client_order_id,
                "Duplicate ClientOrderId in bracket.",
            )
        # Check take-profit ----------------------------------------------------
        if take_profit_id is not None and self.cache.order_exists(take_profit_id):
            error_msgs.append(f"Duplicate {repr(take_profit_id)}")
        else:
            # Add to cache to be able to invalidate
            self.cache.add_order(bracket_order.take_profit, PositionId.null_c())
            self._invalidate_order(
                bracket_order.take_profit.client_order_id,
                "Duplicate ClientOrderId in bracket.",
            )

        # Finally log error
        self._log.error(f"Cannot submit BracketOrder: {', '.join(error_msgs)}")

# -- EVENT HANDLERS --------------------------------------------------------------------------------

    cdef inline void _handle_event(self, Event event) except *:
        self._log.debug(f"{RECV}{EVT} {event}.")
        self.event_count += 1

        if isinstance(event, OrderEvent):
            self._handle_order_event(event)
            self._send_to_risk_engine(event)
        elif isinstance(event, PositionEvent):
            self._handle_position_event(event)
            self._send_to_risk_engine(event)
        elif isinstance(event, AccountState):
            self._handle_account_event(event)
        else:
            self._log.error(f"Cannot handle event: unrecognized {event}.")

    cdef inline void _handle_account_event(self, AccountState event) except *:
        cdef Account account = self.cache.account(event.account_id)
        if account is None:
            # Generate account
            account = Account(event)
            self.cache.add_account(account)
            self._portfolio.register_account(account)
        else:
            account.apply(event=event)
            self.cache.update_account(account)

    cdef inline void _handle_position_event(self, PositionEvent event) except *:
        self._portfolio.update_position(event)
        self._send_to_strategy(event, event.position.strategy_id)

    cdef inline void _handle_order_event(self, OrderEvent event) except *:
        # Fetch Order from cache
        cdef ClientOrderId client_order_id = event.client_order_id
        cdef Order order = self.cache.order(event.client_order_id)
        if order is None:
            self._log.warning(f"{repr(event.client_order_id)} was not found in cache "
                              f"for {repr(event.venue_order_id)} to apply {event}.")

            # Search cache for ClientOrderId matching the VenueOrderId
            client_order_id = self.cache.client_order_id(event.venue_order_id)
            if client_order_id is None:
                self._log.error(f"Cannot apply event to any order: "
                                f"{repr(event.client_order_id)} and {repr(event.venue_order_id)} "
                                f"not found in cache.")
                return  # Cannot process event further

            # Search cache for Order matching the found ClientOrderId
            order = self.cache.order(client_order_id)
            if order is None:
                self._log.error(f"Cannot apply event to any order: "
                                f"order for {repr(client_order_id)} not found in cache.")
                return  # Cannot process event further

            # Set the correct ClientOrderId for the event
            event.client_order_id = client_order_id
            self._log.info(
                f"{repr(client_order_id)} was found in cache and "
                f"applying event to order with {repr(order.venue_order_id)}.",
                color=LogColor.GREEN,
            )

        if isinstance(event, OrderFilled):
            # The StrategyId needs to be confirmed prior to the PositionId.
            # This is in case there is no PositionId currently assigned and one
            # must be generated.
            self._confirm_strategy_id(event)
            self._confirm_position_id(event)

        try:
            # Protected against duplicate OrderFilled
            order.apply(event)
        except (KeyError, InvalidStateTrigger) as ex:
            self._log.exception(ex)
            return  # Not re-raising to avoid crashing engine

        self.cache.update_order(order)

        # Update portfolio
        if order.is_passive_c() and (order.is_working_c() or order.is_completed_c()):
            self._portfolio.update_order(order)

        if isinstance(event, OrderFilled):
            self._handle_order_fill(event)
            return  # Event will be sent to strategy

        self._send_to_strategy(event, self.cache.strategy_id_for_order(client_order_id))

    cdef inline void _confirm_strategy_id(self, OrderFilled fill) except *:
        if fill.strategy_id.not_null():
            # Already assigned to fill
            return

        # Fetch identifier from cache
        cdef StrategyId strategy_id = self.cache.strategy_id_for_order(fill.client_order_id)
        if strategy_id is not None:
            # Assign identifier to fill
            fill.strategy_id = strategy_id
            return

        if fill.position_id.not_null():
            # Check if strategy identifier assigned for position
            strategy_id = self.cache.strategy_id_for_position(fill.position_id)
        if strategy_id is None:
            self._log.error(f"Cannot find StrategyId for "
                            f"{repr(fill.client_order_id)} and "
                            f"{repr(fill.position_id)} not found for {fill}.")

    cdef inline void _confirm_position_id(self, OrderFilled fill) except *:
        if fill.position_id.not_null():
            # Already assigned to fill
            return

        # Fetch identifier from cache
        cdef PositionId position_id = self.cache.position_id(fill.client_order_id)
        if position_id is not None:
            # Assign identifier to fill
            fill.position_id = position_id
            return

        # Check for open positions
        cdef list positions_open = self.cache.positions_open(instrument_id=fill.instrument_id)
        if not positions_open:
            # Assign new identifier to fill
            fill.position_id = self._pos_id_generator.generate(fill.strategy_id)
<<<<<<< HEAD
        elif len(positions_open) == 1:
            # Assign existing identifier to fill
            if positions_open[0].instrument_id != fill.instrument_id:
                fill.position_id = self._pos_id_generator.generate(fill.strategy_id)
            else:
                fill.position_id = positions_open[0].id
        else:
            self._log.error(f"Cannot assign PositionId: "
                            f"{len(positions_open)} open positions")
=======
            return

        # Invariant (design-time)
        assert len(positions_open) == 1, "more than one position for unassigned position_id"

        # Assign existing positions identifier to fill
        fill.position_id = positions_open[0].id
>>>>>>> 7830c732

    cdef inline void _handle_order_command_rejected(self, OrderEvent event) except *:
        self._send_to_strategy(event, self.cache.strategy_id_for_order(event.client_order_id))

    cdef inline void _handle_order_fill(self, OrderFilled fill) except *:
        cdef Position position = self.cache.position(fill.position_id)
        if position is None:  # No position open
            self._open_position(fill)
        else:
            self._update_position(position, fill)

    cdef inline void _open_position(self, OrderFilled fill) except *:
        cdef Position position = Position(fill=fill)
        self.cache.add_position(position)

        self._send_to_strategy(fill, fill.strategy_id)
        self.process(self._pos_opened_event(position, fill))

    cdef inline void _update_position(self, Position position, OrderFilled fill) except *:
        # Check for flip
        if position.is_opposite_side(fill.order_side) and fill.last_qty > position.quantity:
            self._flip_position(position, fill)
            return  # Handled in flip

        try:
            # Protected against duplicate OrderFilled
            position.apply(fill)
        except KeyError as ex:
            self._log.exception(ex)
            return  # Not re-raising to avoid crashing engine

        self.cache.update_position(position)

        cdef PositionEvent position_event
        if position.is_closed_c():
            position_event = self._pos_closed_event(position, fill)
        else:
            position_event = self._pos_changed_event(position, fill)

        self._send_to_strategy(fill, fill.strategy_id)
        self.process(position_event)

    cdef inline void _flip_position(self, Position position, OrderFilled fill) except *:
        cdef Quantity difference = None
        if position.side == PositionSide.LONG:
            difference = Quantity(fill.last_qty - position.quantity)
        else:  # position.side == PositionSide.SHORT:
            difference = Quantity(abs(position.quantity - fill.last_qty))

        # Split commission between two positions
        fill_percent1: Decimal = position.quantity / fill.last_qty
        fill_percent2: Decimal = Decimal(1) - fill_percent1

        cdef OrderFilled fill_split1 = None
        # Split fill to close original position
        fill_split1 = OrderFilled(
            account_id=fill.account_id,
            client_order_id=fill.client_order_id,
            venue_order_id=fill.venue_order_id,
            execution_id=fill.execution_id,
            position_id=fill.position_id,
            strategy_id=fill.strategy_id,
            instrument_id=fill.instrument_id,
            order_side=fill.order_side,
            last_qty=position.quantity,  # Fill original position quantity remaining
            last_px=fill.last_px,
            currency=fill.currency,
            is_inverse=fill.is_inverse,
            commission=Money(fill.commission * fill_percent1, fill.commission.currency),
            liquidity_side=fill.liquidity_side,
            execution_ns=fill.execution_ns,
            event_id=fill.id,
            timestamp_ns=fill.timestamp_ns,
        )

        # Close original position
        self._update_position(position, fill_split1)

        # Generate position identifier for flipped position
        cdef PositionId position_id_flip = self._pos_id_generator.generate(
            strategy_id=fill.strategy_id,
            flipped=True,
        )

        # Generate order fill for flipped position
        cdef OrderFilled fill_split2 = OrderFilled(
            account_id=fill.account_id,
            client_order_id=fill.client_order_id,
            venue_order_id=fill.venue_order_id,
            execution_id=fill.execution_id,
            position_id=position_id_flip,
            strategy_id=fill.strategy_id,
            instrument_id=fill.instrument_id,
            order_side=fill.order_side,
            last_qty=difference,  # Fill difference from original as above
            last_px=fill.last_px,
            currency=fill.currency,
            is_inverse=fill.is_inverse,
            commission=Money(fill.commission * fill_percent2, fill.commission.currency),
            liquidity_side=fill.liquidity_side,
            execution_ns=fill.execution_ns,
            event_id=self._uuid_factory.generate(),  # New event identifier
            timestamp_ns=fill.timestamp_ns,
        )

        # Open flipped position
        self._handle_order_fill(fill_split2)

    cdef inline PositionOpened _pos_opened_event(self, Position position, OrderFilled fill):
        return PositionOpened(
            position,
            fill,
            self._uuid_factory.generate(),
            fill.timestamp_ns,
        )

    cdef inline PositionChanged _pos_changed_event(self, Position position, OrderFilled fill):
        return PositionChanged(
            position,
            fill,
            self._uuid_factory.generate(),
            fill.timestamp_ns,
        )

    cdef inline PositionClosed _pos_closed_event(self, Position position, OrderFilled fill):
        return PositionClosed(
            position,
            fill,
            self._uuid_factory.generate(),
            fill.timestamp_ns,
        )

    cdef inline void _send_to_strategy(self, Event event, StrategyId strategy_id) except *:
        if strategy_id is None:
            self._log.error(f"Cannot send event to strategy: "
                            f"{repr(strategy_id)} not found for {event}.")
            return  # Cannot send to strategy

        cdef TradingStrategy strategy = self._strategies.get(strategy_id)
        if strategy is None:
            self._log.error(f"Cannot send event to strategy: "
                            f"{repr(strategy_id)} not registered for {event}.")
            return  # Cannot send to strategy

        strategy.handle_event(event)

    cdef inline void _send_to_risk_engine(self, Event event) except *:
        # If a `RiskEngine` is registered then send the event there
        if self._risk_engine is not None:
            self._risk_engine.process(event)<|MERGE_RESOLUTION|>--- conflicted
+++ resolved
@@ -764,17 +764,6 @@
         if not positions_open:
             # Assign new identifier to fill
             fill.position_id = self._pos_id_generator.generate(fill.strategy_id)
-<<<<<<< HEAD
-        elif len(positions_open) == 1:
-            # Assign existing identifier to fill
-            if positions_open[0].instrument_id != fill.instrument_id:
-                fill.position_id = self._pos_id_generator.generate(fill.strategy_id)
-            else:
-                fill.position_id = positions_open[0].id
-        else:
-            self._log.error(f"Cannot assign PositionId: "
-                            f"{len(positions_open)} open positions")
-=======
             return
 
         # Invariant (design-time)
@@ -782,7 +771,6 @@
 
         # Assign existing positions identifier to fill
         fill.position_id = positions_open[0].id
->>>>>>> 7830c732
 
     cdef inline void _handle_order_command_rejected(self, OrderEvent event) except *:
         self._send_to_strategy(event, self.cache.strategy_id_for_order(event.client_order_id))
