--- conflicted
+++ resolved
@@ -29,16 +29,12 @@
 just need to override the `execute` and `process` methods.
 """
 
-<<<<<<< HEAD
-=======
 from libc.stdint cimport int64_t
 
->>>>>>> 42764c55
 from decimal import Decimal
 from typing import Optional
 
-import pydantic
-
+from nautilus.api.core cimport unix_timestamp_ms
 from nautilus_trader.cache.cache cimport Cache
 from nautilus_trader.common.clock cimport Clock
 from nautilus_trader.common.component cimport Component
@@ -425,7 +421,7 @@
         """
         Load the cache up from the execution database.
         """
-        ts = self._clock.timestamp()
+        cdef int64_t ts = unix_timestamp_ms()
 
         self._cache.cache_currencies()
         self._cache.cache_instruments()
@@ -436,7 +432,7 @@
         self._cache.check_integrity()
         self._set_position_id_counts()
 
-        self._log.info(f"Loaded cache in {int((self._clock.timestamp() - ts) * 1000)}ms.")
+        self._log.info(f"Loaded cache in {(unix_timestamp_ms() - ts)}ms.")
 
     cpdef void execute(self, TradingCommand command) except *:
         """
