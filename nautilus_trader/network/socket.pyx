--- conflicted
+++ resolved
@@ -81,10 +81,7 @@
 
         self._crlf = crlf or b"\r\n"
         self._encoding = encoding
-<<<<<<< HEAD
-=======
         self.is_running = False
->>>>>>> f3bccaeb
         self._incomplete_read_count = 0
         self.is_running = False
         self.is_stopped = False
@@ -117,11 +114,7 @@
         self._log.debug("Main loop stop triggered.")
         while not self.is_stopped:
             self._log.debug("Waiting for stop")
-<<<<<<< HEAD
-            await asyncio.sleep(0.1)
-=======
             await asyncio.sleep(0.25)
->>>>>>> f3bccaeb
         self._log.debug("Stopped, closing connections")
         self._writer.close()
         await self._writer.wait_closed()
@@ -174,27 +167,16 @@
                 if self._incomplete_read_count > 10:
                     # Something probably wrong; reconnect
                     self._log.warning(f"Incomplete read error ({self._incomplete_read_count=}), reconnecting.. ({self.reconnection_count=})")
-<<<<<<< HEAD
-                    self.is_stopped = True
-                    self._loop.create_task(self.disconnect())
-                    self._loop.create_task(self.connect())
-=======
                     self.is_running = False
->>>>>>> f3bccaeb
                     self.reconnection_count += 1
                     self._loop.create_task(self.reconnect())
                     return
                 await self._sleep0()
                 continue
             except ConnectionResetError:
-<<<<<<< HEAD
-                await self.connect()
-        self.is_stopped = True
-=======
                 self._loop.create_task(self.reconnect())
                 return
         self.is_running = True
->>>>>>> f3bccaeb
 
     @types.coroutine
     def _sleep0(self):
