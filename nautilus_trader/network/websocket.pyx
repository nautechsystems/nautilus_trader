# -------------------------------------------------------------------------------------------------
#  Copyright (C) 2015-2021 Nautech Systems Pty Ltd. All rights reserved.
#  https://nautechsystems.io
#
#  Licensed under the GNU Lesser General Public License Version 3.0 (the "License");
#  You may not use this file except in compliance with the License.
#  You may obtain a copy of the License at https://www.gnu.org/licenses/lgpl-3.0.en.html
#
#  Unless required by applicable law or agreed to in writing, software
#  distributed under the License is distributed on an "AS IS" BASIS,
#  WITHOUT WARRANTIES OR CONDITIONS OF ANY KIND, either express or implied.
#  See the License for the specific language governing permissions and
#  limitations under the License.
# -------------------------------------------------------------------------------------------------

import asyncio
import types
<<<<<<< HEAD
from random import random
=======
from asyncio import Task
>>>>>>> cc3dd102
from typing import Callable, List, Optional

import aiohttp
from aiohttp import WSMessage
from aiohttp import WSMsgType

from nautilus_trader.common.logging cimport Logger
from nautilus_trader.common.logging cimport LoggerAdapter
from nautilus_trader.core.correctness cimport Condition


cdef class WebSocketClient:
    """
    Provides a low-level web socket base client.
    """

    def __init__(
        self,
        loop not None: asyncio.AbstractEventLoop,
        Logger logger not None: Logger,
        handler not None: Callable[[bytes], None],
<<<<<<< HEAD
        max_retry_connection=0,
=======
>>>>>>> cc3dd102
    ):
        """
        Initialize a new instance of the ``WebSocketClient`` class.

        Parameters
        ----------
        loop : asyncio.AbstractEventLoop
            The event loop for the client.
        logger : LoggerAdapter
            The logger adapter for the client.
        handler : Callable[[bytes], None]
            The handler for received raw data.

        """
        self._loop = loop
        self._log = LoggerAdapter(component_name=type(self).__name__, logger=logger)
        self._handler = handler

        self._session: Optional[aiohttp.ClientSession] = None
        self._socket: Optional[aiohttp.ClientWebSocketResponse] = None
        self._tasks: List[asyncio.Task] = []
        self._running = False
        self._stopped = False
        self._trigger_stop = False
        self._connection_retry_count = 0
        self._max_retry_connection = max_retry_connection
        self.is_connected = False

    async def connect(
        self,
        str ws_url,
        bint start=True,
        **ws_kwargs
    ) -> None:
        Condition.valid_string(ws_url, "ws_url")

<<<<<<< HEAD
        self._log.debug(f"Connecting to websocket: {ws_url}...")
=======
    async def connect(
        self,
        str ws_url,
        bint start=True,
        **ws_kwargs,
    ) -> None:
        Condition.valid_string(ws_url, "ws_url")

        self._log.debug(f"Connecting to websocket: {ws_url}...")

>>>>>>> cc3dd102
        self._session = aiohttp.ClientSession(loop=self._loop)
        self._socket = await self._session.ws_connect(url=ws_url, **ws_kwargs)
        await self.post_connect()
        if start:
            self._running = True
            task: Task = self._loop.create_task(self.start())
            self._tasks.append(task)
        self.is_connected = True

    async def post_connect(self):
        """
        Actions to be performed post connection.

        This method is called before start(), override to implement additional
        connection related behaviour (sending other messages etc.).
        """
        pass

    async def disconnect(self) -> None:
        self._trigger_stop = True
        while not self._stopped:
            await self._sleep0()
        await self._socket.close()
        self._log.debug("Websocket closed")

    async def send(self, raw: bytes) -> None:
        self._log.debug("SEND:" + str(raw))
        await self._socket.send_bytes(raw)

    async def recv(self) -> bytes:
        try:
            resp: WSMessage = await self._socket.receive()
            if resp.type == WSMsgType.TEXT:
                return resp.data.encode()
            elif resp.type == WSMsgType.BINARY:
                return resp.data
            elif resp.type in (WSMsgType.ERROR, WSMsgType.CLOSING, WSMsgType.CLOSED):
                raise ConnectionAbortedError("Websocket error or closed")
            else:
                self._log.warning(
                    f"Received unknown data type: {resp.type} data: {resp.data}",
                )
                return b""
        except (asyncio.IncompleteReadError, ConnectionAbortedError) as ex:
            self._log.exception(ex)
            if self._connection_retry_count > self._max_retry_connection:
                raise MaxRetriesExceeded(f"Max retries of {self._max_retry_connection} exceeded")
            self._connection_retry_count += 1
            # Exponential backoff
            await asyncio.sleep(2 ** (self._connection_retry_count - 1) + random() / 50)
            await self.connect(start=False)

    async def start(self) -> None:
        self._log.debug("Starting recv loop")
        while self._running:
            try:
                raw = await self.recv()
                self._log.debug(f"[RECV] {raw}")
                if raw is not None:
                    self._handler(raw)
            except Exception as ex:
                # TODO - Handle disconnect? Should we reconnect or throw?
                self._log.exception(ex)
                self._running = False
        self._log.debug("Stopped")
        self._stopped = True

    async def close(self):
        tasks = [task for task in asyncio.all_tasks() if task is not asyncio.current_task()]
        list(map(lambda task: task.cancel(), tasks))
        return await asyncio.gather(*tasks, return_exceptions=True)

    @types.coroutine
    def _sleep0(self):
        # Skip one event loop run cycle.
        #
        # This is equivalent to `asyncio.sleep(0)` however avoids the overhead
        # of the pure Python function call and integer comparison <= 0.
        #
        # Uses a bare 'yield' expression (which Task.__step knows how to handle)
        # instead of creating a Future object.
        yield


class MaxRetriesExceeded(ConnectionError):
    pass<|MERGE_RESOLUTION|>--- conflicted
+++ resolved
@@ -15,11 +15,8 @@
 
 import asyncio
 import types
-<<<<<<< HEAD
+from asyncio import Task
 from random import random
-=======
-from asyncio import Task
->>>>>>> cc3dd102
 from typing import Callable, List, Optional
 
 import aiohttp
@@ -41,10 +38,7 @@
         loop not None: asyncio.AbstractEventLoop,
         Logger logger not None: Logger,
         handler not None: Callable[[bytes], None],
-<<<<<<< HEAD
         max_retry_connection=0,
-=======
->>>>>>> cc3dd102
     ):
         """
         Initialize a new instance of the ``WebSocketClient`` class.
@@ -81,20 +75,7 @@
     ) -> None:
         Condition.valid_string(ws_url, "ws_url")
 
-<<<<<<< HEAD
         self._log.debug(f"Connecting to websocket: {ws_url}...")
-=======
-    async def connect(
-        self,
-        str ws_url,
-        bint start=True,
-        **ws_kwargs,
-    ) -> None:
-        Condition.valid_string(ws_url, "ws_url")
-
-        self._log.debug(f"Connecting to websocket: {ws_url}...")
-
->>>>>>> cc3dd102
         self._session = aiohttp.ClientSession(loop=self._loop)
         self._socket = await self._session.ws_connect(url=ws_url, **ws_kwargs)
         await self.post_connect()
