--- conflicted
+++ resolved
@@ -373,10 +373,7 @@
         for i in range(raw_levels_vec.len):
             levels.append(Level.from_mem_c(raw_levels[i]))
 
-<<<<<<< HEAD
-=======
         # TODO(chris): Reimplement to avoid segfaults
->>>>>>> 02bf4389
         # vec_levels_drop(raw_levels_vec)
 
         return levels
@@ -401,10 +398,7 @@
         for i in range(raw_levels_vec.len):
             levels.append(Level.from_mem_c(raw_levels[i]))
 
-<<<<<<< HEAD
-=======
         # TODO(chris): Reimplement to avoid segfaults
->>>>>>> 02bf4389
         # vec_levels_drop(raw_levels_vec)
 
         return levels
