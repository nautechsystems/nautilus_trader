--- conflicted
+++ resolved
@@ -12,10 +12,7 @@
 #  See the License for the specific language governing permissions and
 #  limitations under the License.
 # -------------------------------------------------------------------------------------------------
-<<<<<<< HEAD
-=======
-
->>>>>>> 8bed747a
+
 import pickle
 from operator import itemgetter
 
@@ -116,30 +113,6 @@
         )
 
     def __getstate__(self):
-<<<<<<< HEAD
-        orders = pickle.dumps([order for level in self.bids() + self.asks() for order in level.orders()])
-        return (
-            self.instrument_id.value,
-            self.book_type.value,
-            orders
-        )
-
-    def __setstate__(self, state):
-        print(state)
-        cdef InstrumentId instrument_id = InstrumentId.from_str_c(state[0])
-        cdef book_type = state[1]
-        cdef BookOrder_t book_order
-        cdef list orders = pickle.loads(state[2])
-
-        self._mem = orderbook_new(
-            instrument_id._mem,
-            book_type
-        )
-
-        print(orders) # looks fine
-        for book_order in orders:
-            self.add(book_order, 0, 0)
-=======
         cdef list orders = [o for level in self.bids() + self.asks() for o in level.orders()]
         return (
             self.instrument_id.value,
@@ -159,7 +132,6 @@
         cdef int64_t i
         for i in range(len(orders)):
             self.add(orders[i], 0, 0)
->>>>>>> 8bed747a
 
     @property
     def instrument_id(self) -> InstrumentId:
