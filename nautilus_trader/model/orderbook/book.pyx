# -------------------------------------------------------------------------------------------------
#  Copyright (C) 2015-2021 Nautech Systems Pty Ltd. All rights reserved.
#  https://nautechsystems.io
#
#  Licensed under the GNU Lesser General Public License Version 3.0 (the "License");
#  You may not use this file except in compliance with the License.
#  You may obtain a copy of the License at https://www.gnu.org/licenses/lgpl-3.0.en.html
#
#  Unless required by applicable law or agreed to in writing, software
#  distributed under the License is distributed on an "AS IS" BASIS,
#  WITHOUT WARRANTIES OR CONDITIONS OF ANY KIND, either express or implied.
#  See the License for the specific language governing permissions and
#  limitations under the License.
# -------------------------------------------------------------------------------------------------

from operator import itemgetter

import orjson
import pandas as pd
from tabulate import tabulate

from nautilus_trader.core.correctness cimport Condition
from nautilus_trader.model.c_enums.aggressor_side cimport AggressorSide
from nautilus_trader.model.c_enums.book_level cimport BookLevel
from nautilus_trader.model.c_enums.book_level cimport BookLevelParser
from nautilus_trader.model.c_enums.delta_type cimport DeltaType
from nautilus_trader.model.c_enums.delta_type cimport DeltaTypeParser
from nautilus_trader.model.c_enums.order_side cimport OrderSide
from nautilus_trader.model.c_enums.order_side cimport OrderSideParser
from nautilus_trader.model.data cimport Data
from nautilus_trader.model.instruments.base cimport Instrument
from nautilus_trader.model.orderbook.ladder cimport Ladder
from nautilus_trader.model.orderbook.level cimport Level
from nautilus_trader.model.orderbook.order cimport Order
from nautilus_trader.model.tick cimport QuoteTick
from nautilus_trader.model.tick cimport Tick
from nautilus_trader.model.tick cimport TradeTick


cdef class OrderBook:
    """
    The base class for all order books.

    Provides a L1/L2/L3 order book as a `L3OrderBook` can be proxied to
    `L2OrderBook` or `L1OrderBook` classes.
    """

    def __init__(
        self,
        InstrumentId instrument_id not None,
        BookLevel level,
        int price_precision,
        int size_precision,
    ):
        """
        Initialize a new instance of the ``OrderBook`` class.

        Parameters
        ----------
        instrument_id : InstrumentId
            The instrument identifier for the book.
        level : BookLevel
            The order book level (L1, L2, L3).
        price_precision : int
            The price precision for the book.
        size_precision : int
            The size precision for the book.

        Raises
        ------
        ValueError
            If initializing type is not a subclass of `OrderBook`.
        ValueError
            If price_precision is negative (< 0).
        ValueError
            If size_precision is negative (< 0).

        """
        if self.__class__.__name__ == OrderBook.__name__:
            raise RuntimeError("Cannot instantiate OrderBook directly: use OrderBook.create()")
        Condition.not_negative_int(price_precision, "price_precision")
        Condition.not_negative_int(size_precision, "size_precision")

        self.instrument_id = instrument_id
        self.level = level
        self.price_precision = price_precision
        self.size_precision = size_precision
        self.bids = Ladder(
            reverse=True,
            price_precision=price_precision,
            size_precision=size_precision,
        )
        self.asks = Ladder(
            reverse=False,
            price_precision=price_precision,
            size_precision=size_precision,
        )
        self.last_update_timestamp_ns = 0

    @staticmethod
    def create(
        Instrument instrument,
        BookLevel level,
    ):
        """
        Create a new order book with the given parameters.

        Parameters
        ----------
        instrument : Instrument
            The instrument for the book.
        level : BookLevel
            The order book level (L1, L2, L3).

        Returns
        -------
        OrderBook

        """
        Condition.not_none(instrument, "instrument")
        Condition.in_range_int(level, 1, 3, "level")

        if level == BookLevel.L1:
            return L1OrderBook(
                instrument_id=instrument.id,
                price_precision=instrument.price_precision,
                size_precision=instrument.size_precision,
            )
        elif level == BookLevel.L2:
            return L2OrderBook(
                instrument_id=instrument.id,
                price_precision=instrument.price_precision,
                size_precision=instrument.size_precision,
            )
        elif level == BookLevel.L3:
            return L3OrderBook(
                instrument_id=instrument.id,
                price_precision=instrument.price_precision,
                size_precision=instrument.size_precision,
            )

    cpdef void add(self, Order order) except *:
        """
        Add the given order to the book.

        Parameters
        ----------
        order : Order
            The order to add.

        """
        Condition.not_none(order, "order")

        self._add(order=order)

    cpdef void update(self, Order order) except *:
        """
        Update the given order in the book.

        Parameters
        ----------
        order : Order
            The order to update.

        """
        Condition.not_none(order, "order")

        self._update(order=order)

    cpdef void delete(self, Order order) except *:
        """
        Delete the given order in the book.

        Parameters
        ----------
        order : Order
            The order to delete.

        """
        Condition.not_none(order, "order")

        self._delete(order=order)

    cpdef void apply_delta(self, OrderBookDelta delta) except *:
        """
        Apply the order book delta.

        Parameters
        ----------
        delta : OrderBookDelta
            The delta to apply.

        Raises
        ------
        ValueError
            If delta.level is not equal to self.level.

        """
        Condition.not_none(delta, "delta")
        Condition.equal(delta.level, self.level, "delta.level", "self.level")

        self._apply_delta(delta)

    cpdef void apply_deltas(self, OrderBookDeltas deltas) except *:
        """
        Apply the bulk deltas to the order book.

        Parameters
        ----------
        deltas : OrderBookDeltas
            The deltas to apply.

        Raises
        ------
        ValueError
            If snapshot.level is not equal to self.level.

        """
        Condition.not_none(deltas, "deltas")
        Condition.equal(deltas.level, self.level, "deltas.level", "self.level")

        cdef OrderBookDelta delta
        for delta in deltas.deltas:
            self._apply_delta(delta)

    cpdef void apply_snapshot(self, OrderBookSnapshot snapshot) except *:
        """
        Apply the bulk snapshot to the order book.

        Parameters
        ----------
        snapshot : OrderBookSnapshot
            The snapshot to apply.

        Raises
        ------
        ValueError
            If snapshot.level is not equal to self.level.

        """
        Condition.not_none(snapshot, "snapshot")
        Condition.equal(snapshot.level, self.level, "snapshot.level", "self.level")

        self.clear()
        # Use `update` instead of `add` (when book has been cleared they're
        # equivalent) to make work for L1 Orderbook.
        cdef Order order
        for bid in snapshot.bids:
            order = Order(
                price=bid[0],
                size=bid[1],
                side=OrderSide.BUY
            )
            self.update(order=order)
        for ask in snapshot.asks:
            order = Order(
                price=ask[0],
                size=ask[1],
                side=OrderSide.SELL
            )
            self.update(order=order)

        self.last_update_timestamp_ns = snapshot.ts_recv_ns

    cpdef void apply(self, OrderBookData data) except *:
        """
        Apply the data to the order book.

        Parameters
        ----------
        data : OrderBookData
            The data to apply.

        Raises
        ------
        ValueError
            If data.level is not equal to self.level.

        """
        Condition(data.level, self.level, "data.level", "self.level")

        if isinstance(data, OrderBookSnapshot):
            self.apply_snapshot(snapshot=data)
        elif isinstance(data, OrderBookDeltas):
            self.apply_deltas(deltas=data)
        elif isinstance(data, OrderBookDelta):
            self._apply_delta(delta=data)

    cpdef void check_integrity(self) except *:
        """
        Return a value indicating whether the order book integrity test passes.

        Returns
        -------
        bool
            True if check passes, else False.

        """
        self._check_integrity()

    cpdef void clear_bids(self) except *:
        """
        Clear the bids from the order book.
        """
        self.bids = Ladder(
            reverse=True,
            price_precision=self.price_precision,
            size_precision=self.size_precision,
        )

    cpdef void clear_asks(self) except *:
        """
        Clear the asks from the order book.
        """
        self.asks = Ladder(
            reverse=False,
            price_precision=self.price_precision,
            size_precision=self.size_precision,
        )

    cpdef void clear(self) except *:
        """
        Clear the entire order book.
        """
        self.clear_bids()
        self.clear_asks()

    cdef void _apply_delta(self, OrderBookDelta delta) except *:
        if delta.type == DeltaType.ADD:
            self.add(order=delta.order)
        elif delta.type == DeltaType.UPDATE:
            self.update(order=delta.order)
        elif delta.type == DeltaType.DELETE:
            self.delete(order=delta.order)

        self.last_update_timestamp_ns = delta.ts_recv_ns

    cdef void _add(self, Order order) except *:
        if order.side == OrderSide.BUY:
            self.bids.add(order=order)
        elif order.side == OrderSide.SELL:
            self.asks.add(order=order)

    cdef void _update(self, Order order) except *:
        if order.side == OrderSide.BUY:
            self.bids.update(order=order)
        elif order.side == OrderSide.SELL:
            self.asks.update(order=order)

    cdef void _delete(self, Order order) except *:
        if order.side == OrderSide.BUY:
            self.bids.delete(order=order)
        elif order.side == OrderSide.SELL:
            self.asks.delete(order=order)

    cdef void _check_integrity(self) except *:
        cdef Level top_bid_level = self.bids.top()
        cdef Level top_ask_level = self.asks.top()
        if top_bid_level is None or top_ask_level is None:
            return

        best_bid = top_bid_level.price
        best_ask = top_ask_level.price
        if best_bid is None or best_ask is None:
            return
        assert best_bid < best_ask, f"Orders in cross [{best_bid} @ {best_ask}]"

    @property
    def timestamp_ns(self):
        """
        The UNIX timestamp (nanoseconds) of the last update.

        Returns
        -------
        int64

        """
        return self.last_update_timestamp_ns

    cpdef int trade_side(self, TradeTick trade):
        """
        Return which side of the book a trade occurred given a trade tick.

        Parameters
        ----------
        trade : TradeTick
            The trade tick.

        Returns
        -------
        OrderSide

        """
        if self.best_bid_price() and trade.price <= self.best_bid_price():
            return OrderSide.BUY
        elif self.best_ask_price() and trade.price >= self.best_ask_price():
            return OrderSide.SELL
        return 0  # Invalid trade tick

    cpdef Level best_bid_level(self):
        """
        Return the best bid level.

        Returns
        -------
        Level

        """
        return self.bids.top()

    cpdef Level best_ask_level(self):
        """
        Return the best ask level.

        Returns
        -------
        Level

        """
        return self.asks.top()

    cpdef best_bid_price(self):
        """
        Return the best bid price in the book (if no bids then returns None).

        Returns
        -------
        double

        """
        cdef Level top_bid_level = self.bids.top()
        if top_bid_level:
            return top_bid_level.price
        else:
            return None

    cpdef best_ask_price(self):
        """
        Return the best ask price in the book (if no asks then returns None).

        Returns
        -------
        double

        """
        cdef Level top_ask_level = self.asks.top()
        if top_ask_level:
            return top_ask_level.price
        else:
            return None

    cpdef best_bid_qty(self):
        """
        Return the best bid quantity in the book (if no bids then returns None).

        Returns
        -------
        double

        """
        cdef Level top_bid_level = self.bids.top()
        if top_bid_level:
            return top_bid_level.volume()
        else:
            return None

    cpdef best_ask_qty(self):
        """
        Return the best ask quantity in the book (if no asks then returns None).

        Returns
        -------
        double or None

        """
        cdef Level top_ask_level = self.asks.top()
        if top_ask_level:
            return top_ask_level.volume()
        else:
            return None

    def __repr__(self) -> str:
        return (
            f"{type(self).__name__}\n"
            f"instrument: {self.instrument_id}\n"
            f"timestamp: {pd.Timestamp(self.last_update_timestamp_ns)}\n\n"
            f"{self.pprint()}"
        )

    cpdef spread(self):
        """
        Return the top of book spread (if no bids or asks then returns None).

        Returns
        -------
        double or None

        """
        cdef Level top_bid_level = self.bids.top()
        cdef Level top_ask_level = self.asks.top()
        if top_bid_level and top_ask_level:
            return top_ask_level.price - top_bid_level.price
        else:
            return None

    cpdef midpoint(self):
        """
        Return the mid point (if no market exists the returns None).

        Returns
        -------
        double or None

        """
        cdef Level top_bid_level = self.bids.top()
        cdef Level top_ask_level = self.asks.top()
        if top_bid_level and top_ask_level:
            return (top_ask_level.price + top_bid_level.price) / 2.0
        else:
            return None

    cpdef str pprint(self, int num_levels=3, show="size"):
        """
        Print the order book in a clear format.

        Parameters
        ----------
        num_levels : int
            The number of levels to print.
        show : str
            The data to show.

        Returns
        -------
        str

        """
        cdef list levels = [
            (lvl.price, lvl) for lvl in self.bids.depth(num_levels) + self.asks.depth(num_levels)
        ]
        levels = list(reversed(sorted(levels, key=itemgetter(0))))
        cdef list data = [
            {
                "bids": [
                    getattr(order, show)
                    for order in level.orders
                    if level.price in self.bids.prices()
                ]
                or None,
                "price": level.price,
                "asks": [
                    getattr(order, show)
                    for order in level.orders
                    if level.price in self.asks.prices()
                ]
                or None,
            }
            for _, level in levels
        ]

        return tabulate(
            data,
            headers="keys",
            numalign="center",
            floatfmt=f".{self.price_precision}f",
            tablefmt="fancy",
        )

    cdef double get_price_for_volume_c(self, bint is_buy, double volume):
        cdef:
            Level level
            list levels = self.asks.levels \
                if is_buy else self.bids.levels
            double cumulative_volume = 0.0
            double target_price = 0.0

        for level in levels:
            cumulative_volume += level.volume()
            if cumulative_volume >= volume:
                target_price = level.price
                break
        return target_price

    cdef double get_price_for_quote_volume_c(self, bint is_buy, double quote_volume):
        cdef:
            Level level
            list levels = self.asks.levels \
                if is_buy else self.bids.levels
            double cumulative_volume = 0.0
            double target_price = 0.0

        for level in levels:
            cumulative_volume += level.volume() * level.price
            if cumulative_volume >= quote_volume:
                target_price = level.price
                break
        return target_price

    cdef double get_volume_for_price_c(self, bint is_buy, double price):
        cdef:
            Ladder book = self.bids if is_buy else self.asks
            Level top_of_book = book.top()
            double cumulative_volume = 0.0
            Level level

        if is_buy and top_of_book.price > price:
            # Buy price cannot be below best ask price
            return 0.0
        elif not is_buy and top_of_book.price < price:
            # Sell price cannot be above best bid price
            return 0.0

        if is_buy:
            for level in self.asks.levels:
                if level.price > price:
                    break
                cumulative_volume += level.volume()
        else:
            for level in self.bids.levels:
                if level.price < price:
                    break
                cumulative_volume += level.volume()
        return cumulative_volume

    cdef double get_quote_volume_for_price_c(self, bint is_buy, double price):
        cdef:
            Ladder book = self.bids if is_buy else self.asks
            Level top_of_book = book.top()
            double cumulative_quote_volume = 0.0
            Level level

        if is_buy and top_of_book.price > price:
            # Buy price cannot be below best ask price
            return 0.0
        elif not is_buy and top_of_book.price < price:
            # Sell price cannot be above best bid price
            return 0.0

        if is_buy:
            for level in self.asks.levels:
                if level.price > price:
                    break
                cumulative_quote_volume += level.volume() * level.price
        else:
            for level in self.bids.levels:
                if level.price < price:
                    break
                cumulative_quote_volume += level.volume() * level.price
        return cumulative_quote_volume

    cdef double get_vwap_for_volume_c(self, bint is_buy, double volume):
        cdef:
            Level level
            list levels = self.asks.levels \
                if is_buy else self.bids.levels
            double total_cost = 0.0
            double cumulative_volume = 0.0
            double target_vwap = 0.0

        for level in levels:
            cumulative_volume += level.volume()
            total_cost += level.price * level.volume()
            if cumulative_volume >= volume:
                # Subtract exceed volume
                total_cost -= level.price * level.volume()
                cumulative_volume -= level.volume()
                remaining_volume = volume - cumulative_volume
                total_cost += remaining_volume * level.price
                cumulative_volume += remaining_volume
                target_vwap = total_cost / cumulative_volume
                break
        return target_vwap

    cpdef double get_price_for_volume(self, bint is_buy, double volume):
        return self.get_price_for_volume_c(is_buy, volume)
    cpdef double get_price_for_quote_volume(self, bint is_buy, double quote_volume):
        return self.get_price_for_quote_volume_c(is_buy, quote_volume)
    cpdef double get_volume_for_price(self, bint is_buy, double price):
        return self.get_volume_for_price_c(is_buy, price)
    cpdef double get_quote_volume_for_price(self, bint is_buy, double price):
        return self.get_quote_volume_for_price_c(is_buy, price)
    cpdef double get_vwap_for_volume(self, bint is_buy, double volume):
        return self.get_vwap_for_volume_c(is_buy, volume)


cdef class L3OrderBook(OrderBook):

    """
    Provides an L3 order book.

    A level 3 order books `Levels` can be made up of multiple orders.
    This class maps directly to functionality of the `OrderBook` base class.
    """

    def __init__(
        self,
        InstrumentId instrument_id not None,
        int price_precision,
        int size_precision,
    ):
        """
        Initialize a new instance of the ``L3OrderBook`` class.

        Parameters
        ----------
        instrument_id : InstrumentId
            The instrument identifier for the book.
        price_precision : int
            The price precision for the book.
        size_precision : int
            The size precision for the book.

        Raises
        ------
        ValueError
            If price_precision is negative (< 0).
        ValueError
            If size_precision is negative (< 0).

        """
        super().__init__(
            instrument_id=instrument_id,
            level=BookLevel.L3,
            price_precision=price_precision,
            size_precision=size_precision,
        )


cdef class L2OrderBook(OrderBook):
    """
    Provides an L2 order book.

    A level 2 order books `Levels` are only made up of a single order.
    """

    def __init__(
        self,
        InstrumentId instrument_id not None,
        int price_precision,
        int size_precision,
    ):
        """
        Initialize a new instance of the ``L2OrderBook`` class.

        Parameters
        ----------
        instrument_id : InstrumentId
            The instrument identifier for the book.
        price_precision : int
            The price precision for the book.
        size_precision : int
            The size precision for the book.

        """
        super().__init__(
            instrument_id=instrument_id,
            level=BookLevel.L2,
            price_precision=price_precision,
            size_precision=size_precision,
        )

    cpdef void add(self, Order order) except *:
        """
        Add the given order to the book.

        Parameters
        ----------
        order : Order
            The order to add.

        """
        Condition.not_none(order, "order")

        self._process_order(order=order)
        self._add(order=order)

    cpdef void update(self, Order order) except *:
        """
        Update the given order in the book.

        Parameters
        ----------
        order : Order
            The order to update.

        """
        Condition.not_none(order, "order")

        self._process_order(order=order)
        self._remove_if_exists(order)
        self._update(order=order)

    cpdef void delete(self, Order order) except *:
        """
        Delete the given order in the book.

        Parameters
        ----------
        order : Order
            The order to delete.

        """
        Condition.not_none(order, "order")

        self._process_order(order=order)
        self._delete(order=order)

    cpdef void check_integrity(self) except *:
        """
        Return a value indicating whether the order book integrity test passes.

        Returns
        -------
        bool
            True if check passes, else False.

        """
        # For a L2OrderBook, ensure only one order per level in addition to
        # normal order book checks.
        self._check_integrity()

        cdef Level level
        for level in self.bids.levels + self.asks.levels:
            assert len(level.orders) == 1, f"Number of orders on {level} > 1"

    cdef void _process_order(self, Order order):
        # Because a L2OrderBook only has one order per level, we replace the
        # order.id with a price level, which will let us easily process the
        # order in the base class.
        order.id = f"{order.price:.{self.price_precision}f}"

    cdef void _remove_if_exists(self, Order order) except *:
        # For a L2OrderBook, an order update means a whole level update. If this
        # level exists, remove it so we can insert the new level.
        if order.side == OrderSide.BUY and order.price in self.bids.prices():
            self._delete(order)
        elif order.side == OrderSide.SELL and order.price in self.asks.prices():
            self._delete(order)


cdef class L1OrderBook(OrderBook):
    """
    Provides an L1 order book.

    A level 1 order book has a single (top) `Level`.
    """

    def __init__(
        self,
        InstrumentId instrument_id not None,
        int price_precision,
        int size_precision,
    ):
        """
        Initialize a new instance of the ``L1OrderBook`` class.

        Parameters
        ----------
        instrument_id : InstrumentId
            The instrument identifier for the book.
        price_precision : int
            The price precision for the book.
        size_precision : int
            The size precision for the book.

        """
        super().__init__(
            instrument_id=instrument_id,
            level=BookLevel.L1,
            price_precision=price_precision,
            size_precision=size_precision,
        )

        self._top_bid = None
        self._top_ask = None
        self._top_bid_level = None
        self._top_ask_level = None

    cpdef void add(self, Order order) except *:
        """
        NotImplemented (Use `update(order)` for L1OrderBook).
        """
        raise NotImplementedError("Use `update(order)` for L1OrderBook")

    cpdef void update(self, Order order) except *:
        """
        Update the given order in the book.

        Parameters
        ----------
        order : Order
            The order to update.

        """
        Condition.not_none(order, "order")

        # Because of the way we typically get updates from a L1 order book (bid
        # and ask updates at the same time), its quite probable that the last
        # bid is now the ask price we are trying to insert (or vice versa). We
        # just need to add some extra protection against this if we are calling
        # `check_integrity` on each individual update.
        if (
            order.side == OrderSide.BUY
            and self.best_ask_level()
            and order.price >= self.best_ask_price()
        ):
            self.clear_asks()
        elif (
            order.side == OrderSide.SELL
            and self.best_bid_level()
            and order.price <= self.best_bid_price()
        ):
            self.clear_bids()
        self._update(order=self._process_order(order=order))

    cpdef void update_top(self, Tick tick) except *:
        """
        Update the order book with the given tick.

        Parameters
        ----------
        tick : Tick
            The tick to update with.

        """
        if isinstance(tick, QuoteTick):
            self._update_quote_tick(tick)
        elif isinstance(tick, TradeTick):
            self._update_trade_tick(tick)

    cdef void _update_quote_tick(self, QuoteTick tick):
        self._update_bid(tick.bid, tick.bid_size)
        self._update_ask(tick.ask, tick.ask_size)

    cdef void _update_trade_tick(self, TradeTick tick):
        if tick.aggressor_side == AggressorSide.SELL:  # TAKER hit the bid
            self._update_bid(tick.price, tick.size)
            if self._top_ask and self._top_bid.price >= self._top_ask.price:
                self._top_ask.price == self._top_bid.price
                self._top_ask_level.price == self._top_bid.price
        elif tick.aggressor_side == AggressorSide.BUY:  # TAKER lifted the offer
            self._update_ask(tick.price, tick.size)
            if self._top_bid and self._top_ask.price <= self._top_bid.price:
                self._top_bid.price == self._top_ask.price
                self._top_bid_level.price == self._top_ask.price

    cdef void _update_bid(self, double price, double size):
        if self._top_bid is None:
            bid = self._process_order(Order(price, size, OrderSide.BUY))
            self._add(bid)
            self._top_bid = bid
            self._top_bid_level = self.bids.top()
        else:
            self._top_bid_level.price = price
            self._top_bid.update_price(price)
            self._top_bid.update_size(size)

    cdef void _update_ask(self, double price, double size):
        if self._top_ask is None:
            ask = self._process_order(Order(price, size, OrderSide.SELL))
            self._add(ask)
            self._top_ask = ask
            self._top_ask_level = self.asks.top()
        else:
            self._top_ask_level.price = price
            self._top_ask.update_price(price)
            self._top_ask.update_size(size)

    cpdef void delete(self, Order order) except *:
        """
        Delete the given order in the book.

        Parameters
        ----------
        order : Order
            The order to delete.

        """
        Condition.not_none(order, "order")

        self._delete(order=self._process_order(order=order))

    cpdef void check_integrity(self) except *:
        """
        Return a value indicating whether the order book integrity test passes.

        Returns
        -------
        bool
            True if check passes, else False.

        """
        # For a L1OrderBook, ensure only one level per side in addition to
        # normal order book checks.
        self._check_integrity()
        assert len(self.bids.levels) <= 1, "Number of bid levels > 1"
        assert len(self.asks.levels) <= 1, "Number of ask levels > 1"

    cdef Order _process_order(self, Order order):
        # Because a L1OrderBook only has one level per side, we replace the
        # order.id with the name of the side, which will let us easily process
        # the order.
        order.id = OrderSideParser.to_str(order.side)
        return order


cdef class OrderBookData(Data):
    """
    The abstract base class for all `OrderBook` data.

    This class should not be used directly, but through a concrete subclass.
    """

    def __init__(
        self,
        InstrumentId instrument_id not None,
        BookLevel level,
        int64_t ts_event_ns,
        int64_t ts_recv_ns,
    ):
        """
        Initialize a new instance of the ``OrderBookData`` class.

        Parameters
        ----------
        instrument_id : InstrumentId
            The instrument identifier for the book.
        level : BookLevel
            The order book level (L1, L2, L3).
        ts_event_ns: int64
            The UNIX timestamp (nanoseconds) when data event occurred.
        ts_recv_ns: int64
            The UNIX timestamp (nanoseconds) when received by the Nautilus system.

        """
        super().__init__(ts_event_ns, ts_recv_ns)

        self.instrument_id = instrument_id
        self.level = level


cdef class OrderBookSnapshot(OrderBookData):
    """
    Represents a snapshot in time for an `OrderBook`.
    """

    def __init__(
        self,
        InstrumentId instrument_id not None,
        BookLevel level,
        list bids not None,
        list asks not None,
        int64_t ts_event_ns,
        int64_t ts_recv_ns,
    ):
        """
        Initialize a new instance of the ``OrderBookSnapshot`` class.

        Parameters
        ----------
        instrument_id : InstrumentId
            The instrument identifier for the book.
        level : BookLevel
            The order book level (L1, L2, L3).
        bids : list
            The bids for the snapshot.
        asks : list
            The asks for the snapshot.
        ts_event_ns: int64
            The UNIX timestamp (nanoseconds) when data event occurred.
        ts_recv_ns: int64
            The UNIX timestamp (nanoseconds) when received by the Nautilus system.

        """
        super().__init__(instrument_id, level, ts_event_ns, ts_recv_ns)

        self.bids = bids
        self.asks = asks

    def __eq__(self, OrderBookSnapshot other) -> bool:
        return self.to_dict() == other.to_dict()

    def __hash__(self) -> int:
        return hash(frozenset(self.to_dict()))

    def __repr__(self) -> str:
        return (f"{type(self).__name__}("
                f"'{self.instrument_id}', "
                f"level={BookLevelParser.to_str(self.level)}, "
                f"bids={self.bids}, "
                f"asks={self.asks}, "
                f"ts_recv_ns={self.ts_recv_ns})")

    @staticmethod
    cdef OrderBookSnapshot from_dict_c(dict values):
        return OrderBookSnapshot(
            instrument_id=InstrumentId.from_str_c(values["instrument_id"]),
            level=BookLevelParser.from_str(values["level"]),
            bids=orjson.loads(values["bids"]),
            asks=orjson.loads(values["asks"]),
            ts_event_ns=values["ts_event_ns"],
            ts_recv_ns=values["ts_recv_ns"],
        )

    @staticmethod
    def from_dict(dict values):
        """
        Return an order book snapshot from the given dict values.

        Parameters
        ----------
        values : dict[str, object]
            The values for initialization.

        Returns
        -------
        OrderBookSnapshot

        """
        return OrderBookSnapshot.from_dict_c(values)

    cpdef dict to_dict(self):
        """
        Return a dictionary representation of this object.

        Returns
        -------
        dict[str, object]

        """
        return {
            "type": type(self).__name__,
            "instrument_id": self.instrument_id.value,
            "level": BookLevelParser.to_str(self.level),
            "bids": orjson.dumps(self.bids),
            "asks": orjson.dumps(self.asks),
            "ts_event_ns": self.ts_event_ns,
            "ts_recv_ns": self.ts_recv_ns,
        }


cdef class OrderBookDeltas(OrderBookData):
    """
    Represents bulk changes for an `OrderBook`.
    """

    def __init__(
        self,
        InstrumentId instrument_id not None,
        BookLevel level,
        list deltas not None,
        int64_t ts_event_ns,
        int64_t ts_recv_ns,
    ):
        """
        Initialize a new instance of the ``OrderBookDeltas`` class.

        Parameters
        ----------
        instrument_id : InstrumentId
            The instrument identifier for the book.
        level : BookLevel
            The order book level (L1, L2, L3).
        deltas : list[OrderBookDelta]
            The list of order book changes.
        ts_event_ns: int64
            The UNIX timestamp (nanoseconds) when data event occurred.
        ts_recv_ns: int64
            The UNIX timestamp (nanoseconds) when received by the Nautilus system.

        """
        super().__init__(instrument_id, level, ts_event_ns, ts_recv_ns)

        self.deltas = deltas

    def __eq__(self, OrderBookDeltas other) -> bool:
        return self.to_dict() == other.to_dict()

    def __hash__(self) -> int:
        return hash(frozenset(self.to_dict()))

    def __repr__(self) -> str:
        return (f"{type(self).__name__}("
                f"'{self.instrument_id}', "
                f"level={BookLevelParser.to_str(self.level)}, "
                f"{self.deltas}, "
                f"ts_recv_ns={self.ts_recv_ns})")

    @staticmethod
    cdef OrderBookDeltas from_dict_c(dict values):
        return OrderBookDeltas(
            instrument_id=InstrumentId.from_str_c(values["instrument_id"]),
            level=BookLevelParser.from_str(values["level"]),
            deltas=[OrderBookDelta.from_dict_c(d) for d in orjson.loads(values["deltas"])],
            ts_event_ns=values["ts_event_ns"],
            ts_recv_ns=values["ts_recv_ns"],
        )

    @staticmethod
    def from_dict(dict values):
        """
        Return order book deltas from the given dict values.

        Parameters
        ----------
        values : dict[str, object]
            The values for initialization.

        Returns
        -------
        OrderBookDeltas

        """
        return OrderBookDeltas.from_dict_c(values)

    cpdef dict to_dict(self):
        """
        Return a dictionary representation of this object.

        Returns
        -------
        dict[str, object]

        """
        return {
            "type": type(self).__name__,
            "instrument_id": self.instrument_id.value,
            "level": BookLevelParser.to_str(self.level),
            "deltas": orjson.dumps([d.to_dict() for d in self.deltas]),
            "ts_event_ns": self.ts_event_ns,
            "ts_recv_ns": self.ts_recv_ns,
        }


cdef class OrderBookDelta(OrderBookData):
    """
    Represents a single difference on an `OrderBook`.
    """

    def __init__(
        self,
        InstrumentId instrument_id not None,
        BookLevel level,
        DeltaType delta_type,
        Order order,
<<<<<<< HEAD
        uint64_t ts_event_ns,
        uint64_t ts_recv_ns,
=======
        int64_t ts_event_ns,
        int64_t ts_recv_ns,
>>>>>>> 873611b0
    ):
        """
        Initialize a new instance of the ``OrderBookDelta`` class.

        Parameters
        ----------
        instrument_id : InstrumentId
            The instrument identifier.
        level : BookLevel
            The book level for the delta.
        delta_type : DeltaType
            The type of change (ADD, UPDATED, DELETE, CLEAR).
        order : Order
            The order to apply.
        ts_event_ns: int64
            The UNIX timestamp (nanoseconds) when data event occurred.
        ts_recv_ns: int64
            The UNIX timestamp (nanoseconds) when received by the Nautilus system.

        """
        super().__init__(instrument_id, level, ts_event_ns, ts_recv_ns)

        self.type = delta_type
        self.order = order

    def __eq__(self, OrderBookDelta other) -> bool:
        return self.to_dict() == other.to_dict()

    def __hash__(self) -> int:
        return hash(frozenset(self.to_dict()))

    def __repr__(self) -> str:
        return (f"{type(self).__name__}("
                f"'{self.instrument_id}', "
                f"level={BookLevelParser.to_str(self.level)}, "
                f"delta_type={DeltaTypeParser.to_str(self.type)}, "
                f"order={self.order}, "
                f"ts_recv_ns={self.ts_recv_ns})")

    @staticmethod
    cdef OrderBookDelta from_dict_c(dict values):
<<<<<<< HEAD
        order = Order.from_dict_c({
=======
        cdef DeltaType delta_type = DeltaTypeParser.from_str(values["delta_type"])
        cdef Order order = Order.from_dict_c({
>>>>>>> 873611b0
            "price": values["order_price"],
            "size": values["order_size"],
            "side": values["order_side"],
            "id": values["order_id"],
<<<<<<< HEAD
        }) if values['delta_type'] != "CLEAR" else None
        return OrderBookDelta(
            instrument_id=InstrumentId.from_str_c(values["instrument_id"]),
            level=BookLevelParser.from_str(values["level"]),
            delta_type=DeltaTypeParser.from_str(values["delta_type"]),
=======
        }) if delta_type != DeltaType.CLEAR else None
        return OrderBookDelta(
            instrument_id=InstrumentId.from_str_c(values["instrument_id"]),
            level=BookLevelParser.from_str(values["level"]),
            delta_type=delta_type,
>>>>>>> 873611b0
            order=order,
            ts_event_ns=values["ts_event_ns"],
            ts_recv_ns=values["ts_recv_ns"],
        )

    @staticmethod
    def from_dict(dict values):
        """
        Return an order book delta from the given dict values.
        Parameters
        ----------
        values : dict[str, object]
            The values for initialization.
        Returns
        -------
        OrderBookDelta
        """
        return OrderBookDelta.from_dict_c(values)

    cpdef dict to_dict(self):
        """
        Return a dictionary representation of this object.
        Returns
        -------
        dict[str, object]
        """
        return {
            "type": type(self).__name__,
            "instrument_id": self.instrument_id.value,
            "level": BookLevelParser.to_str(self.level),
            "delta_type": DeltaTypeParser.to_str(self.type),
            "order_price": self.order.price if self.order else None,
            "order_size": self.order.size if self.order else None,
            "order_side": OrderSideParser.to_str(self.order.side) if self.order else None,
            "order_id": self.order.id if self.order else None,
            "ts_event_ns": self.ts_event_ns,
            "ts_recv_ns": self.ts_recv_ns,
        }<|MERGE_RESOLUTION|>--- conflicted
+++ resolved
@@ -1243,13 +1243,8 @@
         BookLevel level,
         DeltaType delta_type,
         Order order,
-<<<<<<< HEAD
-        uint64_t ts_event_ns,
-        uint64_t ts_recv_ns,
-=======
         int64_t ts_event_ns,
         int64_t ts_recv_ns,
->>>>>>> 873611b0
     ):
         """
         Initialize a new instance of the ``OrderBookDelta`` class.
@@ -1291,29 +1286,17 @@
 
     @staticmethod
     cdef OrderBookDelta from_dict_c(dict values):
-<<<<<<< HEAD
-        order = Order.from_dict_c({
-=======
         cdef DeltaType delta_type = DeltaTypeParser.from_str(values["delta_type"])
         cdef Order order = Order.from_dict_c({
->>>>>>> 873611b0
             "price": values["order_price"],
             "size": values["order_size"],
             "side": values["order_side"],
             "id": values["order_id"],
-<<<<<<< HEAD
         }) if values['delta_type'] != "CLEAR" else None
         return OrderBookDelta(
             instrument_id=InstrumentId.from_str_c(values["instrument_id"]),
             level=BookLevelParser.from_str(values["level"]),
             delta_type=DeltaTypeParser.from_str(values["delta_type"]),
-=======
-        }) if delta_type != DeltaType.CLEAR else None
-        return OrderBookDelta(
-            instrument_id=InstrumentId.from_str_c(values["instrument_id"]),
-            level=BookLevelParser.from_str(values["level"]),
-            delta_type=delta_type,
->>>>>>> 873611b0
             order=order,
             ts_event_ns=values["ts_event_ns"],
             ts_recv_ns=values["ts_recv_ns"],
