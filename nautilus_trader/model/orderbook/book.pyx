# -------------------------------------------------------------------------------------------------
#  Copyright (C) 2015-2021 Nautech Systems Pty Ltd. All rights reserved.
#  https://nautechsystems.io
#
#  Licensed under the GNU Lesser General Public License Version 3.0 (the "License");
#  You may not use this file except in compliance with the License.
#  You may obtain a copy of the License at https://www.gnu.org/licenses/lgpl-3.0.en.html
#
#  Unless required by applicable law or agreed to in writing, software
#  distributed under the License is distributed on an "AS IS" BASIS,
#  WITHOUT WARRANTIES OR CONDITIONS OF ANY KIND, either express or implied.
#  See the License for the specific language governing permissions and
#  limitations under the License.
# -------------------------------------------------------------------------------------------------
from operator import itemgetter

from tabulate import tabulate

from nautilus_trader.core.correctness cimport Condition
from nautilus_trader.model.c_enums.order_side cimport OrderSide
from nautilus_trader.model.c_enums.order_side cimport OrderSideParser
from nautilus_trader.model.c_enums.orderbook_level cimport OrderBookLevel
from nautilus_trader.model.c_enums.orderbook_op cimport OrderBookOperationType
from nautilus_trader.model.c_enums.orderbook_op cimport OrderBookOperationTypeParser
from nautilus_trader.model.data cimport Data
from nautilus_trader.model.orderbook.ladder cimport Ladder
from nautilus_trader.model.orderbook.level cimport Level
from nautilus_trader.model.orderbook.order cimport Order


cdef class OrderBook:
    """
    Provides a L1/L2/L3 order book.

    The base class for all order books.

    An L3 order book can be proxied to L2 or L1 `OrderBook` classes.
    """

    def __init__(
        self,
        InstrumentId instrument_id not None,
        OrderBookLevel level,
    ):
        """
        Initialize a new instance of the `OrderBook` class.

        Parameters
        ----------
        instrument_id : InstrumentId
            The instrument identifier for the book.
        level : OrderBookLevel (Enum)
            The order book level (L1, L2, L3).

        """
        self.instrument_id = instrument_id
        self.level = level
        self.bids = Ladder(reverse=True)
        self.asks = Ladder(reverse=False)
        self.last_update_timestamp_ns = 0
        self.last_update_id = 0

    @staticmethod
    def create(InstrumentId instrument_id, OrderBookLevel level):
        """
        Create a new order book with the given parameters.

        Parameters
        ----------
        instrument_id : InstrumentId
            The instrument identifier for the book.
        level : OrderBookLevel (Enum)
            The order book level (L1, L2, L3).

        Returns
        -------
        OrderBook

        """
        Condition.not_none(instrument_id, "instrument_id")

        if level == OrderBookLevel.L1:
            return L1OrderBook(instrument_id)
        elif level == OrderBookLevel.L2:
            return L2OrderBook(instrument_id)
        elif level == OrderBookLevel.L2:
            return L3OrderBook(instrument_id)

    cpdef void add(self, Order order) except *:
        """
        Add the given order to the book.

        Parameters
        ----------
        order : Order
            The order to add.

        """
        self._add(order=order)

    cpdef void update(self, Order order) except *:
        """
        Update the given order in the book.

        Parameters
        ----------
        order : Order
            The order to update.

        """
        self._update(order=order)

    cpdef void delete(self, Order order) except *:
        """
        Delete the given order in the book.

        Parameters
        ----------
        order : Order
            The order to delete.

        """
        self._delete(order=order)

    cpdef void apply_operation(self, OrderBookOperation operation) except *:
        if operation.op_type == OrderBookOperationType.ADD:
            self.add(order=operation.order)
        elif operation.op_type == OrderBookOperationType.UPDATE:
            self.update(order=operation.order)
        elif operation.op_type == OrderBookOperationType.DELETE:
            self.delete(order=operation.order)

    cpdef void apply_snapshot(self, OrderBookSnapshot snapshot) except *:
        """
        Apply the bulk snapshot to the order book.

        Parameters
        ----------
        snapshot : OrderBookSnapshot
            The snapshot to apply.

        Raises
        ------
        ValueError
            If snapshot.level is not equal to self.level.

        """
        Condition.equal(snapshot.level, self.level, "snapshot.level", "self.level")

        self.clear()
        for bid in snapshot.bids:
            self.add(order=Order(price=bid[0], volume=bid[1], side=OrderSide.BUY))
        for ask in snapshot.asks:
            self.add(order=Order(price=ask[0], volume=ask[1], side=OrderSide.SELL))

    cpdef void apply_operations(self, OrderBookOperations operations) except *:
        """
        Apply the bulk operations to the order book.

        Parameters
        ----------
        operations : OrderBookOperations
            The operations to apply.

        Raises
        ------
        ValueError
            If snapshot.level is not equal to self.level.

        """
        Condition.equal(operations.level, self.level, "operations.level", "self.level")

        cdef OrderBookOperation op
        for op in operations.ops:
            self._apply_operation(op)

    cpdef void check_integrity(self) except *:
        """
        Return a value indicating whether the order book integrity test passes.

        Returns
        -------
        bool
            True if check passes, else False.

        """
        self._check_integrity()

    cpdef void clear_bids(self) except *:
        """
        Clear the bids from the book.
        """
        self.bids = Ladder(reverse=True)

    cpdef void clear_asks(self) except *:
        """
        Clear the asks from the book.
        """
        self.asks = Ladder(reverse=False)

    cpdef void clear(self) except *:
        """
        Clear the entire orderbook.
        """
        self.clear_bids()
        self.clear_asks()

    cdef inline void _apply_operation(self, OrderBookOperation op) except *:
        if op.op_type == OrderBookOperationType.ADD:
            self.add(order=op.order)
        elif op.op_type == OrderBookOperationType.UPDATE:
            self.update(order=op.order)
        elif op.op_type == OrderBookOperationType.DELETE:
            self.delete(order=op.order)

    cdef inline void _add(self, Order order) except *:
        """
        Add the given order to the book.

        Parameters
        ----------
        order : Order
            The order to add.

        """
        if order.side == OrderSide.BUY:
            self.bids.add(order=order)
        elif order.side == OrderSide.SELL:
            self.asks.add(order=order)

    cdef inline void _update(self, Order order) except *:
        """
        Update the given order in the book.

        Parameters
        ----------
        order : Order
            The order to update.

        """
        if order.side == OrderSide.BUY:
            self.bids.update(order=order)
        elif order.side == OrderSide.SELL:
            self.asks.update(order=order)

    cdef inline void _delete(self, Order order) except *:
        """
        Delete the given order in the book.

        Parameters
        ----------
        order : Order
            The order to delete.

        """
        if order.side == OrderSide.BUY:
            self.bids.delete(order=order)
        elif order.side == OrderSide.SELL:
            self.asks.delete(order=order)

    cdef inline void _check_integrity(self) except *:
        """
        Return a value indicating whether the order book integrity test passes.

        Returns
        -------
        bool
            True if check passes, else False.

        """
        cdef Level top_bid_level = self.bids.top()
        cdef Level top_ask_level = self.asks.top()
        if top_bid_level is None or top_ask_level is None:
            return

        cdef double best_bid = top_bid_level.price()
        cdef double best_ask = top_ask_level.price()
        if best_bid == 0. or best_ask == 0.:
            return
        assert best_bid < best_ask, f"Orders in cross [{best_bid} @ {best_ask}]"

    cpdef Level best_bid_level(self):
        """
        Return the best bid level.

        Returns
        -------
        Level

        """
        return self.bids.top()

    cpdef Level best_ask_level(self):
        """
        Return the best ask level.

        Returns
        -------
        Level

        """
        return self.asks.top()

    cpdef best_bid_price(self):
        """
        Return the best bid price in the book (if no bids then returns None).

        Returns
        -------
        double

        """
        cdef Level top_bid_level = self.bids.top()
        if top_bid_level:
            return top_bid_level.price()
        else:
            return None

    cpdef best_ask_price(self):
        """
        Return the best ask price in the book (if no asks then returns None).

        Returns
        -------
        double

        """
        cdef Level top_ask_level = self.asks.top()
        if top_ask_level:
            return top_ask_level.price()
        else:
            return None

    cpdef best_bid_qty(self):
        """
        Return the best bid quantity in the book (if no bids then returns None).

        Returns
        -------
        double

        """
        cdef Level top_bid_level = self.bids.top()
        if top_bid_level:
            return top_bid_level.volume()
        else:
            return None

    cpdef best_ask_qty(self):
        """
        Return the best ask quantity in the book (if no asks then returns None).

        Returns
        -------
        double or None

        """
        cdef Level top_ask_level = self.asks.top()
        if top_ask_level:
            return top_ask_level.volume()
        else:
            return None

    def __repr__(self):
        return self.pprint()

    cpdef spread(self):
        """
        Return the top of book spread (if no bids or asks then returns None).

        Returns
        -------
        double

        """
        cdef Level top_bid_level = self.bids.top()
        cdef Level top_ask_level = self.asks.top()
        if top_bid_level and top_ask_level:
            return top_ask_level.price() - top_bid_level.price()
        else:
            return None

    cpdef str pprint(self, int num_levels=3, show='volume'):
        levels = [(lvl.price(), lvl) for lvl in self.bids.levels[-num_levels:] + self.asks.levels[:num_levels]]
        levels = list(reversed(sorted(levels, key=itemgetter(0))))
        print(levels)
        data = [
            {
                "bids": [
                            getattr(order, show)
                            for order in level.orders
                            if level.price() in self.bids.prices()
                        ]
                        or None,
                "price": level.price(),
                "asks": [
                            getattr(order, show)
                            for order in level.orders
                            if level.price() in self.asks.prices()
                        ]
                        or None,
            }
            for _, level in levels
        ]
        return tabulate(
            data, headers="keys", numalign="center", floatfmt=".2f", tablefmt="fancy"
        )


cdef class L3OrderBook(OrderBook):
    """
    Provides an L3 order book.

    Maps directly to functionality of the `OrderBook` base class.
    """

    def __init__(self, InstrumentId instrument_id not None):
        """
        Initialize a new instance of the `L3OrderBook` class.

        Parameters
        ----------
        instrument_id : InstrumentId
            The instrument identifier for the book.

        """
        super().__init__(instrument_id, level=OrderBookLevel.L3)


cdef class L2OrderBook(OrderBook):
    """
    Provides an L2 order book.

    An L2 order book `Levels` are only made up of a single order.
    """

    def __init__(self, InstrumentId instrument_id not None):
        """
        Initialize a new instance of the `L2OrderBook` class.

        Parameters
        ----------
        instrument_id : InstrumentId
            The instrument identifier for the book.

        """
        super().__init__(instrument_id, level=OrderBookLevel.L2)

    cpdef void add(self, Order order) except *:
        """
        Add the given order to the book.

        Parameters
        ----------
        order : Order
            The order to add.

        """
        self._process_order(order=order)
        self._add(order=order)

    cpdef void update(self, Order order) except *:
        """
        Update the given order in the book.

        Parameters
        ----------
        order : Order
            The order to update.

        """
        self._process_order(order=order)
        self._remove_if_exists(order)
        self._update(order=order)

    cpdef void delete(self, Order order) except *:
        """
        Delete the given order in the book.

        Parameters
        ----------
        order : Order
            The order to delete.

        """
        self._process_order(order=order)
        self._delete(order=order)

    cpdef void check_integrity(self) except *:
        """
        Return a value indicating whether the order book integrity test passes.

        Returns
        -------
        bool
            True if check passes, else False.

        """
        # For L2 Orderbook, ensure only one order per level in addition to
        # normal orderbook checks.
        self._check_integrity()

        for level in self.bids.levels + self.asks.levels:
            assert len(level.orders) == 1, f"Number of orders on {level} > 1"

    cdef inline Order _process_order(self, Order order):
        # Because L2 Orderbook only has one order per level, we replace the
        # order.id with a price level, which will let us easily process the
        # order in the proxy orderbook.
        order.id = str(order.price)
        return order

    cdef inline void _remove_if_exists(self, Order order) except *:
        # For a L2 orderbook, an order update means a whole level update. If
        # this level exists, remove it so we can insert the new level.

        if order.side == OrderSide.BUY and order.price in self.bids.prices():
            self.delete(order)
        elif order.side == OrderSide.SELL and order.price in self.asks.prices():
            self.delete(order)


cdef class L1OrderBook(OrderBook):
    """
    Provides an L1 order book.

    An L1 order book has a single (top) `Level`.
    """

    def __init__(self, InstrumentId instrument_id not None):
        """
        Initialize a new instance of the `L1OrderBook` class.

        Parameters
        ----------
        instrument_id : InstrumentId
            The instrument identifier for the book.

        """
        super().__init__(instrument_id, level=OrderBookLevel.L1)

    cpdef void add(self, Order order) except *:
        """
        NotImplemented (Use `update(order)` for L1OrderBook).
        """
        raise NotImplementedError("Use `update(order)` for L1OrderBook")

    cpdef void update(self, Order order) except *:
        """
        Update the given order in the book.

        Parameters
        ----------
        order : Order
            The order to update.

        """
        # Because of the way we typically get updates from a L1 order book (bid
        # and ask updates at the same time), its quite probable that the last
        # bid is now the ask price we are trying to insert (or vice versa). We
        # just need to add some extra protection against this if we are calling
        # `check_integrity` on each individual update .
        if (
            order.side == OrderSide.BUY
            and self.best_ask_level()
            and order.price >= self.best_ask_price()
        ):
            self.clear_asks()
        elif (
            order.side == OrderSide.SELL
            and self.best_bid_level()
            and order.price <= self.best_bid_price()
        ):
            self.clear_bids()
        self._update(order=self._process_order(order=order))

    cpdef void delete(self, Order order) except *:
        """
        Delete the given order in the book.

        Parameters
        ----------
        order : Order
            The order to delete.

        """
        self._delete(order=self._process_order(order=order))

    cpdef void check_integrity(self) except *:
        """
        Return a value indicating whether the order book integrity test passes.

        Returns
        -------
        bool
            True if check passes, else False.

        """
        # For an L1OrderBook, ensure only one level per side in addition to
        # normal orderbook checks.
        self._check_integrity()
        assert len(self.bids.levels) <= 1, "Number of bid levels > 1"
        assert len(self.asks.levels) <= 1, "Number of ask levels > 1"

    cdef inline Order _process_order(self, Order order):
        # Because a L1OrderBook only has one level per side, we replace the
        # order.id with the name of the side, which will let us easily process
        # the order.
        order.id = OrderSideParser.to_str(order.side)
        return order


cdef class OrderBookSnapshot(Data):
    """
    Represents a snapshot in time for an `OrderBook`.
    """

    def __init__(
        self,
        InstrumentId instrument_id not None,
        OrderBookLevel level,
        list bids not None,
        list asks not None,
        int64_t timestamp_ns,
    ):
        """
        Initialize a new instance of the `OrderBookSnapshot` class.

        Parameters
        ----------
        instrument_id : InstrumentId
            The instrument identifier for the book.
        level : OrderBookLevel (Enum)
            The order book level (L1, L2, L3).
        bids : list
            The bids for the snapshot.
        asks : list
            The asks for the snapshot.
        timestamp_ns : int64
            The Unix timestamp (nanos) of the snapshot.

        """
        super().__init__(timestamp_ns)

        self.instrument_id = instrument_id
        self.level = level
        self.bids = bids
        self.asks = asks

    def __repr__(self) -> str:
        return (f"{type(self).__name__}("
                f"'{self.instrument_id}', "
                f"bids={self.bids}, "
                f"asks={self.asks})")


cdef class OrderBookOperations(Data):
    """
    Represents bulk operations for an `OrderBook`.
    """

    def __init__(
        self,
        InstrumentId instrument_id not None,
        OrderBookLevel level,
        list ops not None,
        int64_t timestamp_ns,
    ):
        """
        Initialize a new instance of the `OrderBookOperations` class.

        Parameters
        ----------
        instrument_id : InstrumentId
            The instrument identifier for the book.
        level : OrderBookLevel (Enum)
            The order book level (L1, L2, L3).
        ops : list
            The list of order book operations.
        timestamp_ns : int64
            The Unix timestamp (nanos) of the operations.

        """
<<<<<<< HEAD
        super().__init__(timestamp)
=======
        super().__init__(timestamp_ns)

>>>>>>> a089ff08
        self.instrument_id = instrument_id
        self.level = level
        self.ops = ops

    def __repr__(self) -> str:
        return f"{type(self).__name__}('{self.instrument_id}', {self.ops})"


cdef class OrderBookOperation:
    """
    Represents a single operation on an `OrderBook`.
    """

    def __init__(
        self,
        OrderBookOperationType op_type,
        Order order not None,
    ):
        """
        Initialize a new instance of the `OrderBookOperation` class.

        Parameters
        ----------
        op_type : OrderBookOperationType
            The type of operation (ADD, UPDATED, DELETE).
        order : Order
            The order to apply.

        """
        self.op_type = op_type
        self.order = order

    def __repr__(self) -> str:
        return (f"{type(self).__name__}("
                f"{OrderBookOperationTypeParser.to_str(self.op_type)}, "
                f"order={self.order})")<|MERGE_RESOLUTION|>--- conflicted
+++ resolved
@@ -681,12 +681,7 @@
             The Unix timestamp (nanos) of the operations.
 
         """
-<<<<<<< HEAD
-        super().__init__(timestamp)
-=======
         super().__init__(timestamp_ns)
-
->>>>>>> a089ff08
         self.instrument_id = instrument_id
         self.level = level
         self.ops = ops
