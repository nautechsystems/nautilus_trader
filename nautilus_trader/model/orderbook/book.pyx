# -------------------------------------------------------------------------------------------------
#  Copyright (C) 2015-2023 Nautech Systems Pty Ltd. All rights reserved.
#  https://nautechsystems.io
#
#  Licensed under the GNU Lesser General Public License Version 3.0 (the "License");
#  You may not use this file except in compliance with the License.
#  You may obtain a copy of the License at https://www.gnu.org/licenses/lgpl-3.0.en.html
#
#  Unless required by applicable law or agreed to in writing, software
#  distributed under the License is distributed on an "AS IS" BASIS,
#  WITHOUT WARRANTIES OR CONDITIONS OF ANY KIND, either express or implied.
#  See the License for the specific language governing permissions and
#  limitations under the License.
# -------------------------------------------------------------------------------------------------

from operator import itemgetter

import pandas as pd

from libc.stdint cimport INT64_MAX
from libc.stdint cimport INT64_MIN
from libc.stdint cimport int64_t
from libc.stdint cimport uint8_t
from libc.stdint cimport uint64_t

from nautilus_trader.core.correctness cimport Condition
from nautilus_trader.core.data cimport Data
from nautilus_trader.core.rust.core cimport CVec
from nautilus_trader.core.rust.model cimport BookOrder_t
from nautilus_trader.core.rust.model cimport Level_API
from nautilus_trader.core.rust.model cimport OrderBook_API
from nautilus_trader.core.rust.model cimport Price_t
from nautilus_trader.core.rust.model cimport Quantity_t
from nautilus_trader.core.rust.model cimport book_order_from_raw
from nautilus_trader.core.rust.model cimport level_clone
from nautilus_trader.core.rust.model cimport level_drop
from nautilus_trader.core.rust.model cimport level_exposure
from nautilus_trader.core.rust.model cimport level_orders
from nautilus_trader.core.rust.model cimport level_price
from nautilus_trader.core.rust.model cimport level_volume
from nautilus_trader.core.rust.model cimport orderbook_add
from nautilus_trader.core.rust.model cimport orderbook_apply_delta
from nautilus_trader.core.rust.model cimport orderbook_asks
from nautilus_trader.core.rust.model cimport orderbook_best_ask_price
from nautilus_trader.core.rust.model cimport orderbook_best_ask_size
from nautilus_trader.core.rust.model cimport orderbook_best_bid_price
from nautilus_trader.core.rust.model cimport orderbook_best_bid_size
from nautilus_trader.core.rust.model cimport orderbook_bids
from nautilus_trader.core.rust.model cimport orderbook_book_type
from nautilus_trader.core.rust.model cimport orderbook_check_integrity
from nautilus_trader.core.rust.model cimport orderbook_clear
from nautilus_trader.core.rust.model cimport orderbook_clear_asks
from nautilus_trader.core.rust.model cimport orderbook_clear_bids
from nautilus_trader.core.rust.model cimport orderbook_count
from nautilus_trader.core.rust.model cimport orderbook_delete
<<<<<<< HEAD
=======
from nautilus_trader.core.rust.model cimport orderbook_drop
>>>>>>> 29b6069a
from nautilus_trader.core.rust.model cimport orderbook_get_avg_px_for_quantity
from nautilus_trader.core.rust.model cimport orderbook_has_ask
from nautilus_trader.core.rust.model cimport orderbook_has_bid
from nautilus_trader.core.rust.model cimport orderbook_instrument_id
from nautilus_trader.core.rust.model cimport orderbook_midpoint
from nautilus_trader.core.rust.model cimport orderbook_new
from nautilus_trader.core.rust.model cimport orderbook_pprint_to_cstr
from nautilus_trader.core.rust.model cimport orderbook_reset
from nautilus_trader.core.rust.model cimport orderbook_sequence
from nautilus_trader.core.rust.model cimport orderbook_simulate_fills
from nautilus_trader.core.rust.model cimport orderbook_spread
from nautilus_trader.core.rust.model cimport orderbook_ts_last
from nautilus_trader.core.rust.model cimport orderbook_update
from nautilus_trader.core.rust.model cimport orderbook_update_quote_tick
from nautilus_trader.core.rust.model cimport orderbook_update_trade_tick
from nautilus_trader.core.rust.model cimport vec_fills_drop
from nautilus_trader.core.rust.model cimport vec_levels_drop
from nautilus_trader.core.rust.model cimport vec_orders_drop
from nautilus_trader.core.string cimport cstr_to_pystr
from nautilus_trader.model.data.book cimport BookOrder
from nautilus_trader.model.data.tick cimport TradeTick
from nautilus_trader.model.enums_c cimport BookAction
from nautilus_trader.model.enums_c cimport BookType
from nautilus_trader.model.enums_c cimport OrderSide
from nautilus_trader.model.enums_c cimport OrderType
from nautilus_trader.model.enums_c cimport book_type_to_str
from nautilus_trader.model.enums_c cimport order_side_to_str
from nautilus_trader.model.identifiers cimport InstrumentId
from nautilus_trader.model.instruments.base cimport Instrument
from nautilus_trader.model.objects cimport Price
from nautilus_trader.model.objects cimport Quantity


cdef class OrderBook(Data):
    """
    Provides an order book which can handle L1/L2/L3 granularity data.
    """

    def __init__(
        self,
        InstrumentId instrument_id not None,
        BookType book_type,
    ):
        self._mem = orderbook_new(
            instrument_id._mem,
            book_type,
        )

    def __repr__(self) -> str:
        return (
            f"{type(self).__name__} {book_type_to_str(self.book_type)}\n"
            f"instrument: {self.instrument_id}\n"
            f"sequence: {self.sequence}\n"
            f"ts_last: {self.ts_last}\n"
            f"count: {self.count}\n"
            f"{self.pprint()}"
        )

    @property
    def instrument_id(self) -> InstrumentId:
        """
        Return the books instrument ID.

        Returns
        -------
        InstrumentId

        """
        return InstrumentId.from_mem_c(orderbook_instrument_id(&self._mem))

    @property
    def book_type(self) -> BookType:
        """
        Return the order book type.

        Returns
        -------
        BookType

        """
        return <BookType>orderbook_book_type(&self._mem)

    @property
    def sequence(self) -> int:
        """
        Return the last sequence number for the book.

        Returns
        -------
        int

        """
        return orderbook_sequence(&self._mem)

    @property
    def ts_event(self) -> int:
        """
        The UNIX timestamp (nanoseconds) when the data event occurred.

        Returns
        -------
        int

        """
        return orderbook_ts_last(&self._mem)

    @property
    def ts_init(self) -> int:
        """
        The UNIX timestamp (nanoseconds) when the object was initialized.

        Returns
        -------
        int

        """
        return orderbook_ts_last(&self._mem)

    @property
    def ts_last(self) -> int:
        """
        Return the UNIX timestamp (nanoseconds) when the order book was last updated.

        Returns
        -------
        int

        """
        return orderbook_ts_last(&self._mem)

    @property
    def count(self) -> int:
        """
        Return the books update count.

        Returns
        -------
        int

        """
        return orderbook_count(&self._mem)

    cpdef void reset(self):
        """
        Reset the order book (clear all stateful values).
        """
        orderbook_reset(&self._mem)

    cpdef void add(self, BookOrder order, uint64_t ts_event, uint64_t sequence=0):
        """
        Add the given order to the book.

        Parameters
        ----------
        order : BookOrder
            The order to add.
        sequence : uint64, default 0
            The unique sequence number for the update. If default 0 then will increment the `sequence`.

        """
        Condition.not_none(order, "order")

        orderbook_add(&self._mem, order._mem, ts_event, sequence)

    cpdef void update(self, BookOrder order, uint64_t ts_event, uint64_t sequence=0):
        """
        Update the given order in the book.

        Parameters
        ----------
        order : Order
            The order to update.
        sequence : uint64, default 0
            The unique sequence number for the update. If default 0 then will increment the `sequence`.

        """
        Condition.not_none(order, "order")

        orderbook_update(&self._mem, order._mem, ts_event, sequence)

    cpdef void delete(self, BookOrder order, uint64_t ts_event, uint64_t sequence=0):
        """
        Cancel the given order in the book.

        Parameters
        ----------
        order : Order
            The order to delete.
        sequence : uint64, default 0
            The unique sequence number for the update. If default 0 then will increment the `sequence`.

        """
        Condition.not_none(order, "order")

        orderbook_delete(&self._mem, order._mem, ts_event, sequence)

    cpdef void clear(self, uint64_t ts_event, uint64_t sequence=0):
        """
        Clear the entire order book.
        """
        orderbook_clear(&self._mem, ts_event, sequence)

    cpdef void clear_bids(self, uint64_t ts_event, uint64_t sequence=0):
        """
        Clear the bids from the order book.
        """
        orderbook_clear_bids(&self._mem, ts_event, sequence)

    cpdef void clear_asks(self, uint64_t ts_event, uint64_t sequence=0):
        """
        Clear the asks from the order book.
        """
        orderbook_clear_asks(&self._mem, ts_event, sequence)

    cpdef void apply_delta(self, OrderBookDelta delta):
        """
        Apply the order book delta.

        Parameters
        ----------
        delta : OrderBookDelta
            The delta to apply.

        Raises
        ------
        ValueError
            If `delta.book_type` is not equal to `self.type`.

        """
        Condition.not_none(delta, "delta")

<<<<<<< HEAD
        # We have to clone the delta because of the heap allocation `instrument_id`
=======
>>>>>>> 29b6069a
        orderbook_apply_delta(&self._mem, delta._mem)

    cpdef void apply_deltas(self, OrderBookDeltas deltas):
        """
        Apply the bulk deltas to the order book.

        Parameters
        ----------
        deltas : OrderBookDeltas
            The deltas to apply.

        """
        Condition.not_none(deltas, "deltas")

        cdef OrderBookDelta delta
        for delta in deltas.deltas:
            self.apply_delta(delta)

    cpdef void apply(self, Data data):
        """
        Apply the given data to the order book.

        Parameters
        ----------
        delta : OrderBookDelta, OrderBookDeltas
            The data to apply.

        """
        if isinstance(data, OrderBookDeltas):
            self.apply_deltas(deltas=data)
        elif isinstance(data, OrderBookDelta):
            self.apply_delta(delta=data)
        else:  # pragma: no-cover (design time error)
            raise RuntimeError(f"invalid order book data type, was {type(data)}")  # pragma: no-cover (design time error)

    cpdef void check_integrity(self):
        """
        Check book integrity.

        For now will panic from Rust and print the error message to stdout.

        For all order books:
        - The bid side price should not be greater than the ask side price.

        """
        orderbook_check_integrity(&self._mem)

    cpdef list bids(self):
        """
        Return the bid levels for the order book.

        Returns
        -------
        list[Level]
            Sorted in descending order of price.

        """
        cdef CVec raw_levels_vec = orderbook_bids(&self._mem)
        cdef Level_API* raw_levels = <Level_API*>raw_levels_vec.ptr

        cdef list levels = []

        cdef:
            uint64_t i
        for i in range(raw_levels_vec.len):
            levels.append(Level.from_mem_c(raw_levels[i]))

        vec_levels_drop(raw_levels_vec)

        return levels

    cpdef list asks(self):
        """
        Return the bid levels for the order book.

        Returns
        -------
        list[Level]
            Sorted in ascending order of price.

        """
        cdef CVec raw_levels_vec = orderbook_asks(&self._mem)
        cdef Level_API* raw_levels = <Level_API*>raw_levels_vec.ptr

        cdef list levels = []

        cdef:
            uint64_t i
        for i in range(raw_levels_vec.len):
            levels.append(Level.from_mem_c(raw_levels[i]))

        vec_levels_drop(raw_levels_vec)

        return levels

    cpdef best_bid_price(self):
        """
        Return the best bid price in the book (if no bids then returns ``None``).

        Returns
        -------
        double

        """
        if not orderbook_has_bid(&self._mem):
            return None

        return Price.from_mem_c(orderbook_best_bid_price(&self._mem))

    cpdef best_ask_price(self):
        """
        Return the best ask price in the book (if no asks then returns ``None``).

        Returns
        -------
        double

        """
        if not orderbook_has_ask(&self._mem):
            return None

        return Price.from_mem_c(orderbook_best_ask_price(&self._mem))

    cpdef best_bid_size(self):
        """
        Return the best bid size in the book (if no bids then returns ``None``).

        Returns
        -------
        double

        """
        if not orderbook_has_bid(&self._mem):
            return None

        return Quantity.from_mem_c(orderbook_best_bid_size(&self._mem))

    cpdef best_ask_size(self):
        """
        Return the best ask size in the book (if no asks then returns ``None``).

        Returns
        -------
        double or ``None``

        """
        if not orderbook_has_ask(&self._mem):
            return None

        return Quantity.from_mem_c(orderbook_best_ask_size(&self._mem))

    cpdef spread(self):
        """
        Return the top of book spread (if no bids or asks then returns ``None``).

        Returns
        -------
        double or ``None``

        """
        if not orderbook_has_bid(&self._mem) or not orderbook_has_ask(&self._mem):
            return None

        return orderbook_spread(&self._mem)

    cpdef midpoint(self):
        """
        Return the mid point (if no market exists then returns ``None``).

        Returns
        -------
        double or ``None``

        """
        if not orderbook_has_bid(&self._mem) or not orderbook_has_ask(&self._mem):
            return None

        return orderbook_midpoint(&self._mem)

    cpdef double get_avg_px_for_quantity(self, Quantity quantity, OrderSide order_side):
        """
        Return the average price expected for the given `quantity` based on the current state
        of the order book.

        Parameters
        ----------
        quantity : Quantity
            The quantity for the calculation.
        order_side : OrderSide
            The order side for the calculation.

        Returns
        -------
        double

        Raises
        ------
        ValueError
            If `order_side` is equal to ``NO_ORDER_SIDE``

        Warnings
        --------
        If no average price can be calculated then will return 0.0 (zero).

        """
        Condition.not_none(quantity, "quantity")
        Condition.not_equal(order_side, OrderSide.NO_ORDER_SIDE, "order_side", "NO_ORDER_SIDE")

        return orderbook_get_avg_px_for_quantity(&self._mem, quantity._mem, order_side)

    cpdef list simulate_fills(self, Order order, uint8_t price_prec, bint is_aggressive):
        """
        Simulate filling the book with the given order.

        Parameters
        ----------
        order : Order
            The order to simulate fills for.
        price_prec : uint8_t
            The price precision for the fills.

        """
        cdef int64_t price_raw
        cdef Price price
        if is_aggressive:
            price_raw = INT64_MAX if order.side == OrderSide.BUY else INT64_MIN
        else:
            price = order.price
            price_raw = price._mem.raw

        cdef BookOrder_t submit_order = book_order_from_raw(
            order.side,
            price_raw,
            price_prec,
            order.leaves_qty._mem.raw,
            order.quantity._mem.precision,
            0,
        )

        cdef CVec raw_fills_vec = orderbook_simulate_fills(&self._mem, submit_order)
        cdef tuple[Price_t, Quantity_t]* raw_fills = <tuple[Price_t, Quantity_t]*>raw_fills_vec.ptr
        cdef list fills = []

        cdef:
            uint64_t i
            tuple[Price_t, Quantity_t] raw_fill
            Price fill_price
            Quantity fill_size
        for i in range(raw_fills_vec.len):
            raw_fill = raw_fills[i]
            fill_price = Price.from_mem_c(raw_fill[0])
            fill_size = Quantity.from_mem_c(raw_fill[1])
            fills.append((fill_price, fill_size))

        vec_fills_drop(raw_fills_vec)

        return fills

    cpdef void update_quote_tick(self, QuoteTick tick):
        """
        Update the order book with the given quote tick.

        Parameters
        ----------
        tick : QuoteTick
            The quote tick to update with.

        """
        orderbook_update_quote_tick(&self._mem, &tick._mem)

    cpdef void update_trade_tick(self, TradeTick tick):
        """
        Update the order book with the given trade tick.

        Parameters
        ----------
        tick : TradeTick
            The trade tick to update with.

        """
        orderbook_update_trade_tick(&self._mem, &tick._mem)

    cpdef str pprint(self, int num_levels=3):
        """
        Print the order book in a clear format.

        Parameters
        ----------
        num_levels : int
            The number of levels to print.

        Returns
        -------
        str

        """
        return cstr_to_pystr(orderbook_pprint_to_cstr(&self._mem, num_levels))


cdef class Level:
    """
    Represents a read-only order book `Level`.

    A price level on one side of the order book with one or more individual orders.

    Parameters
    ----------
    price : Price
        The price for the level.
    orders : list[BookOrder]
        The orders for the level.

    Raises
    ------
    ValueError
        If `orders` is empty.
    """

    def __del__(self) -> None:
        if self._mem._0 != NULL:
            level_drop(self._mem)

    def __eq__(self, Level other) -> bool:
        return self.price._mem.raw == other.price._mem.raw

    def __lt__(self, Level other) -> bool:
        return self.price._mem.raw < other.price._mem.raw

    def __le__(self, Level other) -> bool:
        return self.price._mem.raw <= other.price._mem.raw

    def __gt__(self, Level other) -> bool:
        return self.price._mem.raw > other.price._mem.raw

    def __ge__(self, Level other) -> bool:
        return self.price._mem.raw >= other.price._mem.raw

    def __repr__(self) -> str:
        return f"Level(price={self.price}, orders={self.orders()})"

    @property
    def price(self) -> Price:
        """
        Return the price for the level.

        Returns
        -------
        Price

        """
        return Price.from_mem_c(level_price(&self._mem))

    @staticmethod
    cdef Level from_mem_c(Level_API mem):
        cdef Level level = Level.__new__(Level)
        level._mem = level_clone(&mem)
        return level

    cpdef list orders(self):
        """
        Return the orders for the level.

        Returns
        -------
        list[BookOrder]

        """
        cdef CVec raw_orders_vec = level_orders(&self._mem)
        cdef BookOrder_t* raw_orders = <BookOrder_t*>raw_orders_vec.ptr

        cdef list book_orders = []

        cdef:
            uint64_t i
        for i in range(raw_orders_vec.len):
            book_orders.append(BookOrder.from_mem_c(raw_orders[i]))

        vec_orders_drop(raw_orders_vec)

        return book_orders

    cpdef double volume(self):
        """
        Return the volume at this level.

        Returns
        -------
        double

        """
        return level_volume(&self._mem)

    cpdef double exposure(self):
        """
        Return the exposure at this level (price * volume).

        Returns
        -------
        double

        """
        return level_exposure(&self._mem)<|MERGE_RESOLUTION|>--- conflicted
+++ resolved
@@ -53,10 +53,6 @@
 from nautilus_trader.core.rust.model cimport orderbook_clear_bids
 from nautilus_trader.core.rust.model cimport orderbook_count
 from nautilus_trader.core.rust.model cimport orderbook_delete
-<<<<<<< HEAD
-=======
-from nautilus_trader.core.rust.model cimport orderbook_drop
->>>>>>> 29b6069a
 from nautilus_trader.core.rust.model cimport orderbook_get_avg_px_for_quantity
 from nautilus_trader.core.rust.model cimport orderbook_has_ask
 from nautilus_trader.core.rust.model cimport orderbook_has_bid
@@ -288,10 +284,6 @@
         """
         Condition.not_none(delta, "delta")
 
-<<<<<<< HEAD
-        # We have to clone the delta because of the heap allocation `instrument_id`
-=======
->>>>>>> 29b6069a
         orderbook_apply_delta(&self._mem, delta._mem)
 
     cpdef void apply_deltas(self, OrderBookDeltas deltas):
