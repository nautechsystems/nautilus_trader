--- conflicted
+++ resolved
@@ -212,83 +212,6 @@
         else:
             raise ValueError(f"Cannot extract with PriceType {PriceTypeParser.to_str(price_type)}")
 
-<<<<<<< HEAD
-    @staticmethod
-    cdef QuoteTick from_serializable_str_c(InstrumentId instrument_id, str values):
-        Condition.not_none(instrument_id, "instrument_id")
-        Condition.valid_string(values, "values")
-
-        cdef list pieces = values.split(',', maxsplit=5)
-
-        if len(pieces) != 6:
-            raise ValueError(f"The QuoteTick string value was malformed, was {values}")
-
-        return QuoteTick(
-            instrument_id,
-            Price.from_str_c(pieces[0]),
-            Price.from_str_c(pieces[1]),
-            Quantity.from_str_c(pieces[2]),
-            Quantity.from_str_c(pieces[3]),
-            int(pieces[4]),
-            int(pieces[5]),
-        )
-
-    @staticmethod
-    def from_serializable_str(InstrumentId instrument_id, str values):
-        """
-        Parse a tick from the given instrument identifier and values string.
-
-        Parameters
-        ----------
-        instrument_id : InstrumentId
-            The tick instrument_id.
-        values : str
-            The tick values string.
-
-        Returns
-        -------
-        Tick
-
-        Raises
-        ------
-        ValueError
-            If values is not a valid string.
-
-        """
-        return QuoteTick.from_serializable_str_c(instrument_id, values)
-
-    cpdef str to_serializable_str(self):
-        """
-        Return a serializable string representation of this object.
-
-        Returns
-        -------
-        str
-
-        """
-        return f"{self.bid},{self.ask},{self.bid_size},{self.ask_size},{self.ts_event_ns},{self.ts_recv_ns}"
-
-    cpdef dict to_dict(self):
-        """
-        Return a dictionary representation of this object.
-
-        Returns
-        -------
-        dict[str, object]
-
-        """
-        return {
-            "instrument_id": self.instrument_id.value,
-            "bid": str(self.bid),
-            "ask": str(self.ask),
-            "bid_size": str(self.bid_size),
-            "ask_size": str(self.ask_size),
-            "ts_event_ns": self.ts_event_ns,
-            "ts_recv_ns": self.ts_recv_ns,
-        }
-
-=======
->>>>>>> a6dbf40c
 
 cdef class TradeTick(Tick):
     """
@@ -356,56 +279,8 @@
     def __repr__(self) -> str:
         return f"{type(self).__name__}({self})"
 
-<<<<<<< HEAD
-    cpdef dict to_dict(self):
-        """
-        Return a dictionary representation of this object.
-
-        Returns
-        -------
-        dict[str, object]
-
-        """
-        return {
-            "instrument_id": self.instrument_id.value,
-            "price": str(self.price),
-            "size": str(self.size),
-            "aggressor_side": AggressorSideParser.to_str(self.aggressor_side),
-            "match_id": str(self.match_id),
-            "ts_event_ns": self.ts_event_ns,
-            "ts_recv_ns": self.ts_recv_ns,
-        }
-
-    @staticmethod
-    cdef TradeTick from_dict_c(dict data):
-        return TradeTick(
-            instrument_id=InstrumentId.from_str_c(data['instrument_id']),
-            price=Price.from_str_c(data['price']),
-            size=Quantity.from_str_c(data['size']),
-            aggressor_side=AggressorSideParser.from_str(data['aggressor_side']),
-            match_id=TradeMatchId(data['match_id']),
-            ts_event_ns=data['ts_event_ns'],
-            ts_recv_ns=data['ts_recv_ns'],
-        )
-
-    @staticmethod
-    def from_dict(data):
-        return TradeTick.from_dict_c(data)
-
-    @staticmethod
-    cdef TradeTick from_serializable_str_c(InstrumentId instrument_id, str values):
-        Condition.not_none(instrument_id, "instrument_id")
-        Condition.valid_string(values, "values")
-
-        cdef list pieces = values.split(',', maxsplit=5)
-
-        if len(pieces) != 6:
-            raise ValueError(f"The TradeTick string value was malformed, was {values}")
-
-=======
     @staticmethod
     cdef TradeTick from_dict_c(dict values):
->>>>>>> a6dbf40c
         return TradeTick(
             instrument_id=InstrumentId.from_str_c(values["instrument_id"]),
             price=Price.from_str_c(values["price"]),
