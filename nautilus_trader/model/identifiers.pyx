# -------------------------------------------------------------------------------------------------
#  Copyright (C) 2015-2023 Nautech Systems Pty Ltd. All rights reserved.
#  https://nautechsystems.io
#
#  Licensed under the GNU Lesser General Public License Version 3.0 (the "License");
#  You may not use this file except in compliance with the License.
#  You may obtain a copy of the License at https://www.gnu.org/licenses/lgpl-3.0.en.html
#
#  Unless required by applicable law or agreed to in writing, software
#  distributed under the License is distributed on an "AS IS" BASIS,
#  WITHOUT WARRANTIES OR CONDITIONS OF ANY KIND, either express or implied.
#  See the License for the specific language governing permissions and
#  limitations under the License.
# -------------------------------------------------------------------------------------------------

from libc.string cimport strcmp

from nautilus_trader.core.correctness cimport Condition
from nautilus_trader.core.rust.model cimport account_id_hash
from nautilus_trader.core.rust.model cimport account_id_new
from nautilus_trader.core.rust.model cimport client_id_hash
from nautilus_trader.core.rust.model cimport client_id_new
from nautilus_trader.core.rust.model cimport client_order_id_hash
from nautilus_trader.core.rust.model cimport client_order_id_new
from nautilus_trader.core.rust.model cimport component_id_hash
from nautilus_trader.core.rust.model cimport component_id_new
from nautilus_trader.core.rust.model cimport exec_algorithm_id_hash
from nautilus_trader.core.rust.model cimport exec_algorithm_id_new
from nautilus_trader.core.rust.model cimport instrument_id_hash
from nautilus_trader.core.rust.model cimport instrument_id_is_synthetic
from nautilus_trader.core.rust.model cimport instrument_id_new
from nautilus_trader.core.rust.model cimport instrument_id_new_from_cstr
from nautilus_trader.core.rust.model cimport instrument_id_to_cstr
from nautilus_trader.core.rust.model cimport interned_string_stats
from nautilus_trader.core.rust.model cimport order_list_id_hash
from nautilus_trader.core.rust.model cimport order_list_id_new
from nautilus_trader.core.rust.model cimport position_id_hash
from nautilus_trader.core.rust.model cimport position_id_new
from nautilus_trader.core.rust.model cimport strategy_id_hash
from nautilus_trader.core.rust.model cimport strategy_id_new
from nautilus_trader.core.rust.model cimport symbol_hash
from nautilus_trader.core.rust.model cimport symbol_new
from nautilus_trader.core.rust.model cimport trade_id_hash
from nautilus_trader.core.rust.model cimport trade_id_new
from nautilus_trader.core.rust.model cimport trader_id_hash
from nautilus_trader.core.rust.model cimport trader_id_new
from nautilus_trader.core.rust.model cimport venue_hash
from nautilus_trader.core.rust.model cimport venue_is_synthetic
from nautilus_trader.core.rust.model cimport venue_new
from nautilus_trader.core.rust.model cimport venue_order_id_hash
from nautilus_trader.core.rust.model cimport venue_order_id_new
from nautilus_trader.core.string cimport cstr_to_pystr
from nautilus_trader.core.string cimport pystr_to_cstr
from nautilus_trader.core.string cimport ustr_to_pystr


cdef class Identifier:
    """
    The abstract base class for all identifiers.
    """

    def __getstate__(self):
        raise NotImplementedError("method must be implemented in the subclass")  # pragma: no cover

    def __setstate__(self, state):
        raise NotImplementedError("method must be implemented in the subclass")  # pragma: no cover

    def __lt__(self, Identifier other) -> bool:
        return self.to_str() < other.to_str()

    def __le__(self, Identifier other) -> bool:
        return self.to_str() <= other.to_str()

    def __gt__(self, Identifier other) -> bool:
        return self.to_str() > other.to_str()

    def __ge__(self, Identifier other) -> bool:
        return self.to_str() >= other.to_str()

    def __str__(self) -> str:
        return self.to_str()

    def __repr__(self) -> str:
        return f"{type(self).__name__}('{self.to_str()}')"

    cdef str to_str(self):
        raise NotImplementedError("method must be implemented in the subclass")  # pragma: no cover

    @property
    def value(self) -> str:
        """
        Return the identifier (ID) value.

        Returns
        -------
        str

        """
        return self.to_str()


cdef class Symbol(Identifier):
    """
    Represents a valid ticker symbol ID for a tradable financial market instrument.

    Parameters
    ----------
    value : str
        The ticker symbol ID value.

    Raises
    ------
    ValueError
        If `value` is not a valid string.

    Warnings
    --------
    The ID value must be unique for a trading venue.

    References
    ----------
    https://en.wikipedia.org/wiki/Ticker_symbol
    """

    def __init__(self, str value not None):
        Condition.valid_string(value, "value")
        self._mem = symbol_new(pystr_to_cstr(value))

    def __getstate__(self):
        return self.to_str()

    def __setstate__(self, state):
        self._mem = symbol_new(pystr_to_cstr(state))

    def __eq__(self, Symbol other) -> bool:
        if other is None:
            raise RuntimeError("other was None in __eq__")
<<<<<<< HEAD
        return ustr_to_pystr(self._mem.value) == ustr_to_pystr(other._mem.value)

    def __hash__ (self) -> int:
        return hash(ustr_to_pystr(self._mem.value))
=======
        return strcmp(self._mem.value, other._mem.value) == 0

    def __hash__(self) -> int:
        return hash(self.to_str())
>>>>>>> 62cbb54b

    @staticmethod
    cdef Symbol from_mem_c(Symbol_t mem):
        cdef Symbol symbol = Symbol.__new__(Symbol)
        symbol._mem = mem
        return symbol

    cdef str to_str(self):
        return ustr_to_pystr(self._mem.value)


cdef class Venue(Identifier):
    """
    Represents a valid trading venue ID.

    Parameters
    ----------
    name : str
        The venue ID value.

    Raises
    ------
    ValueError
        If `name` is not a valid string.
    """

    def __init__(self, str name not None):
        Condition.valid_string(name, "name")
        self._mem = venue_new(pystr_to_cstr(name))

    def __getstate__(self):
        return self.to_str()

    def __setstate__(self, state):
        self._mem = venue_new(pystr_to_cstr(state))

    def __eq__(self, Venue other) -> bool:
        if other is None:
            raise RuntimeError("other was None in __eq__")
<<<<<<< HEAD
        return ustr_to_pystr(self._mem.value) == ustr_to_pystr(other._mem.value)

    def __hash__ (self) -> int:
        return hash(ustr_to_pystr(self._mem.value))
=======
        return strcmp(self._mem.value, other._mem.value) == 0

    def __hash__(self) -> int:
        return hash(self.to_str())
>>>>>>> 62cbb54b

    @staticmethod
    cdef Venue from_mem_c(Venue_t mem):
        cdef Venue venue = Venue.__new__(Venue)
        venue._mem = mem
        return venue

    cdef str to_str(self):
        return ustr_to_pystr(self._mem.value)

    cpdef bint is_synthetic(self):
        """
        Return whether the venue is synthetic ('SYNTH').

        Returns
        -------
        bool

        """
        return <bint>venue_is_synthetic(&self._mem)


cdef class InstrumentId(Identifier):
    """
    Represents a valid instrument ID.

    The symbol and venue combination should uniquely identify the instrument.

    Parameters
    ----------
    symbol : Symbol
        The instruments ticker symbol.
    venue : Venue
        The instruments trading venue.
    """

    def __init__(self, Symbol symbol not None, Venue venue not None):
        self._mem = instrument_id_new(
            symbol._mem,
            venue._mem,
        )

    @property
    def symbol(self) -> Symbol:
        """
        Returns the instrument ticker symbol.

        Returns
        -------
        Symbol

        """
        return Symbol.from_mem_c(self._mem.symbol)

    @property
    def venue(self) -> Venue:
        """
        Returns the instrument trading venue.

        Returns
        -------
        Venue

        """
        return Venue.from_mem_c(self._mem.venue)

    def __getstate__(self):
        return self.to_str()

    def __setstate__(self, state):
        self._mem = instrument_id_new_from_cstr(
            pystr_to_cstr(state),
        )

    def __eq__(self, InstrumentId other) -> bool:
        if other is None:
            raise RuntimeError("other was None in __eq__")
<<<<<<< HEAD
        return ustr_to_pystr(self._mem.symbol.value) == ustr_to_pystr(other._mem.symbol.value) and ustr_to_pystr(self._mem.venue.value) == ustr_to_pystr(other._mem.venue.value)

    def __hash__ (self) -> int:
        return hash(ustr_to_pystr(self._mem.symbol.value) + ustr_to_pystr(self._mem.venue.value))
=======
        return strcmp(self._mem.symbol.value, other._mem.symbol.value) == 0 and strcmp(self._mem.venue.value, other._mem.venue.value) == 0

    def __hash__(self) -> int:
        return hash(self.to_str())
>>>>>>> 62cbb54b

    @staticmethod
    cdef InstrumentId from_mem_c(InstrumentId_t mem):
        cdef InstrumentId instrument_id = InstrumentId.__new__(InstrumentId)
        instrument_id._mem = mem
        return instrument_id

    @staticmethod
    cdef InstrumentId from_str_c(str value):
        cdef InstrumentId instrument_id = InstrumentId.__new__(InstrumentId)
        instrument_id._mem = instrument_id_new_from_cstr(pystr_to_cstr(value))
        return instrument_id

    cdef str to_str(self):
        return cstr_to_pystr(instrument_id_to_cstr(&self._mem))

    @staticmethod
    def from_str(value: str) -> InstrumentId:
        """
        Return an instrument ID parsed from the given string value.
        Must be correctly formatted including characters either side of a single
        period.

        Examples: "AUD/USD.IDEALPRO", "BTCUSDT.BINANCE"

        Parameters
        ----------
        value : str
            The instrument ID string value to parse.

        Returns
        -------
        InstrumentId

        """
        return InstrumentId.from_str_c(value)

    cpdef bint is_synthetic(self):
        """
        Return whether the instrument ID is a synthetic instrument (with venue of 'SYNTH').

        Returns
        -------
        bool

        """
        return <bint>instrument_id_is_synthetic(&self._mem)


cdef class ComponentId(Identifier):
    """
    Represents a valid component ID.

    Parameters
    ----------
    value : str
        The component ID value.

    Raises
    ------
    ValueError
        If `value` is not a valid string.

    Warnings
    --------
    The ID value must be unique at the trader level.
    """

    def __init__(self, str value not None):
        Condition.valid_string(value, "value")
        self._mem = component_id_new(pystr_to_cstr(value))

    def __getstate__(self):
        return self.to_str()

    def __setstate__(self, state):
        self._mem = component_id_new(pystr_to_cstr(state))

    def __eq__(self, ComponentId other) -> bool:
        if other is None:
            raise RuntimeError("other was None in __eq__")
<<<<<<< HEAD
        return ustr_to_pystr(self._mem.value) == ustr_to_pystr(other._mem.value)

    def __hash__(self) -> int:
        return hash(ustr_to_pystr(self._mem.value))
=======
        return strcmp(self._mem.value, other._mem.value) == 0

    def __hash__(self) -> int:
        return hash(self.to_str())
>>>>>>> 62cbb54b

    @staticmethod
    cdef ComponentId from_mem_c(ComponentId_t mem):
        cdef ComponentId component_id = ComponentId.__new__(ComponentId)
        component_id._mem = mem
        return component_id

    cdef str to_str(self):
        return ustr_to_pystr(self._mem.value)


cdef class ClientId(Identifier):
    """
    Represents a system client ID.

    Parameters
    ----------
    value : str
        The client ID value.

    Raises
    ------
    ValueError
        If `value` is not a valid string.

    Warnings
    --------
    The ID value must be unique at the trader level.
    """

    def __init__(self, str value not None):
        Condition.valid_string(value, "value")
        self._mem = client_id_new(pystr_to_cstr(value))

    def __getstate__(self):
        return self.to_str()

    def __setstate__(self, state):
        self._mem = client_id_new(pystr_to_cstr(state))

    def __eq__(self, ClientId other) -> bool:
        if other is None:
            raise RuntimeError("other was None in __eq__")
<<<<<<< HEAD
        return ustr_to_pystr(self._mem.value) == ustr_to_pystr(other._mem.value)

    def __hash__(self) -> int:
        return hash(ustr_to_pystr(self._mem.value))
=======
        return strcmp(self._mem.value, other._mem.value) == 0

    def __hash__(self) -> int:
        return hash(self.to_str())
>>>>>>> 62cbb54b

    @staticmethod
    cdef ClientId from_mem_c(ClientId_t mem):
        cdef ClientId client_id = ClientId.__new__(ClientId)
        client_id._mem = mem
        return client_id

    cdef str to_str(self):
        return ustr_to_pystr(self._mem.value)


cdef class TraderId(Identifier):
    """
    Represents a valid trader ID.

    Must be correctly formatted with two valid strings either side of a hyphen.
    It is expected a trader ID is the abbreviated name of the trader
    with an order ID tag number separated by a hyphen.

    Example: "TESTER-001".

    The reason for the numerical component of the ID is so that order and position IDs
    do not collide with those from another node instance.

    Parameters
    ----------
    value : str
        The trader ID value.

    Raises
    ------
    ValueError
        If `value` is not a valid string containing a hyphen.

    Warnings
    --------
    The name and tag combination ID value must be unique at the firm level.
    """

    def __init__(self, str value not None):
        Condition.valid_string(value, "value")
        self._mem = trader_id_new(pystr_to_cstr(value))

    def __getstate__(self):
        return self.to_str()

    def __setstate__(self, state):
        self._mem = trader_id_new(pystr_to_cstr(state))

    def __eq__(self, TraderId other) -> bool:
        if other is None:
            raise RuntimeError("other was None in __eq__")
<<<<<<< HEAD
        return ustr_to_pystr(self._mem.value) == ustr_to_pystr(other._mem.value)

    def __hash__(self) -> int:
        return hash(ustr_to_pystr(self._mem.value))
=======
        return strcmp(self._mem.value, other._mem.value) == 0

    def __hash__(self) -> int:
        return hash(self.to_str())
>>>>>>> 62cbb54b

    @staticmethod
    cdef TraderId from_mem_c(TraderId_t mem):
        cdef TraderId trader_id = TraderId.__new__(TraderId)
        trader_id._mem = mem
        return trader_id

    cdef str to_str(self):
        return ustr_to_pystr(self._mem.value)

    cpdef str get_tag(self):
        """
        Return the order ID tag value for this ID.

        Returns
        -------
        str

        """
        return self.to_str().split("-")[-1]


# External strategy ID constant
cdef StrategyId EXTERNAL_STRATEGY_ID = StrategyId("EXTERNAL")


cdef class StrategyId(Identifier):
    """
    Represents a valid strategy ID.

    Must be correctly formatted with two valid strings either side of a hyphen.
    It is expected a strategy ID is the class name of the strategy,
    with an order ID tag number separated by a hyphen.

    Example: "EMACross-001".

    The reason for the numerical component of the ID is so that order and position IDs
    do not collide with those from another strategy within the node instance.

    Parameters
    ----------
    value : str
        The strategy ID value.

    Raises
    ------
    ValueError
        If `value` is not a valid string containing a hyphen.

    Warnings
    --------
    The name and tag combination must be unique at the trader level.
    """

    def __init__(self, str value):
        Condition.valid_string(value, "value")
        Condition.true(value == "EXTERNAL" or "-" in value, "value was malformed: did not contain a hyphen '-'")

        self._mem = strategy_id_new(pystr_to_cstr(value))

    def __getstate__(self):
        return self.to_str()

    def __setstate__(self, state):
        self._mem = strategy_id_new(pystr_to_cstr(state))

    def __eq__(self, StrategyId other) -> bool:
        if other is None:
            raise RuntimeError("other was None in __eq__")
<<<<<<< HEAD
        return ustr_to_pystr(self._mem.value) == ustr_to_pystr(other._mem.value)

    def __hash__(self) -> int:
        return hash(ustr_to_pystr(self._mem.value))
=======
        return strcmp(self._mem.value, other._mem.value) == 0

    def __hash__(self) -> int:
        return hash(self.to_str())
>>>>>>> 62cbb54b

    @staticmethod
    cdef StrategyId from_mem_c(StrategyId_t mem):
        cdef StrategyId strategy_id = StrategyId.__new__(StrategyId)
        strategy_id._mem = mem
        return strategy_id

    @staticmethod
    cdef StrategyId external_c():
        return EXTERNAL_STRATEGY_ID

    cdef str to_str(self):
        return ustr_to_pystr(self._mem.value)

    cpdef str get_tag(self):
        """
        Return the order ID tag value for this ID.

        Returns
        -------
        str

        """
        return self.to_str().split("-")[-1]

    cpdef bint is_external(self):
        """
        If the strategy ID is the global 'external' strategy. This represents
        the strategy for all orders interacting with this instance of the system
        which did not originate from any strategy being managed by the system.

        Returns
        -------
        bool

        """
        return self == EXTERNAL_STRATEGY_ID


cdef class ExecAlgorithmId(Identifier):
    """
    Represents a valid execution algorithm ID.

    Parameters
    ----------
    value : str
        The execution algorithm ID value.

    Raises
    ------
    ValueError
        If `value` is not a valid string.
    """

    def __init__(self, str value not None):
        Condition.valid_string(value, "value")
        self._mem = exec_algorithm_id_new(pystr_to_cstr(value))

    def __getstate__(self):
        return self.to_str()

    def __setstate__(self, state):
        self._mem = exec_algorithm_id_new(pystr_to_cstr(state))

    def __eq__(self, ExecAlgorithmId other) -> bool:
        if other is None:
            raise RuntimeError("other was None in __eq__")
<<<<<<< HEAD
        return ustr_to_pystr(self._mem.value) == ustr_to_pystr(other._mem.value)

    def __hash__(self) -> int:
        return hash(ustr_to_pystr(self._mem.value))
=======
        return strcmp(self._mem.value, other._mem.value) == 0

    def __hash__(self) -> int:
        return hash(self.to_str())
>>>>>>> 62cbb54b

    @staticmethod
    cdef ExecAlgorithmId from_mem_c(ExecAlgorithmId_t mem):
        cdef ExecAlgorithmId exec_algorithm_id = ExecAlgorithmId.__new__(ExecAlgorithmId)
        exec_algorithm_id._mem = mem
        return exec_algorithm_id

    cdef str to_str(self):
        return ustr_to_pystr(self._mem.value)



cdef class AccountId(Identifier):
    """
    Represents a valid account ID.

    Must be correctly formatted with two valid strings either side of a hyphen.
    It is expected an account ID is the name of the issuer with an account number
    separated by a hyphen.

    Example: "IB-D02851908".

    Parameters
    ----------
    value : str
        The account ID value.

    Raises
    ------
    ValueError
        If `value` is not a valid string containing a hyphen.

    Warnings
    --------
    The issuer and number ID combination must be unique at the firm level.
    """

    def __init__(self, str value not None):
        Condition.valid_string(value, "value")
        Condition.true("-" in value, "value was malformed: did not contain a hyphen '-'")
        self._mem = account_id_new(pystr_to_cstr(value))

    def __getstate__(self):
        return self.to_str()

    def __setstate__(self, state):
        self._mem = account_id_new(pystr_to_cstr(state))

    def __eq__(self, AccountId other) -> bool:
        if other is None:
            raise RuntimeError("other was None in __eq__")
<<<<<<< HEAD
        return ustr_to_pystr(self._mem.value) == ustr_to_pystr(other._mem.value)

    def __hash__ (self) -> int:
        return hash(ustr_to_pystr(self._mem.value))
=======
        return strcmp(self._mem.value, other._mem.value) == 0

    def __hash__(self) -> int:
        return hash(self.to_str())
>>>>>>> 62cbb54b

    @staticmethod
    cdef AccountId from_mem_c(AccountId_t mem):
        cdef AccountId account_id = AccountId.__new__(AccountId)
        account_id._mem = mem
        return account_id

    cdef str to_str(self):
        return ustr_to_pystr(self._mem.value)

    cpdef str get_issuer(self):
        """
        Return the account issuer for this ID.

        Returns
        -------
        str

        """
        return self.to_str().split("-")[0]

    cpdef str get_id(self):
        """
        Return the account ID without issuer name.

        Returns
        -------
        str

        """
        return self.to_str().split("-")[1]


cdef class ClientOrderId(Identifier):
    """
    Represents a valid client order ID (assigned by the Nautilus system).

    Parameters
    ----------
    value : str
        The client order ID value.

    Raises
    ------
    ValueError
        If `value` is not a valid string.

    Warnings
    --------
    The ID value must be unique at the firm level.
    """

    def __init__(self, str value not None):
        Condition.valid_string(value, "value")
        self._mem = client_order_id_new(pystr_to_cstr(value))

    def __getstate__(self):
        return self.to_str()

    def __setstate__(self, state):
        self._mem = client_order_id_new(pystr_to_cstr(state))

    def __eq__(self, ClientOrderId other) -> bool:
        if other is None:
            raise RuntimeError("other was None in __eq__")
<<<<<<< HEAD
        return ustr_to_pystr(self._mem.value) == ustr_to_pystr(other._mem.value)

    def __hash__ (self) -> int:
        return hash(ustr_to_pystr(self._mem.value))
=======
        return strcmp(self._mem.value, other._mem.value) == 0

    def __hash__(self) -> int:
        return hash(self.to_str())
>>>>>>> 62cbb54b

    @staticmethod
    cdef ClientOrderId from_mem_c(ClientOrderId_t mem):
        cdef ClientOrderId client_order_id = ClientOrderId.__new__(ClientOrderId)
        client_order_id._mem = mem
        return client_order_id

    cdef str to_str(self):
        return ustr_to_pystr(self._mem.value)

    cpdef bint is_this_trader(self, TraderId trader_id):
        """
        Return whether this client order ID is for the given trader ID instance.

        Will compare the given `trader_id.get_tag()` with this identifier.

        Parameters
        ----------
        trader_id : TraderId
            The trader ID to compare with.

        Returns
        -------
        bool
            True if for this instance, else false.

        """
        cdef list parts = self.to_str().split("-", maxsplit=4)
        if len(parts) < 4:
            return False
        return parts[3] == trader_id.get_tag()


cdef class VenueOrderId(Identifier):
    """
    Represents a valid venue order ID (assigned by a trading venue).

    Parameters
    ----------
    value : str
        The venue assigned order ID value.

    Raises
    ------
    ValueError
        If `value` is not a valid string.
    """

    def __init__(self, str value not None):
        Condition.valid_string(value, "value")
        self._mem = venue_order_id_new(pystr_to_cstr(value))

    def __getstate__(self):
        return self.to_str()

    def __setstate__(self, state):
        self._mem = venue_order_id_new(pystr_to_cstr(state))

    def __eq__(self, VenueOrderId other) -> bool:
        if other is None:
            raise RuntimeError("other was None in __eq__")
<<<<<<< HEAD
        return ustr_to_pystr(self._mem.value) == ustr_to_pystr(other._mem.value)

    def __hash__ (self) -> int:
        return hash(ustr_to_pystr(self._mem.value))
=======
        return strcmp(self._mem.value, other._mem.value) == 0

    def __hash__(self) -> int:
        return hash(self.to_str())
>>>>>>> 62cbb54b

    @staticmethod
    cdef VenueOrderId from_mem_c(VenueOrderId_t mem):
        cdef VenueOrderId venue_order_id = VenueOrderId.__new__(VenueOrderId)
        venue_order_id._mem = mem
        return venue_order_id

    cdef str to_str(self):
        return ustr_to_pystr(self._mem.value)


cdef class OrderListId(Identifier):
    """
    Represents a valid order list ID (assigned by the Nautilus system).

    Parameters
    ----------
    value : str
        The order list ID value.

    Raises
    ------
    ValueError
        If `value` is not a valid string.
    """

    def __init__(self, str value not None):
        Condition.valid_string(value, "value")
        self._mem = order_list_id_new(pystr_to_cstr(value))

    def __getstate__(self):
        return self.to_str()

    def __setstate__(self, state):
        self._mem = order_list_id_new(pystr_to_cstr(state))

    def __eq__(self, OrderListId other) -> bool:
        if other is None:
            raise RuntimeError("other was None in __eq__")
<<<<<<< HEAD
        return ustr_to_pystr(self._mem.value) == ustr_to_pystr(other._mem.value)

    def __hash__ (self) -> int:
        return hash(ustr_to_pystr(self._mem.value))
=======
        return strcmp(self._mem.value, other._mem.value) == 0

    def __hash__(self) -> int:
        return hash(self.to_str())
>>>>>>> 62cbb54b

    @staticmethod
    cdef OrderListId from_mem_c(OrderListId_t mem):
        cdef OrderListId order_list_id = OrderListId.__new__(OrderListId)
        order_list_id._mem = mem
        return order_list_id

    cdef str to_str(self):
        return ustr_to_pystr(self._mem.value)


cdef class PositionId(Identifier):
    """
    Represents a valid position ID.

    Parameters
    ----------
    value : str
        The position ID value.

    Raises
    ------
    ValueError
        If `value` is not a valid string containing a hyphen.
    """

    def __init__(self, str value not None):
        Condition.valid_string(value, "value")
        self._mem = position_id_new(pystr_to_cstr(value))

    def __getstate__(self):
        return self.to_str()

    def __setstate__(self, state):
        self._mem = position_id_new(pystr_to_cstr(state))

    def __eq__(self, PositionId other) -> bool:
        if other is None:
            raise RuntimeError("other was None in __eq__")
<<<<<<< HEAD
        return ustr_to_pystr(self._mem.value) == ustr_to_pystr(other._mem.value)

    def __hash__ (self) -> int:
        return hash(ustr_to_pystr(self._mem.value))
=======
        return strcmp(self._mem.value, other._mem.value) == 0

    def __hash__(self) -> int:
        return hash(self.to_str())
>>>>>>> 62cbb54b

    @staticmethod
    cdef PositionId from_mem_c(PositionId_t mem):
        cdef PositionId position_id = PositionId.__new__(PositionId)
        position_id._mem = mem
        return position_id

    cdef str to_str(self):
        return ustr_to_pystr(self._mem.value)

    cdef bint is_virtual_c(self):
        return self.to_str().startswith("P-")


cdef class TradeId(Identifier):
    """
    Represents a valid trade match ID (assigned by a trading venue).

    Can correspond to the `TradeID <1003> field` of the FIX protocol.

    The unique ID assigned to the trade entity once it is received or matched by
    the exchange or central counterparty.

    Parameters
    ----------
    value : str
        The trade match ID value.

    Raises
    ------
    ValueError
        If `value` is not a valid string.

    References
    ----------
    https://www.onixs.biz/fix-dictionary/5.0/tagnum_1003.html
    """

    def __init__(self, str value not None):
        Condition.valid_string(value, "value")
        self._mem = trade_id_new(pystr_to_cstr(value))

    def __getstate__(self):
        return self.to_str()

    def __setstate__(self, state):
        self._mem = trade_id_new(pystr_to_cstr(state))

    def __eq__(self, TradeId other) -> bool:
        if other is None:
            raise RuntimeError("other was None in __eq__")
<<<<<<< HEAD
        return ustr_to_pystr(self._mem.value) == ustr_to_pystr(other._mem.value)

    def __hash__ (self) -> int:
        return hash(ustr_to_pystr(self._mem.value))
=======
        return strcmp(self._mem.value, other._mem.value) == 0

    def __hash__(self) -> int:
        return hash(self.to_str())
>>>>>>> 62cbb54b

    @staticmethod
    cdef TradeId from_mem_c(TradeId_t mem):
        cdef TradeId trade_id = TradeId.__new__(TradeId)
        trade_id._mem = mem
        return trade_id

    cdef str to_str(self):
        return ustr_to_pystr(self._mem.value)<|MERGE_RESOLUTION|>--- conflicted
+++ resolved
@@ -135,17 +135,10 @@
     def __eq__(self, Symbol other) -> bool:
         if other is None:
             raise RuntimeError("other was None in __eq__")
-<<<<<<< HEAD
-        return ustr_to_pystr(self._mem.value) == ustr_to_pystr(other._mem.value)
-
-    def __hash__ (self) -> int:
-        return hash(ustr_to_pystr(self._mem.value))
-=======
-        return strcmp(self._mem.value, other._mem.value) == 0
-
-    def __hash__(self) -> int:
-        return hash(self.to_str())
->>>>>>> 62cbb54b
+        return strcmp(self._mem.value, other._mem.value) == 0
+
+    def __hash__(self) -> int:
+        return hash(self.to_str())
 
     @staticmethod
     cdef Symbol from_mem_c(Symbol_t mem):
@@ -185,17 +178,10 @@
     def __eq__(self, Venue other) -> bool:
         if other is None:
             raise RuntimeError("other was None in __eq__")
-<<<<<<< HEAD
-        return ustr_to_pystr(self._mem.value) == ustr_to_pystr(other._mem.value)
-
-    def __hash__ (self) -> int:
-        return hash(ustr_to_pystr(self._mem.value))
-=======
-        return strcmp(self._mem.value, other._mem.value) == 0
-
-    def __hash__(self) -> int:
-        return hash(self.to_str())
->>>>>>> 62cbb54b
+        return strcmp(self._mem.value, other._mem.value) == 0
+
+    def __hash__(self) -> int:
+        return hash(self.to_str())
 
     @staticmethod
     cdef Venue from_mem_c(Venue_t mem):
@@ -273,17 +259,10 @@
     def __eq__(self, InstrumentId other) -> bool:
         if other is None:
             raise RuntimeError("other was None in __eq__")
-<<<<<<< HEAD
-        return ustr_to_pystr(self._mem.symbol.value) == ustr_to_pystr(other._mem.symbol.value) and ustr_to_pystr(self._mem.venue.value) == ustr_to_pystr(other._mem.venue.value)
-
-    def __hash__ (self) -> int:
-        return hash(ustr_to_pystr(self._mem.symbol.value) + ustr_to_pystr(self._mem.venue.value))
-=======
         return strcmp(self._mem.symbol.value, other._mem.symbol.value) == 0 and strcmp(self._mem.venue.value, other._mem.venue.value) == 0
 
     def __hash__(self) -> int:
         return hash(self.to_str())
->>>>>>> 62cbb54b
 
     @staticmethod
     cdef InstrumentId from_mem_c(InstrumentId_t mem):
@@ -365,17 +344,10 @@
     def __eq__(self, ComponentId other) -> bool:
         if other is None:
             raise RuntimeError("other was None in __eq__")
-<<<<<<< HEAD
-        return ustr_to_pystr(self._mem.value) == ustr_to_pystr(other._mem.value)
-
-    def __hash__(self) -> int:
-        return hash(ustr_to_pystr(self._mem.value))
-=======
-        return strcmp(self._mem.value, other._mem.value) == 0
-
-    def __hash__(self) -> int:
-        return hash(self.to_str())
->>>>>>> 62cbb54b
+        return strcmp(self._mem.value, other._mem.value) == 0
+
+    def __hash__(self) -> int:
+        return hash(self.to_str())
 
     @staticmethod
     cdef ComponentId from_mem_c(ComponentId_t mem):
@@ -419,17 +391,10 @@
     def __eq__(self, ClientId other) -> bool:
         if other is None:
             raise RuntimeError("other was None in __eq__")
-<<<<<<< HEAD
-        return ustr_to_pystr(self._mem.value) == ustr_to_pystr(other._mem.value)
-
-    def __hash__(self) -> int:
-        return hash(ustr_to_pystr(self._mem.value))
-=======
-        return strcmp(self._mem.value, other._mem.value) == 0
-
-    def __hash__(self) -> int:
-        return hash(self.to_str())
->>>>>>> 62cbb54b
+        return strcmp(self._mem.value, other._mem.value) == 0
+
+    def __hash__(self) -> int:
+        return hash(self.to_str())
 
     @staticmethod
     cdef ClientId from_mem_c(ClientId_t mem):
@@ -482,17 +447,10 @@
     def __eq__(self, TraderId other) -> bool:
         if other is None:
             raise RuntimeError("other was None in __eq__")
-<<<<<<< HEAD
-        return ustr_to_pystr(self._mem.value) == ustr_to_pystr(other._mem.value)
-
-    def __hash__(self) -> int:
-        return hash(ustr_to_pystr(self._mem.value))
-=======
-        return strcmp(self._mem.value, other._mem.value) == 0
-
-    def __hash__(self) -> int:
-        return hash(self.to_str())
->>>>>>> 62cbb54b
+        return strcmp(self._mem.value, other._mem.value) == 0
+
+    def __hash__(self) -> int:
+        return hash(self.to_str())
 
     @staticmethod
     cdef TraderId from_mem_c(TraderId_t mem):
@@ -562,17 +520,10 @@
     def __eq__(self, StrategyId other) -> bool:
         if other is None:
             raise RuntimeError("other was None in __eq__")
-<<<<<<< HEAD
-        return ustr_to_pystr(self._mem.value) == ustr_to_pystr(other._mem.value)
-
-    def __hash__(self) -> int:
-        return hash(ustr_to_pystr(self._mem.value))
-=======
-        return strcmp(self._mem.value, other._mem.value) == 0
-
-    def __hash__(self) -> int:
-        return hash(self.to_str())
->>>>>>> 62cbb54b
+        return strcmp(self._mem.value, other._mem.value) == 0
+
+    def __hash__(self) -> int:
+        return hash(self.to_str())
 
     @staticmethod
     cdef StrategyId from_mem_c(StrategyId_t mem):
@@ -640,17 +591,10 @@
     def __eq__(self, ExecAlgorithmId other) -> bool:
         if other is None:
             raise RuntimeError("other was None in __eq__")
-<<<<<<< HEAD
-        return ustr_to_pystr(self._mem.value) == ustr_to_pystr(other._mem.value)
-
-    def __hash__(self) -> int:
-        return hash(ustr_to_pystr(self._mem.value))
-=======
-        return strcmp(self._mem.value, other._mem.value) == 0
-
-    def __hash__(self) -> int:
-        return hash(self.to_str())
->>>>>>> 62cbb54b
+        return strcmp(self._mem.value, other._mem.value) == 0
+
+    def __hash__(self) -> int:
+        return hash(self.to_str())
 
     @staticmethod
     cdef ExecAlgorithmId from_mem_c(ExecAlgorithmId_t mem):
@@ -702,17 +646,10 @@
     def __eq__(self, AccountId other) -> bool:
         if other is None:
             raise RuntimeError("other was None in __eq__")
-<<<<<<< HEAD
-        return ustr_to_pystr(self._mem.value) == ustr_to_pystr(other._mem.value)
-
-    def __hash__ (self) -> int:
-        return hash(ustr_to_pystr(self._mem.value))
-=======
-        return strcmp(self._mem.value, other._mem.value) == 0
-
-    def __hash__(self) -> int:
-        return hash(self.to_str())
->>>>>>> 62cbb54b
+        return strcmp(self._mem.value, other._mem.value) == 0
+
+    def __hash__(self) -> int:
+        return hash(self.to_str())
 
     @staticmethod
     cdef AccountId from_mem_c(AccountId_t mem):
@@ -778,17 +715,10 @@
     def __eq__(self, ClientOrderId other) -> bool:
         if other is None:
             raise RuntimeError("other was None in __eq__")
-<<<<<<< HEAD
-        return ustr_to_pystr(self._mem.value) == ustr_to_pystr(other._mem.value)
-
-    def __hash__ (self) -> int:
-        return hash(ustr_to_pystr(self._mem.value))
-=======
-        return strcmp(self._mem.value, other._mem.value) == 0
-
-    def __hash__(self) -> int:
-        return hash(self.to_str())
->>>>>>> 62cbb54b
+        return strcmp(self._mem.value, other._mem.value) == 0
+
+    def __hash__(self) -> int:
+        return hash(self.to_str())
 
     @staticmethod
     cdef ClientOrderId from_mem_c(ClientOrderId_t mem):
@@ -850,17 +780,10 @@
     def __eq__(self, VenueOrderId other) -> bool:
         if other is None:
             raise RuntimeError("other was None in __eq__")
-<<<<<<< HEAD
-        return ustr_to_pystr(self._mem.value) == ustr_to_pystr(other._mem.value)
-
-    def __hash__ (self) -> int:
-        return hash(ustr_to_pystr(self._mem.value))
-=======
-        return strcmp(self._mem.value, other._mem.value) == 0
-
-    def __hash__(self) -> int:
-        return hash(self.to_str())
->>>>>>> 62cbb54b
+        return strcmp(self._mem.value, other._mem.value) == 0
+
+    def __hash__(self) -> int:
+        return hash(self.to_str())
 
     @staticmethod
     cdef VenueOrderId from_mem_c(VenueOrderId_t mem):
@@ -900,17 +823,10 @@
     def __eq__(self, OrderListId other) -> bool:
         if other is None:
             raise RuntimeError("other was None in __eq__")
-<<<<<<< HEAD
-        return ustr_to_pystr(self._mem.value) == ustr_to_pystr(other._mem.value)
-
-    def __hash__ (self) -> int:
-        return hash(ustr_to_pystr(self._mem.value))
-=======
-        return strcmp(self._mem.value, other._mem.value) == 0
-
-    def __hash__(self) -> int:
-        return hash(self.to_str())
->>>>>>> 62cbb54b
+        return strcmp(self._mem.value, other._mem.value) == 0
+
+    def __hash__(self) -> int:
+        return hash(self.to_str())
 
     @staticmethod
     cdef OrderListId from_mem_c(OrderListId_t mem):
@@ -950,17 +866,10 @@
     def __eq__(self, PositionId other) -> bool:
         if other is None:
             raise RuntimeError("other was None in __eq__")
-<<<<<<< HEAD
-        return ustr_to_pystr(self._mem.value) == ustr_to_pystr(other._mem.value)
-
-    def __hash__ (self) -> int:
-        return hash(ustr_to_pystr(self._mem.value))
-=======
-        return strcmp(self._mem.value, other._mem.value) == 0
-
-    def __hash__(self) -> int:
-        return hash(self.to_str())
->>>>>>> 62cbb54b
+        return strcmp(self._mem.value, other._mem.value) == 0
+
+    def __hash__(self) -> int:
+        return hash(self.to_str())
 
     @staticmethod
     cdef PositionId from_mem_c(PositionId_t mem):
@@ -1012,17 +921,10 @@
     def __eq__(self, TradeId other) -> bool:
         if other is None:
             raise RuntimeError("other was None in __eq__")
-<<<<<<< HEAD
-        return ustr_to_pystr(self._mem.value) == ustr_to_pystr(other._mem.value)
-
-    def __hash__ (self) -> int:
-        return hash(ustr_to_pystr(self._mem.value))
-=======
-        return strcmp(self._mem.value, other._mem.value) == 0
-
-    def __hash__(self) -> int:
-        return hash(self.to_str())
->>>>>>> 62cbb54b
+        return strcmp(self._mem.value, other._mem.value) == 0
+
+    def __hash__(self) -> int:
+        return hash(self.to_str())
 
     @staticmethod
     cdef TradeId from_mem_c(TradeId_t mem):
