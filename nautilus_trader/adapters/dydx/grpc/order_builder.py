# -------------------------------------------------------------------------------------------------
#  Copyright (C) 2015-2024 Nautech Systems Pty Ltd. All rights reserved.
#  https://nautechsystems.io
#
#  Licensed under the GNU Lesser General Public License Version 3.0 (the "License");
#  You may not use this file except in compliance with the License.
#  You may obtain a copy of the License at https://www.gnu.org/licenses/lgpl-3.0.en.html
#
#  Unless required by applicable law or agreed to in writing, software
#  distributed under the License is distributed on an "AS IS" BASIS,
#  WITHOUT WARRANTIES OR CONDITIONS OF ANY KIND, either express or implied.
#  See the License for the specific language governing permissions and
#  limitations under the License.
# -------------------------------------------------------------------------------------------------
"""
Construct order objects to be sent as GRPC messages to the dYdX chain.
"""

import math
from enum import Enum
from enum import IntEnum
from enum import unique

from v4_proto.dydxprotocol.clob.order_pb2 import Order
from v4_proto.dydxprotocol.clob.order_pb2 import OrderId
from v4_proto.dydxprotocol.subaccounts.subaccount_pb2 import SubaccountId


QUOTE_QUANTUMS_ATOMIC_RESOLUTION = -6
MAX_CLIENT_ID = 2**32 - 1


def round_down(input_value: float, base: int) -> int:
    """
    Round a value down.
    """
    return math.floor(input_value / base) * base


@unique
class OrderFlags(IntEnum):
    """
    Define the order flags.
    """

    SHORT_TERM = 0
    LONG_TERM = 64
    CONDITIONAL = 32


@unique
class OrderExecution(Enum):
    """
    Define the order execution types.
    """

    DEFAULT = "DEFAULT"
    IOC = "IOC"
    FOK = "FOK"
    POST_ONLY = "POST_ONLY"


@unique
class DYDXGRPCOrderType(Enum):
    """
    Define the order types.
    """

    LIMIT = "LIMIT"
    MARKET = "MARKET"
    STOP_LIMIT = "STOP_LIMIT"
    TAKE_PROFIT_LIMIT = "TAKE_PROFIT"
    STOP_MARKET = "STOP_MARKET"
    TAKE_PROFIT_MARKET = "TAKE_PROFIT_MARKET"


class OrderHelper:
    """
    Define helper functions to construct an order object.

    Ref: https://github.com/dydxprotocol/v4-clients/blob/64a9e637e9997f8ec27aa6bbe6ff23ce728143b1/v4-client-py-v2/dydx_v4_client/node/chain_helpers.py#L9

    """

    @staticmethod
    def calculate_time_in_force(  # noqa: C901
        order_type: DYDXGRPCOrderType,
        time_in_force: Order.TimeInForce,
        post_only: bool = False,
        execution: OrderExecution = OrderExecution.DEFAULT,
    ) -> Order.TimeInForce:
        """
        Calculate the time in force.
        """
        if order_type == DYDXGRPCOrderType.MARKET:
            return Order.TimeInForce.TIME_IN_FORCE_IOC

        if order_type == DYDXGRPCOrderType.LIMIT:
            if post_only:
                return Order.TimeInForce.TIME_IN_FORCE_POST_ONLY

            return time_in_force

        if order_type in [DYDXGRPCOrderType.STOP_LIMIT, DYDXGRPCOrderType.TAKE_PROFIT_LIMIT]:
            if execution == OrderExecution.DEFAULT:
                return Order.TimeInForce.TIME_IN_FORCE_UNSPECIFIED

            if execution == OrderExecution.POST_ONLY:
                return Order.TimeInForce.TIME_IN_FORCE_POST_ONLY

            if execution == OrderExecution.FOK:
                return Order.TimeInForce.TIME_IN_FORCE_FILL_OR_KILL

            if execution == OrderExecution.IOC:
                return Order.TimeInForce.TIME_IN_FORCE_IOC
        elif order_type in [DYDXGRPCOrderType.STOP_MARKET, DYDXGRPCOrderType.TAKE_PROFIT_MARKET]:
            if execution in [OrderExecution.DEFAULT, OrderExecution.POST_ONLY]:
                message = f"Execution value {execution.value} not supported for {order_type.value}"
                raise ValueError(message)

            if execution == OrderExecution.FOK:
                return Order.TimeInForce.TIME_IN_FORCE_FILL_OR_KILL

            if execution == OrderExecution.IOC:
                return Order.TimeInForce.TIME_IN_FORCE_IOC

        message = f"Invalid combination of order type `{order_type.value}`, time in force `{time_in_force.value}`, and execution `{execution.value}`"
        raise ValueError(message)

    @staticmethod
    def calculate_client_metadata(order_type: DYDXGRPCOrderType) -> int:
        """
        Calculate the client metadata.
        """
        return (
            1
            if order_type
            in [
                DYDXGRPCOrderType.MARKET,
                DYDXGRPCOrderType.STOP_MARKET,
                DYDXGRPCOrderType.TAKE_PROFIT_MARKET,
            ]
            else 0
        )

    @staticmethod
    def calculate_condition_type(order_type: DYDXGRPCOrderType) -> Order.ConditionType:
        """
        Calculate the condition type.
        """
        if order_type in [DYDXGRPCOrderType.LIMIT, DYDXGRPCOrderType.MARKET]:
            return Order.ConditionType.CONDITION_TYPE_UNSPECIFIED

        if order_type in [DYDXGRPCOrderType.STOP_LIMIT, DYDXGRPCOrderType.STOP_MARKET]:
            return Order.ConditionType.CONDITION_TYPE_STOP_LOSS

        if order_type in [
            DYDXGRPCOrderType.TAKE_PROFIT_LIMIT,
            DYDXGRPCOrderType.TAKE_PROFIT_MARKET,
        ]:
            return Order.ConditionType.CONDITION_TYPE_TAKE_PROFIT

        message = f"Invalid order type `{order_type}`"
        raise ValueError(message)


class OrderBuilder:
    """
    Construct order objects to be sent as GRPC messages to the dYdX chain.

    Ref: https://github.com/dydxprotocol/v4-clients/blob/64a9e637e9997f8ec27aa6bbe6ff23ce728143b1/v4-client-py-v2/dydx_v4_client/node/market.py#L21

    """

    def __init__(
        self,
        atomic_resolution: int,
        step_base_quantums: int,
        subticks_per_tick: int,
        quantum_conversion_exponent: int,
        clob_pair_id: int,
    ) -> None:
        """
        Construct order objects to be sent as GRPC messages to the dYdX chain.
        """
        self._atomic_resolution = atomic_resolution
        self._step_base_quantums = step_base_quantums
        self._subticks_per_tick = subticks_per_tick
        self._quantum_conversion_exponent = quantum_conversion_exponent
        self._clob_pair_id = clob_pair_id

    def calculate_quantums(self, size: float) -> int:
        """
        Convert the order size to quantums.
        """
        raw_quantums = size * 10 ** (-self._atomic_resolution)
        quantums = round_down(raw_quantums, self._step_base_quantums)
        return max(quantums, self._step_base_quantums)

    def calculate_subticks(self, price: float) -> int:
        """
        Convert the order price to subticks.
        """
        exponent = (
            self._atomic_resolution
            - self._quantum_conversion_exponent
            - QUOTE_QUANTUMS_ATOMIC_RESOLUTION
        )
        raw_subticks = price * 10**exponent
        subticks = round_down(raw_subticks, self._subticks_per_tick)
        return max(subticks, self._subticks_per_tick)

    def create_order_id(
        self,
        address: str,
        subaccount_number: int,
        client_id: int,
        order_flags: int,
    ) -> OrderId:
        """
        Create a new OrderId instance.
        """
        return OrderId(
            subaccount_id=SubaccountId(owner=address, number=subaccount_number),
            client_id=client_id,
            order_flags=order_flags,
            clob_pair_id=self._clob_pair_id,
        )
    
    def calculate_conditional_order_trigger_subticks(self, order_type: DYDXGRPCOrderType, trigger_price: float) -> int:
        """
        Calculate the conditional order trigger price in subticks.

        This function calculates the conditional order trigger price in subticks based on the given order type and trigger price.
        It only applies to stop limit and stop market orders.

        Parameters:
        - order_type (DYDXGRPCOrderType): The type of the order.
        - trigger_price (float): The trigger price of the conditional order.

        Returns:
        - int: The trigger price in subticks. If the order type is not stop limit or stop market, it returns 0.
        """
        if order_type in [DYDXGRPCOrderType.STOP_LIMIT, DYDXGRPCOrderType.STOP_MARKET]:
            return self.calculate_subticks(trigger_price)

        return 0

    def create_order(
        self,
        order_id: OrderId,
        order_type: DYDXGRPCOrderType,
        side: Order.Side,
        size: float,
        price: float,
        time_in_force: Order.TimeInForce,
        reduce_only: bool,
        post_only: bool = False,
        good_til_block: int | None = None,
        good_til_block_time: int | None = None,
        execution: OrderExecution = OrderExecution.DEFAULT,
<<<<<<< HEAD
        conditional_order_trigger_subticks: int = 0,
        trigger_price: float = 0
=======
        trigger_price: float | None = None,
>>>>>>> 2d1e5a35
    ) -> Order:
        """
        Create a new Order instance.

        order_id : OrderId
            OrderId protobuf message.
        order_type: DYDXGRPCOrderType
            Order type enum: LIMIT, MARKET, STOP_LIMIT, TAKE_PROFIT_LIMIT,
            STOP_MARKET or TAKE_PROFIT_MARKET.
        side : Order.Side
            The side of the order.
        size : float
            The size of the order.
        price : float
            The price of the limit order. Set to 0 for market orders.
        time_in_force : Order.TimeInForce
            Time in force setting for the order.
            Options: GTT (Good-Til-Time), FOK (Fill-Or-Kill), IOC (Immediate-Or-Cancel)
        post_only : bool, default False
            Ensures that the order will only be added to the order book if it does
            not immediately fill against an existing order in the order book.
            In other words, a post-only limit order will only be placed if it can
            be added as a maker order and not as a taker order.
        good_til_block : int, optional
            The block height when the order expires if it is not yet filled.
        good_til_block_time : int, optional
            The time in seconds since the epoch when the order expired if it is
            not yet filled.
        execution : OrderExecution, default OrderExecution.DEFAULT
            OrderExecution enum: DEFAULT, IOC, FOK or POST_ONLY
        trigger_price : float, optional.
            The price of the conditional limit order. Only applicable to STOP_LIMIT,
            STOP_MARKET, TAKE_PROFIT_MARKET or TAKE_PROFIT_LIMIT orders.

        """
        order_time_in_force = OrderHelper.calculate_time_in_force(
            order_type,
            time_in_force,
            post_only,
            execution,
        )
        client_metadata = OrderHelper.calculate_client_metadata(order_type)
        condition_type = OrderHelper.calculate_condition_type(order_type)
        conditional_order_trigger_subticks = 0

        if trigger_price is not None:
            conditional_order_trigger_subticks = self.calculate_subticks(trigger_price)

        return Order(
            order_id=order_id,
            side=side,
            quantums=self.calculate_quantums(size),
            subticks=self.calculate_subticks(price),
            good_til_block=good_til_block,
            good_til_block_time=good_til_block_time,
            time_in_force=order_time_in_force,
            reduce_only=reduce_only,
            client_metadata=client_metadata,
            condition_type=condition_type,
            conditional_order_trigger_subticks=self.calculate_conditional_order_trigger_subticks(order_type, trigger_price) if trigger_price > 0 else 0,
        )<|MERGE_RESOLUTION|>--- conflicted
+++ resolved
@@ -226,25 +226,6 @@
             order_flags=order_flags,
             clob_pair_id=self._clob_pair_id,
         )
-    
-    def calculate_conditional_order_trigger_subticks(self, order_type: DYDXGRPCOrderType, trigger_price: float) -> int:
-        """
-        Calculate the conditional order trigger price in subticks.
-
-        This function calculates the conditional order trigger price in subticks based on the given order type and trigger price.
-        It only applies to stop limit and stop market orders.
-
-        Parameters:
-        - order_type (DYDXGRPCOrderType): The type of the order.
-        - trigger_price (float): The trigger price of the conditional order.
-
-        Returns:
-        - int: The trigger price in subticks. If the order type is not stop limit or stop market, it returns 0.
-        """
-        if order_type in [DYDXGRPCOrderType.STOP_LIMIT, DYDXGRPCOrderType.STOP_MARKET]:
-            return self.calculate_subticks(trigger_price)
-
-        return 0
 
     def create_order(
         self,
@@ -259,12 +240,8 @@
         good_til_block: int | None = None,
         good_til_block_time: int | None = None,
         execution: OrderExecution = OrderExecution.DEFAULT,
-<<<<<<< HEAD
         conditional_order_trigger_subticks: int = 0,
-        trigger_price: float = 0
-=======
         trigger_price: float | None = None,
->>>>>>> 2d1e5a35
     ) -> Order:
         """
         Create a new Order instance.
@@ -324,5 +301,5 @@
             reduce_only=reduce_only,
             client_metadata=client_metadata,
             condition_type=condition_type,
-            conditional_order_trigger_subticks=self.calculate_conditional_order_trigger_subticks(order_type, trigger_price) if trigger_price > 0 else 0,
+            conditional_order_trigger_subticks= conditional_order_trigger_subticks,
         )