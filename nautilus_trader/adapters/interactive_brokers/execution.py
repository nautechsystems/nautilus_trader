--- conflicted
+++ resolved
@@ -302,15 +302,6 @@
             venue_order_id_modified=False,  # TODO (bm) - does this happen?
         )
 
-<<<<<<< HEAD
-=======
-    def _on_order_pending_cancel(self, trade: IBTrade):
-        assert trade.orderStatus.status == IBOrderStatus.PendingCancel
-        client_order_id = ClientOrderId(trade.order.orderRef)
-        order: Order = self._cache.order(client_order_id)
-        assert order.status == OrderStatus.PENDING_CANCEL
-
->>>>>>> 75e7e11e
     def _on_order_cancelled(self, trade: IBTrade):
         assert trade.orderStatus.status in (IBOrderStatus.Cancelled, IBOrderStatus.ApiCancelled)
         client_order_id = ClientOrderId(trade.order.orderRef)
