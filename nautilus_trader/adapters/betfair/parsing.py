--- conflicted
+++ resolved
@@ -14,11 +14,13 @@
 # -------------------------------------------------------------------------------------------------
 
 import datetime
+import hashlib
 import itertools
 from collections import defaultdict
 from functools import lru_cache
 from typing import Dict, List, Union
 
+import msgspec.json
 import pandas as pd
 
 from nautilus_trader.adapters.betfair.client.schema.streaming import MarketChange
@@ -291,20 +293,16 @@
     )
 
 
-<<<<<<< HEAD
 TRADE_ID_KEYS = ("id", "p", "s", "side", "pt", "ot", "pd", "md", "avp", "sm")  # noqa:
 
 
 def betfair_trade_id(uo) -> TradeId:
-    data = orjson.dumps({k: uo[k] for k in TRADE_ID_KEYS if uo.get(k)})
+    data = msgspec.json.encode({k: uo[k] for k in TRADE_ID_KEYS if uo.get(k)})
     hsh = hashlib.sha1(data).hexdigest()  # noqa: S303
     return TradeId(hsh)
 
 
-def _handle_market_snapshot(runner: Runner, instrument, ts_event, ts_init):
-=======
-def _handle_market_snapshot(selection, instrument, ts_event, ts_init):
->>>>>>> 35c2d362
+def _handle_market_snapshot(runner, instrument, ts_event, ts_init):
     updates = []
     # Check we only have one of [best bets / depth bets / all bets]
     bid_keys = [k for k in B_BID_KINDS if k in runner] or ["atb"]
