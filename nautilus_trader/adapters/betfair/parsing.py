# -------------------------------------------------------------------------------------------------
#  Copyright (C) 2015-2021 Nautech Systems Pty Ltd. All rights reserved.
#  https://nautechsystems.io
#
#  Licensed under the GNU Lesser General Public License Version 3.0 (the "License");
#  You may not use this file except in compliance with the License.
#  You may obtain a copy of the License at https://www.gnu.org/licenses/lgpl-3.0.en.html
#
#  Unless required by applicable law or agreed to in writing, software
#  distributed under the License is distributed on an "AS IS" BASIS,
#  WITHOUT WARRANTIES OR CONDITIONS OF ANY KIND, either express or implied.
#  See the License for the specific language governing permissions and
#  limitations under the License.
# -------------------------------------------------------------------------------------------------

import datetime
from decimal import Decimal
import itertools
from typing import List, Optional, Union

from betfairlightweight.filters import cancel_instruction
from betfairlightweight.filters import limit_order
from betfairlightweight.filters import place_instruction
from betfairlightweight.filters import replace_instruction
import pandas as pd

from nautilus_trader.adapters.betfair.common import B2N_MARKET_STREAM_SIDE
from nautilus_trader.adapters.betfair.common import BETFAIR_VENUE
from nautilus_trader.adapters.betfair.common import B_ASK_KINDS
from nautilus_trader.adapters.betfair.common import B_BID_KINDS
from nautilus_trader.adapters.betfair.common import B_SIDE_KINDS
from nautilus_trader.adapters.betfair.common import N2B_SIDE
from nautilus_trader.adapters.betfair.common import N2B_TIME_IN_FORCE
from nautilus_trader.adapters.betfair.common import price_to_probability
from nautilus_trader.adapters.betfair.common import probability_to_price
from nautilus_trader.adapters.betfair.util import hash_json
from nautilus_trader.common.uuid import UUIDFactory
from nautilus_trader.core.datetime import millis_to_nanos
from nautilus_trader.execution.messages import ExecutionReport
from nautilus_trader.execution.messages import OrderStatusReport
from nautilus_trader.model.commands import CancelOrder
from nautilus_trader.model.commands import SubmitOrder
from nautilus_trader.model.commands import UpdateOrder
from nautilus_trader.model.currency import Currency
from nautilus_trader.model.enums import InstrumentCloseType
from nautilus_trader.model.enums import InstrumentStatus
from nautilus_trader.model.enums import LiquiditySide
from nautilus_trader.model.enums import OrderBookLevel
from nautilus_trader.model.enums import OrderBookOperationType
from nautilus_trader.model.enums import OrderSide
from nautilus_trader.model.enums import OrderState
from nautilus_trader.model.events import AccountState
from nautilus_trader.model.events import InstrumentClosePrice
from nautilus_trader.model.events import InstrumentStatusEvent
from nautilus_trader.model.identifiers import AccountId
from nautilus_trader.model.identifiers import ClientOrderId
from nautilus_trader.model.identifiers import ExecutionId
from nautilus_trader.model.identifiers import Symbol
from nautilus_trader.model.identifiers import TradeMatchId
from nautilus_trader.model.identifiers import VenueOrderId
from nautilus_trader.model.instrument import BettingInstrument
from nautilus_trader.model.objects import Money
from nautilus_trader.model.objects import Price
from nautilus_trader.model.objects import Quantity
from nautilus_trader.model.order.limit import LimitOrder
from nautilus_trader.model.orderbook.book import OrderBookOperation
from nautilus_trader.model.orderbook.book import OrderBookOperations
from nautilus_trader.model.orderbook.book import OrderBookSnapshot
from nautilus_trader.model.orderbook.order import Order
from nautilus_trader.model.tick import TradeTick


<<<<<<< HEAD
uuid_factory = UUIDFactory()


=======
>>>>>>> 8a1f528f
def order_submit_to_betfair(command: SubmitOrder, instrument: BettingInstrument):
    """ Convert a SubmitOrder command into the data required by betfairlightweight """

    order = command.order  # type: LimitOrder
    return {
        "market_id": instrument.market_id,
        # Used to de-dupe orders on betfair server side
<<<<<<< HEAD
        "customer_ref": command.id.value.replace("-", ""),
        "customer_strategy_ref": command.strategy_id.value[:15],
=======
        "customer_ref": command.id.value,
        "customer_strategy_ref": command.strategy_id.value,
>>>>>>> 8a1f528f
        "instructions": [
            place_instruction(
                order_type="LIMIT",
                selection_id=instrument.selection_id,
                side=N2B_SIDE[order.side],
                handicap={"0.0": "0"}.get(
                    instrument.selection_handicap, instrument.selection_handicap
                ),
                limit_order=limit_order(
                    size=float(order.quantity),
                    price=float(
                        probability_to_price(probability=order.price, side=order.side)
                    ),
                    persistence_type="PERSIST",
                    time_in_force=N2B_TIME_IN_FORCE[order.time_in_force],
                    min_fill_size=0,
                ),
                customer_order_ref=order.client_order_id.value.replace("-", ""),
            )
        ],
    }


def order_update_to_betfair(
    command: UpdateOrder,
    venue_order_id: VenueOrderId,
    side: OrderSide,
    instrument: BettingInstrument,
):
    """ Convert an UpdateOrder command into the data required by betfairlightweight """
    return {
        "market_id": instrument.market_id,
<<<<<<< HEAD
        "customer_ref": command.id.value.replace("-", ""),
=======
        "customer_ref": str(command.id),
>>>>>>> 8a1f528f
        "instructions": [
            replace_instruction(
                bet_id=venue_order_id.value,
                new_price=float(
                    probability_to_price(probability=command.price, side=side)
                ),
            )
        ],
    }


def order_cancel_to_betfair(command: CancelOrder, instrument: BettingInstrument):
    """ Convert a SubmitOrder command into the data required by betfairlightweight """
    return {
        "market_id": instrument.market_id,
<<<<<<< HEAD
        "customer_ref": command.id.value.replace("-", ""),
=======
        "customer_ref": command.id.value,
>>>>>>> 8a1f528f
        "instructions": [cancel_instruction(bet_id=command.venue_order_id.value)],
    }


def betfair_account_to_account_state(
    account_detail,
    account_funds,
    event_id,
    timestamp_ns,
    account_id="001",
) -> AccountState:
    currency = Currency.from_str(account_detail["currencyCode"])
    balance = float(account_funds["availableToBetBalance"])
    balance_locked = -float(account_funds["exposure"])
    balance_free = balance - balance_locked
    return AccountState(
        AccountId(issuer=BETFAIR_VENUE.value, identifier=account_id),
        [Money(value=balance, currency=currency)],
        [Money(value=balance_free, currency=currency)],
        [Money(value=balance_locked, currency=currency)],
        {"funds": account_funds, "detail": account_detail},
        event_id,
        timestamp_ns,
    )


def _handle_market_snapshot(selection, instrument, timestamp_ns):
    updates = []
    # Check we only have one of [best bets / depth bets / all bets]
    bid_keys = [k for k in B_BID_KINDS if k in selection] or ["atb"]
    ask_keys = [k for k in B_ASK_KINDS if k in selection] or ["atl"]
    assert len(bid_keys) <= 1
    assert len(ask_keys) <= 1

    # Orderbook Snapshot
    # TODO Clean this crap up
    if bid_keys[0] == "atb":
        bids = selection.get("atb", [])
    else:
        bids = [(p, v) for _, p, v in selection.get(bid_keys[0], [])]
    if ask_keys[0] == "atl":
        asks = selection.get("atl", [])
    else:
        asks = [(p, v) for _, p, v in selection.get(ask_keys[0], [])]
    snapshot = OrderBookSnapshot(
        level=OrderBookLevel.L2,
        instrument_id=instrument.id,
        bids=[(price_to_probability(p, OrderSide.BUY), v) for p, v in asks],
        asks=[(price_to_probability(p, OrderSide.SELL), v) for p, v in bids],
        timestamp_ns=timestamp_ns,
    )
    updates.append(snapshot)

    # Trade Ticks
    for price, volume in selection.get("trd", []):
        trade_id = hash_json((timestamp_ns, price, volume))
        tick = TradeTick(
            instrument_id=instrument.id,
            price=Price(price_to_probability(price)),
            size=Quantity(volume, precision=4),
            side=OrderSide.BUY,
            match_id=TradeMatchId(trade_id),
            timestamp_ns=timestamp_ns,
        )
        updates.append(tick)

    return updates


def _handle_market_trades(runner, instrument, timestamp_ns):
    trade_ticks = []
    for price, volume in runner.get("trd", []):
        # Betfair doesn't publish trade ids, so we make our own
        # TODO - should we use clk here for ID instead of the hash?
        trade_id = hash_json(
            data=(
                timestamp_ns,
                instrument.market_id,
                str(runner["id"]),
                str(runner.get("hc", "0.0")),
                price,
                volume,
            )
        )
        tick = TradeTick(
            instrument_id=instrument.id,
            price=Price(price_to_probability(price)),
            size=Quantity(volume, precision=4),
            side=OrderSide.BUY,
            match_id=TradeMatchId(trade_id),
            timestamp_ns=timestamp_ns,
        )
        trade_ticks.append(tick)
    return trade_ticks


def _handle_book_updates(runner, instrument, timestamp_ns):
    operations = []
    for side in B_SIDE_KINDS:
        for upd in runner.get(side, []):
            # TODO - Fix this crap
            if len(upd) == 3:
                _, price, volume = upd
            else:
                price, volume = upd
            operations.append(
                OrderBookOperation(
                    op_type=OrderBookOperationType.DELETE
                    if volume == 0
                    else OrderBookOperationType.UPDATE,
                    order=Order(
                        price=price_to_probability(
                            price, side=B2N_MARKET_STREAM_SIDE[side]
                        ),
                        volume=volume,
                        side=B2N_MARKET_STREAM_SIDE[side],
                    ),
                    timestamp_ns=timestamp_ns,
                )
            )
    if operations:
        ob_update = OrderBookOperations(
            level=OrderBookLevel.L2,
            instrument_id=instrument.id,
            ops=operations,
            timestamp_ns=timestamp_ns,
        )
        return [ob_update]
    else:
        return []


def _handle_market_close(runner, instrument, timestamp_ns):
    if runner["status"] in ("LOSER", "REMOVED"):
        close_price = InstrumentClosePrice(
            instrument_id=instrument.id,
            close_price=Price(0.0, precision=4),
            close_type=InstrumentCloseType.EXPIRED,
            event_id=uuid_factory.generate(),
            timestamp_ns=timestamp_ns,
        )
    elif runner["status"] == "WINNER":
        close_price = InstrumentClosePrice(
            instrument_id=instrument.id,
            close_price=Price(1.0, precision=4),
            close_type=InstrumentCloseType.EXPIRED,
            event_id=uuid_factory.generate(),
            timestamp_ns=timestamp_ns,
        )
    else:
        raise ValueError(f"Unknown runner close status: {runner['status']}")
    return [close_price]


def _handle_instrument_status(market, instrument, timestamp_ns):
    market_def = market.get("marketDefinition", {})
    if "status" not in market_def:
        return []
    if market_def["status"] == "OPEN" and not market_def["inPlay"]:
        status = InstrumentStatusEvent(
            instrument_id=instrument.id,
            status=InstrumentStatus.PRE_OPEN,
            event_id=uuid_factory.generate(),
            timestamp_ns=timestamp_ns,
        )
    elif market_def["status"] == "OPEN" and market_def["inPlay"]:
        status = InstrumentStatusEvent(
            instrument_id=instrument.id,
            status=InstrumentStatus.OPEN,
            event_id=uuid_factory.generate(),
            timestamp_ns=timestamp_ns,
        )
    elif market_def["status"] == "SUSPENDED":
        status = InstrumentStatusEvent(
            instrument_id=instrument.id,
            status=InstrumentStatus.PAUSE,
            event_id=uuid_factory.generate(),
            timestamp_ns=timestamp_ns,
        )
    elif market_def["status"] == "CLOSED":
        status = InstrumentStatusEvent(
            instrument_id=instrument.id,
            status=InstrumentStatus.CLOSED,
            event_id=uuid_factory.generate(),
            timestamp_ns=timestamp_ns,
        )
    else:
        raise ValueError("Unknown market status")
    return [status]


def _handle_market_runners_status(self, market, timestamp_ns):
    updates = []

    for runner in market.get("marketDefinition", {}).get("runners", []):
        kw = dict(
            market_id=market["id"],
            selection_id=str(runner["id"]),
            handicap=str(runner.get("hc") or "0.0"),
        )
        instrument = self.instrument_provider().get_betting_instrument(**kw)
        if not instrument:
            continue
        updates.extend(
            _handle_instrument_status(
                market=market, instrument=instrument, timestamp_ns=timestamp_ns
            )
        )
        if market["marketDefinition"].get("status") == "CLOSED":
            updates.extend(
                _handle_market_close(
                    runner=runner, instrument=instrument, timestamp_ns=timestamp_ns
                )
            )
    return updates


def build_market_snapshot_messages(
    self, raw
) -> List[Union[OrderBookSnapshot, InstrumentStatusEvent]]:
    updates = []
    timestamp_ns = millis_to_nanos(raw["pt"])
    for market in raw.get("mc", []):
        # Instrument Status
        updates.extend(
            _handle_market_runners_status(
                self=self, market=market, timestamp_ns=timestamp_ns
            )
        )

        # Orderbook snapshots
        if market.get("img") is True:
            market_id = market["id"]
            for (selection_id, handicap), selections in itertools.groupby(
                market.get("rc", []), lambda x: (x["id"], x.get("hc"))
            ):
                for selection in list(selections):
                    kw = dict(
                        market_id=market_id,
                        selection_id=str(selection_id),
                        handicap=str(handicap or "0.0"),
                    )
                    instrument = self.instrument_provider().get_betting_instrument(**kw)
                    updates.extend(
                        _handle_market_snapshot(
                            selection=selection,
                            instrument=instrument,
                            timestamp_ns=timestamp_ns,
                        )
                    )
    return updates


def build_market_update_messages(  # noqa TODO: cyclomatic complexity 14
    self, raw
) -> List[
    Union[OrderBookOperation, TradeTick, InstrumentStatusEvent, InstrumentClosePrice]
]:
    updates = []
    timestamp_ns = millis_to_nanos(raw["pt"])
    for market in raw.get("mc", []):
        updates.extend(
            _handle_market_runners_status(
                self=self, market=market, timestamp_ns=timestamp_ns
            )
        )
        for runner in market.get("rc", []):
            kw = dict(
                market_id=market["id"],
                selection_id=str(runner["id"]),
                handicap=str(runner.get("hc") or "0.0"),
            )
            instrument = self.instrument_provider().get_betting_instrument(**kw)
            if not instrument:
                continue
            updates.extend(
                _handle_book_updates(
                    runner=runner, instrument=instrument, timestamp_ns=timestamp_ns
                )
            )
            updates.extend(
                _handle_market_trades(
                    runner=runner, instrument=instrument, timestamp_ns=timestamp_ns
                )
            )

    return updates


def on_market_update(self, update: dict):
    if update.get("ct") == "HEARTBEAT":
        # TODO - Should we send out heartbeats
        return []
    for mc in update.get("mc", []):
        if mc.get("img"):
            return build_market_snapshot_messages(self, update)
        else:
            return build_market_update_messages(self, update)
    return []


# TODO - Need to handle pagination > 1000 orders
async def generate_order_status_report(self, order) -> Optional[OrderStatusReport]:
    return [
        OrderStatusReport(
            client_order_id=ClientOrderId(),
            venue_order_id=VenueOrderId(),
            order_state=OrderState(),
            filled_qty=Quantity(),
            timestamp_ns=millis_to_nanos(),
        )
        for order in self.client().betting.list_current_orders()["currentOrders"]
    ]


async def generate_trades_list(
    self, venue_order_id: VenueOrderId, symbol: Symbol, since: datetime = None
) -> List[ExecutionReport]:
    filled = self.client().betting.list_cleared_orders(
        bet_ids=[venue_order_id],
    )
    if not filled["clearedOrders"]:
        self._log.warn(f"Found no existing order for {venue_order_id}")
        return []
    fill = filled["clearedOrders"][0]
    timestamp_ns = millis_to_nanos(pd.Timestamp(fill["lastMatchedDate"]).timestamp())
    return [
        ExecutionReport(
            client_order_id=self.venue_order_id_to_client_order_id[venue_order_id],
            venue_order_id=VenueOrderId(fill["betId"]),
            execution_id=ExecutionId(fill["lastMatchedDate"]),
            last_qty=Decimal(fill["sizeSettled"]),
            last_px=Decimal(fill["priceMatched"]),
            commission_amount=None,  # Can be None
            commission_currency=None,  # Can be None
            liquidity_side=LiquiditySide.NONE,
            execution_ns=timestamp_ns,
            timestamp_ns=timestamp_ns,
        )
    ]<|MERGE_RESOLUTION|>--- conflicted
+++ resolved
@@ -70,12 +70,9 @@
 from nautilus_trader.model.tick import TradeTick
 
 
-<<<<<<< HEAD
 uuid_factory = UUIDFactory()
 
 
-=======
->>>>>>> 8a1f528f
 def order_submit_to_betfair(command: SubmitOrder, instrument: BettingInstrument):
     """ Convert a SubmitOrder command into the data required by betfairlightweight """
 
@@ -83,13 +80,8 @@
     return {
         "market_id": instrument.market_id,
         # Used to de-dupe orders on betfair server side
-<<<<<<< HEAD
         "customer_ref": command.id.value.replace("-", ""),
         "customer_strategy_ref": command.strategy_id.value[:15],
-=======
-        "customer_ref": command.id.value,
-        "customer_strategy_ref": command.strategy_id.value,
->>>>>>> 8a1f528f
         "instructions": [
             place_instruction(
                 order_type="LIMIT",
@@ -122,11 +114,7 @@
     """ Convert an UpdateOrder command into the data required by betfairlightweight """
     return {
         "market_id": instrument.market_id,
-<<<<<<< HEAD
         "customer_ref": command.id.value.replace("-", ""),
-=======
-        "customer_ref": str(command.id),
->>>>>>> 8a1f528f
         "instructions": [
             replace_instruction(
                 bet_id=venue_order_id.value,
@@ -142,11 +130,7 @@
     """ Convert a SubmitOrder command into the data required by betfairlightweight """
     return {
         "market_id": instrument.market_id,
-<<<<<<< HEAD
         "customer_ref": command.id.value.replace("-", ""),
-=======
-        "customer_ref": command.id.value,
->>>>>>> 8a1f528f
         "instructions": [cancel_instruction(bet_id=command.venue_order_id.value)],
     }
 
