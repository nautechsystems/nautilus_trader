--- conflicted
+++ resolved
@@ -558,13 +558,8 @@
 
 
 def build_market_snapshot_messages(
-<<<<<<< HEAD
     instrument_provider, market_change_message: MarketChangeMessage
-) -> List[Union[OrderBookSnapshot, InstrumentStatusUpdate]]:
-=======
-    instrument_provider, raw
 ) -> list[Union[OrderBookSnapshot, InstrumentStatusUpdate]]:
->>>>>>> 7fcb6867
     updates = []
     ts_event = parse_betfair_timestamp(market_change_message.pt)
 
@@ -585,7 +580,7 @@
             for (selection_id, handicap), runners in itertools.groupby(
                 market.rc, lambda x: (x.id, x.hc)
             ):
-                runners: List[Runner]  # type: ignore
+                runners: list[Runner]  # type: ignore
                 for runner in list(runners):
                     kw = dict(
                         market_id=market_id,
@@ -627,14 +622,9 @@
 
 
 def build_market_update_messages(
-<<<<<<< HEAD
     instrument_provider,
     market_change_message: MarketChangeMessage,
-) -> List[Union[OrderBookDelta, TradeTick, InstrumentStatusUpdate, InstrumentClosePrice]]:
-=======
-    instrument_provider, raw
 ) -> list[Union[OrderBookDelta, TradeTick, InstrumentStatusUpdate, InstrumentClosePrice]]:
->>>>>>> 7fcb6867
     updates = []
     book_updates = []
     ts_event = parse_betfair_timestamp(market_change_message.pt)
