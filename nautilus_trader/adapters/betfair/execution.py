# -------------------------------------------------------------------------------------------------
#  Copyright (C) 2015-2021 Nautech Systems Pty Ltd. All rights reserved.
#  https://nautechsystems.io
#
#  Licensed under the GNU Lesser General Public License Version 3.0 (the "License");
#  You may not use this file except in compliance with the License.
#  You may obtain a copy of the License at https://www.gnu.org/licenses/lgpl-3.0.en.html
#
#  Unless required by applicable law or agreed to in writing, software
#  distributed under the License is distributed on an "AS IS" BASIS,
#  WITHOUT WARRANTIES OR CONDITIONS OF ANY KIND, either express or implied.
#  See the License for the specific language governing permissions and
#  limitations under the License.
# -------------------------------------------------------------------------------------------------

import asyncio
import hashlib
from collections import defaultdict
from datetime import datetime
from typing import Dict, List, Optional, Set, Tuple

import orjson

from nautilus_trader.accounting.factory import AccountFactory
from nautilus_trader.adapters.betfair.client.core import BetfairClient
from nautilus_trader.adapters.betfair.common import B2N_ORDER_STREAM_SIDE
from nautilus_trader.adapters.betfair.common import BETFAIR_VENUE
from nautilus_trader.adapters.betfair.common import price_to_probability
from nautilus_trader.adapters.betfair.parsing import betfair_account_to_account_state
from nautilus_trader.adapters.betfair.parsing import generate_order_status_report
from nautilus_trader.adapters.betfair.parsing import generate_trades_list
from nautilus_trader.adapters.betfair.parsing import order_cancel_to_betfair
from nautilus_trader.adapters.betfair.parsing import order_submit_to_betfair
from nautilus_trader.adapters.betfair.parsing import order_update_to_betfair
from nautilus_trader.adapters.betfair.providers import BetfairInstrumentProvider
from nautilus_trader.adapters.betfair.sockets import BetfairOrderStreamClient
from nautilus_trader.cache.cache import Cache
from nautilus_trader.common.clock import LiveClock
from nautilus_trader.common.logging import LogColor
from nautilus_trader.common.logging import Logger
from nautilus_trader.core.correctness import PyCondition
from nautilus_trader.core.datetime import millis_to_nanos
from nautilus_trader.core.datetime import nanos_to_secs
from nautilus_trader.core.datetime import secs_to_nanos
from nautilus_trader.execution.messages import ExecutionReport
from nautilus_trader.execution.messages import OrderStatusReport
from nautilus_trader.live.execution_client import LiveExecutionClient
from nautilus_trader.model.c_enums.account_type import AccountType
from nautilus_trader.model.c_enums.liquidity_side import LiquiditySide
from nautilus_trader.model.c_enums.order_type import OrderType
from nautilus_trader.model.c_enums.venue_type import VenueType
from nautilus_trader.model.commands.trading import CancelOrder
from nautilus_trader.model.commands.trading import ModifyOrder
from nautilus_trader.model.commands.trading import SubmitOrder
from nautilus_trader.model.currency import Currency
from nautilus_trader.model.events.account import AccountState
from nautilus_trader.model.identifiers import AccountId
from nautilus_trader.model.identifiers import ClientId
from nautilus_trader.model.identifiers import ClientOrderId
from nautilus_trader.model.identifiers import ExecutionId
from nautilus_trader.model.identifiers import Symbol
from nautilus_trader.model.identifiers import VenueOrderId
from nautilus_trader.model.objects import Money
from nautilus_trader.model.objects import Quantity
from nautilus_trader.model.orders.base import Order
from nautilus_trader.msgbus.bus import MessageBus


class BetfairExecutionClient(LiveExecutionClient):
    """
    Provides an execution client for Betfair.
    """

    def __init__(
        self,
        loop: asyncio.AbstractEventLoop,
        client: BetfairClient,
        account_id: AccountId,
        base_currency: Currency,
        msgbus: MessageBus,
        cache: Cache,
        clock: LiveClock,
        logger: Logger,
        market_filter: Dict,
        instrument_provider: BetfairInstrumentProvider,
    ):
        """
        Initialize a new instance of the ``BetfairExecutionClient`` class.

        Parameters
        ----------
        loop : asyncio.AbstractEventLoop
            The event loop for the client.
        client : BetfairClient
            The Betfair HTTPClient.
        account_id : AccountId
            The account ID for the client.
        base_currency : Currency
            The account base currency for the client.
        msgbus : MessageBus
            The message bus for the client.
        cache : Cache
            The cache for the client.
        clock : LiveClock
            The clock for the client.
        logger : Logger
            The logger for the client.
        market_filter : Dict
            The market filter.
        instrument_provider : BetfairInstrumentProvider
            The instrument provider.

        """
        self._client = client  # type: BetfairClient
        self._instrument_provider: BetfairInstrumentProvider = (
            instrument_provider
            or BetfairInstrumentProvider(client=client, logger=logger, market_filter=market_filter)
        )

        super().__init__(
            loop=loop,
            client_id=ClientId(BETFAIR_VENUE.value),
            venue_type=VenueType.EXCHANGE,
            account_id=account_id,
            account_type=AccountType.BETTING,
            base_currency=base_currency,
            instrument_provider=self._instrument_provider,
            msgbus=msgbus,
            cache=cache,
            clock=clock,
            logger=logger,
            config={"name": "BetfairExecClient"},
        )

        self.stream = BetfairOrderStreamClient(
            client=self._client,
            logger=logger,
            message_handler=self.handle_order_stream_update,
        )

        self.venue_order_id_to_client_order_id: Dict[VenueOrderId, ClientOrderId] = {}
        self.pending_update_order_client_ids: Set[Tuple[ClientOrderId, VenueOrderId]] = set()
        self.published_executions: Dict[ClientOrderId, ExecutionId] = defaultdict(list)

        AccountFactory.register_calculated_account(account_id.issuer)

    def connect(self):
        """
        Connect the client.
        """
        self._log.info("Connecting...")
        self._loop.create_task(self._connect())

    def disconnect(self):
        """
        Disconnect the client.
        """
        self._log.info("Disconnecting...")
        self._loop.create_task(self._disconnect())

    async def _connect(self):
        self._log.info("Connecting to BetfairClient...")
        await self._client.connect()
        self._log.info("BetfairClient login successful.", LogColor.GREEN)

        aws = [
            self.stream.connect(),
            self.connection_account_state(),
            self.check_account_currency(),
        ]
        await asyncio.gather(*aws)

        self._set_connected(True)
        assert self.is_connected
        self._log.info("Connected.")

    async def _disconnect(self) -> None:
        # Close socket
        self._log.info("Closing streaming socket...")
        await self.stream.disconnect()

        # Ensure client closed
        self._log.info("Closing BetfairClient...")
        self._client.disconnect()

        self._set_connected(False)
        self._log.info("Disconnected.")

    # -- ACCOUNT HANDLERS --------------------------------------------------------------------------

    async def connection_account_state(self):
        account_details = await self._client.get_account_details()
        account_funds = await self._client.get_account_funds()
        timestamp = self._clock.timestamp_ns()
        account_state: AccountState = betfair_account_to_account_state(
            account_detail=account_details,
            account_funds=account_funds,
            event_id=self._uuid_factory.generate(),
            ts_event=timestamp,
            ts_init=timestamp,
        )
        self._log.debug(f"Received account state: {account_state}, sending")
        self._send_account_state(account_state)
        self._log.debug("Initial Account state completed")

    # -- COMMAND HANDLERS --------------------------------------------------------------------------

    # TODO (bm) - Do want to throttle updates into a bulk update if they're
    #  coming faster than x / sec? Maybe this is for risk engine? We could use
    #  some heuristics about the avg network latency an_check_order_updated add
    #  an optional flag for throttle inserts etc. We actually typically know
    #  when the match is happening - so we could do smart buffering.

    def submit_order(self, command: SubmitOrder) -> None:
        PyCondition.not_none(command, "command")

        self.create_task(self._submit_order(command))

    async def _submit_order(self, command: SubmitOrder) -> None:
        self._log.debug(f"Received submit_order {command}")

        self.generate_order_submitted(
            instrument_id=command.instrument_id,
            strategy_id=command.strategy_id,
            client_order_id=command.order.client_order_id,
            ts_event=self._clock.timestamp_ns(),
        )
        self._log.debug("Generated _generate_order_submitted")

        instrument = self._cache.instrument(command.instrument_id)
        PyCondition.not_none(instrument, "instrument")
        client_order_id = command.order.client_order_id

        place_order = order_submit_to_betfair(command=command, instrument=instrument)
        result = await self._client.place_orders(**place_order)

        self._log.debug(f"result={result}")
        for report in result["instructionReports"]:
            if result["status"] == "FAILURE":
                reason = f"{result['errorCode']}: {report['errorCode']}"
                self._log.warning(f"Submit failed - {reason}")
                self.generate_order_rejected(
                    strategy_id=command.strategy_id,
                    instrument_id=command.instrument_id,
                    client_order_id=client_order_id,
                    reason=reason,  # type: ignore
                    ts_event=self._clock.timestamp_ns(),
                )
                self._log.debug("Generated _generate_order_rejected")
                return
            else:
                venue_order_id = VenueOrderId(report["betId"])
                self._log.debug(
                    f"Matching venue_order_id: {venue_order_id} to client_order_id: {client_order_id}"
                )
                self.venue_order_id_to_client_order_id[venue_order_id] = client_order_id  # type: ignore
                self.generate_order_accepted(
                    strategy_id=command.strategy_id,
                    instrument_id=command.instrument_id,
                    client_order_id=client_order_id,
                    venue_order_id=venue_order_id,  # type: ignore
                    ts_event=self._clock.timestamp_ns(),
                )
                self._log.debug("Generated _generate_order_accepted")

    def modify_order(self, command: ModifyOrder) -> None:
        PyCondition.not_none(command, "command")

        self.create_task(self._modify_order(command))

    async def _modify_order(self, command: ModifyOrder) -> None:
        self._log.debug(f"Received modify_order {command}")
        client_order_id: ClientOrderId = command.client_order_id
        instrument = self._cache.instrument(command.instrument_id)
        PyCondition.not_none(instrument, "instrument")
        existing_order = self._cache.order(client_order_id)  # type: Order

        self.generate_order_pending_update(
            strategy_id=command.strategy_id,
            instrument_id=command.instrument_id,
            client_order_id=command.client_order_id,
            venue_order_id=command.venue_order_id,
            ts_event=self._clock.timestamp_ns(),
        )

        if existing_order is None:
            self._log.warning(
                f"Attempting to update order that does not exist in the cache: {command}"
            )
            self.generate_order_modify_rejected(
                strategy_id=command.strategy_id,
                instrument_id=command.instrument_id,
                client_order_id=client_order_id,
                venue_order_id=command.venue_order_id,
                reason="ORDER NOT IN CACHE",
                ts_event=self._clock.timestamp_ns(),
            )
            return
        if existing_order.venue_order_id is None:
            self._log.warning(f"Order found does not have `id` set: {existing_order}")
            PyCondition.not_none(command.strategy_id, "command.strategy_id")
            PyCondition.not_none(command.instrument_id, "command.instrument_id")
            PyCondition.not_none(client_order_id, "client_order_id")
            self.generate_order_modify_rejected(
                strategy_id=command.strategy_id,
                instrument_id=command.instrument_id,
                client_order_id=client_order_id,
                venue_order_id=VenueOrderId("-1"),
                reason="ORDER MISSING VENUE_ORDER_ID",
                ts_event=self._clock.timestamp_ns(),
            )
            return

        # Send order to client
        kw = order_update_to_betfair(
            command=command,
            venue_order_id=existing_order.venue_order_id,
            side=existing_order.side,
            instrument=instrument,
        )
        self.pending_update_order_client_ids.add(
            (command.client_order_id, existing_order.venue_order_id)
        )
        result = await self._client.replace_orders(**kw)

        self._log.debug(f"result={result}")

        for report in result["instructionReports"]:
            if report["status"] == "FAILURE":
                reason = f"{result['errorCode']}: {report['errorCode']}"
                self._log.warning(f"Submit failed - {reason}")
                self.generate_order_rejected(
                    strategy_id=command.strategy_id,
                    instrument_id=command.instrument_id,
                    client_order_id=command.client_order_id,
                    reason=reason,
                    ts_event=self._clock.timestamp_ns(),
                )
                return

            # Check the venue_order_id that has been deleted currently exists on our order
            deleted_bet_id = report["cancelInstructionReport"]["instruction"]["betId"]
            self._log.debug(f"{existing_order}, {deleted_bet_id}")
            assert existing_order.venue_order_id == VenueOrderId(deleted_bet_id)

            update_instruction = report["placeInstructionReport"]
            venue_order_id = VenueOrderId(update_instruction["betId"])
            self.venue_order_id_to_client_order_id[venue_order_id] = client_order_id
            self.generate_order_updated(
                strategy_id=command.strategy_id,
                instrument_id=command.instrument_id,
                client_order_id=client_order_id,
                venue_order_id=VenueOrderId(update_instruction["betId"]),
                quantity=Quantity(
                    update_instruction["instruction"]["limitOrder"]["size"], precision=4
                ),
                price=price_to_probability(
                    str(update_instruction["instruction"]["limitOrder"]["price"])
                ),
                trigger=None,  # Not applicable for Betfair
                ts_event=self._clock.timestamp_ns(),
                venue_order_id_modified=True,
            )

    def cancel_order(self, command: CancelOrder) -> None:
        PyCondition.not_none(command, "command")

        self.create_task(self._cancel_order(command))

    async def _cancel_order(self, command: CancelOrder) -> None:
        self._log.debug(f"Received cancel order: {command}")
        self.generate_order_pending_cancel(
            strategy_id=command.strategy_id,
            instrument_id=command.instrument_id,
            client_order_id=command.client_order_id,
            venue_order_id=command.venue_order_id,
            ts_event=self._clock.timestamp_ns(),
        )

        instrument = self._cache.instrument(command.instrument_id)
        PyCondition.not_none(instrument, "instrument")

        # Format
        cancel_orders = order_cancel_to_betfair(command=command, instrument=instrument)  # type: ignore
        self._log.debug(f"cancel_orders {cancel_orders}")

        # Send to client
        result = await self._client.cancel_orders(**cancel_orders)
        self._log.debug(f"result={result}")

        # Parse response
        for report in result["instructionReports"]:
            venue_order_id = VenueOrderId(report["instruction"]["betId"])
            if report["status"] == "FAILURE":
                reason = f"{result.get('errorCode', 'Error')}: {report['errorCode']}"
                self.generate_order_cancel_rejected(
                    strategy_id=command.strategy_id,
                    instrument_id=command.instrument_id,
                    client_order_id=command.client_order_id,
                    venue_order_id=venue_order_id,
                    reason=reason,
                    ts_event=self._clock.timestamp_ns(),
                )
                return

            self._log.debug(
                f"Matching venue_order_id: {venue_order_id} to client_order_id: {command.client_order_id}"
            )
            self.venue_order_id_to_client_order_id[venue_order_id] = command.client_order_id  # type: ignore
            self.generate_order_canceled(
                strategy_id=command.strategy_id,
                instrument_id=command.instrument_id,
                client_order_id=command.client_order_id,
                venue_order_id=venue_order_id,  # type: ignore
                ts_event=self._clock.timestamp_ns(),
            )
            self._log.debug("Sent order cancel")

    # cpdef void bulk_submit_order(self, list commands):
    # betfair allows up to 200 inserts per request
    #     raise NotImplementedError

    # cpdef void bulk_submit_update(self, list commands):
    # betfair allows up to 60 updates per request
    #     raise NotImplementedError

    # cpdef void bulk_submit_delete(self, list commands):
    # betfair allows up to 60 cancels per request
    #     raise NotImplementedError

    # -- ACCOUNT -----------------------------------------------------------------------------------

    async def check_account_currency(self):
        """
        Check account currency against BetfairClient
        """
        self._log.debug("Checking account currency")
        PyCondition.not_none(self.base_currency, "self.base_currency")
        details = await self._client.get_account_details()
        currency_code = details["currencyCode"]
        self._log.debug(f"Account {currency_code=}, {self.base_currency.code=}")
        assert currency_code == self.base_currency.code
        self._log.debug("Base currency matches client details")

    # -- DEBUGGING ---------------------------------------------------------------------------------

    def create_task(self, coro):
        self._loop.create_task(self._check_task(coro))

    async def _check_task(self, coro):
        try:
            awaitable = await coro
            return awaitable
        except Exception as e:
            self._log.exception(f"Unhandled exception: {e}")

    def client(self) -> BetfairClient:
        return self._client

    def instrument_provider(self) -> BetfairInstrumentProvider:
        return self._instrument_provider

    # -- ORDER STREAM API --------------------------------------------------------------------------

    def handle_order_stream_update(self, raw: bytes) -> None:
        """Handle an update from the order stream socket"""
        update = orjson.loads(raw)
        self.create_task(self._handle_order_stream_update(update=update))

    async def _handle_order_stream_update(self, update: Dict):
        for market in update.get("oc", []):
            # market_id = market["id"]
            for selection in market.get("orc", []):
                if selection.get("fullImage", False):
                    # TODO (bm) - need to replace orders for this selection
                    self._log.warning("Received full order image, SKIPPING!")
                for order_update in selection.get("uo", []):
                    await self._check_order_update(order_update)
                    if order_update["status"] == "E":
                        self._handle_stream_executable_order_update(update=order_update)
                    elif order_update["status"] == "EC":
                        self._handle_stream_execution_complete_order_update(update=order_update)
                    else:
                        self._log.warning(f"Unknown order state: {order_update}")

    async def _check_order_update(self, update: Dict):
        """
        Ensure we have a client_order_id, instrument and order for this venue order update
        """
        venue_order_id = VenueOrderId(str(update["id"]))
        client_order_id = await self.wait_for_order(
            venue_order_id=venue_order_id, timeout_seconds=10.0
        )
        if client_order_id is None:
            self._log.warning(f"Can't find client_order_id for {update}")
            return
        PyCondition.type(client_order_id, ClientOrderId, "client_order_id")
        order = self._cache.order(client_order_id)
        PyCondition.not_none(order, "order")
        instrument = self._cache.instrument(order.instrument_id)
        PyCondition.not_none(instrument, "instrument")

    def _handle_stream_executable_order_update(self, update: Dict) -> None:
        """
        Handle update containing "E" (executable) order update
        """
        venue_order_id = VenueOrderId(update["id"])
        client_order_id = self.venue_order_id_to_client_order_id[venue_order_id]
        order = self._cache.order(client_order_id)
        instrument = self._cache.instrument(order.instrument_id)

        # Check if this is the first time seeing this order (backtest or replay)
        if venue_order_id in self.venue_order_id_to_client_order_id:
            # We've already sent an accept for this order in self._submit_order
            self._log.debug(f"Skipping order_accept as order exists: venue_order_id={update['id']}")
        else:
            raise RuntimeError()
            # self.generate_order_accepted(
            #     strategy_id=order.strategy_id,
            #     instrument_id=instrument.id,
            #     client_order_id=client_order_id,
            #     venue_order_id=venue_order_id,
            #     ts_event=millis_to_nanos(order_update["pd"]),
            # )

        # Check for any portion executed
        if update["sm"] > 0 and update["sm"] > order.filled_qty:
            execution_id = create_execution_id(update)
            if execution_id not in self.published_executions[client_order_id]:
                fill_qty = update["sm"] - order.filled_qty
                self.generate_order_filled(
                    strategy_id=order.strategy_id,
                    instrument_id=order.instrument_id,
                    client_order_id=client_order_id,
                    venue_order_id=venue_order_id,
                    venue_position_id=None,  # Can be None
                    execution_id=execution_id,
                    order_side=B2N_ORDER_STREAM_SIDE[update["side"]],
                    order_type=OrderType.LIMIT,
<<<<<<< HEAD
                    last_qty=Quantity(update["sm"], instrument.size_precision),
                    last_px=price_to_probability(str(update["p"])),
=======
                    last_qty=Quantity(fill_qty, instrument.size_precision),
                    last_px=price_to_probability(update["p"]),
>>>>>>> ee973af7
                    # avg_px=Decimal(order['avp']),
                    quote_currency=instrument.quote_currency,
                    commission=Money(0, self.base_currency),
                    liquidity_side=LiquiditySide.NONE,
                    ts_event=millis_to_nanos(update["md"]),
                )
                self.published_executions[client_order_id].append(execution_id)

    def _handle_stream_execution_complete_order_update(self, update: Dict) -> None:
        """
        Handle "EC" (execution complete) order updates
        """
        venue_order_id = VenueOrderId(str(update["id"]))
        client_order_id = self._cache.client_order_id(venue_order_id=venue_order_id)
        order = self._cache.order(client_order_id=client_order_id)
        instrument = self._cache.instrument(order.instrument_id)

        if update["sm"] > 0 and update["sm"] > order.filled_qty:
            self._log.debug("")
            execution_id = create_execution_id(update)
            if execution_id not in self.published_executions[client_order_id]:
                # At least some part of this order has been filled
                self.generate_order_filled(
                    strategy_id=order.strategy_id,
                    instrument_id=instrument.id,
                    client_order_id=client_order_id,
                    venue_order_id=venue_order_id,
                    venue_position_id=None,  # Can be None
                    execution_id=execution_id,
                    order_side=B2N_ORDER_STREAM_SIDE[update["side"]],
                    order_type=OrderType.LIMIT,
                    last_qty=Quantity(update["sm"], instrument.size_precision),
                    last_px=price_to_probability(str(update["p"])),
                    quote_currency=instrument.quote_currency,
                    # avg_px=order['avp'],
                    commission=Money(0, self.base_currency),
                    liquidity_side=LiquiditySide.TAKER,  # TODO - Fix this?
                    ts_event=millis_to_nanos(update["md"]),
                )
                self.published_executions[client_order_id].append(execution_id)

        cancel_qty = update["sc"] + update["sl"] + update["sv"]
        if cancel_qty > 0 and not order.is_completed:
            assert (
                update["sm"] + cancel_qty == update["s"]
            ), f"Size matched + canceled != total: {update}"
            # If this is the result of a ModifyOrder, we don't want to emit a cancel

            key = (client_order_id, venue_order_id)
            self._log.debug(
                f"cancel key: {key}, pending_update_order_client_ids: {self.pending_update_order_client_ids}"
            )
            if key not in self.pending_update_order_client_ids:
                # The remainder of this order has been canceled
                self.generate_order_canceled(
                    strategy_id=order.strategy_id,
                    instrument_id=instrument.id,
                    client_order_id=client_order_id,
                    venue_order_id=venue_order_id,
                    ts_event=millis_to_nanos(
                        update.get("cd") or update.get("ld") or update.get("md")
                    ),
                )
                if venue_order_id in self.venue_order_id_to_client_order_id:
                    del self.venue_order_id_to_client_order_id[venue_order_id]
        # Market order will not be in self.published_executions
        if client_order_id in self.published_executions:
            # This execution is complete - no need to track this anymore
            del self.published_executions[client_order_id]

    def _handle_stream_execution_matched_fills(self, selection: Dict) -> None:
        for _ in selection.get("mb", []):
            pass
        for _ in selection.get("ml", []):
            pass

    async def wait_for_order(
        self, venue_order_id: VenueOrderId, timeout_seconds=10.0
    ) -> Optional[ClientOrderId]:
        """
        We may get an order update from the socket before our submit_order
        response has come back (with our betId).

        As a precaution, wait up to `timeout_seconds` for the betId to be added
        to `self.order_id_to_client_order_id`.
        """
        assert isinstance(venue_order_id, VenueOrderId)
        start = self._clock.timestamp_ns()
        now = start
        while (now - start) < secs_to_nanos(timeout_seconds):
            self._log.debug(
                f"checking venue_order_id={venue_order_id} in {self.venue_order_id_to_client_order_id}"
            )
            if venue_order_id in self.venue_order_id_to_client_order_id:
                client_order_id = self.venue_order_id_to_client_order_id[venue_order_id]
                self._log.debug(
                    f"Found order in {nanos_to_secs(now - start)} sec: {client_order_id}"
                )
                return client_order_id
            now = self._clock.timestamp_ns()
            await asyncio.sleep(0.1)
        self._log.warning(
            f"Failed to find venue_order_id: {venue_order_id} "
            f"after {timeout_seconds} seconds"
            f"\nexisting: {self.venue_order_id_to_client_order_id})"
        )
        return None

    # -- RECONCILIATION -------------------------------------------------------------------------------

    async def generate_order_status_report(self, order: Order) -> Optional[OrderStatusReport]:
        self._log.debug(f"generate_order_status_report: {order}")
        return await generate_order_status_report(self, order)

    async def generate_exec_reports(
        self,
        venue_order_id: VenueOrderId,
        symbol: Symbol,
        since: Optional[datetime] = None,
    ) -> List[ExecutionReport]:
        self._log.debug(f"generate_exec_reports: {venue_order_id}, {symbol}, {since}")
        return await generate_trades_list(self, venue_order_id, symbol, since)


def create_execution_id(uo: Dict) -> ExecutionId:
    data: bytes = orjson.dumps(
        (
            uo["id"],
            uo["p"],
            uo["s"],
            uo["side"],
            uo["pt"],
            uo["ot"],
            uo["pd"],
            uo.get("md"),
            uo.get("avp"),
            uo.get("sm"),
        )
    )
    return ExecutionId(hashlib.sha1(data).hexdigest())  # noqa (S303 insecure SHA1)<|MERGE_RESOLUTION|>--- conflicted
+++ resolved
@@ -537,13 +537,8 @@
                     execution_id=execution_id,
                     order_side=B2N_ORDER_STREAM_SIDE[update["side"]],
                     order_type=OrderType.LIMIT,
-<<<<<<< HEAD
-                    last_qty=Quantity(update["sm"], instrument.size_precision),
+                    last_qty=Quantity(fill_qty, instrument.size_precision),
                     last_px=price_to_probability(str(update["p"])),
-=======
-                    last_qty=Quantity(fill_qty, instrument.size_precision),
-                    last_px=price_to_probability(update["p"]),
->>>>>>> ee973af7
                     # avg_px=Decimal(order['avp']),
                     quote_currency=instrument.quote_currency,
                     commission=Money(0, self.base_currency),
