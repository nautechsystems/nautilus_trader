# -------------------------------------------------------------------------------------------------
#  Copyright (C) 2015-2023 Nautech Systems Pty Ltd. All rights reserved.
#  https://nautechsystems.io
#
#  Licensed under the GNU Lesser General Public License Version 3.0 (the "License");
#  You may not use this file except in compliance with the License.
#  You may obtain a copy of the License at https://www.gnu.org/licenses/lgpl-3.0.en.html
#
#  Unless required by applicable law or agreed to in writing, software
#  distributed under the License is distributed on an "AS IS" BASIS,
#  WITHOUT WARRANTIES OR CONDITIONS OF ANY KIND, either express or implied.
#  See the License for the specific language governing permissions and
#  limitations under the License.
# -------------------------------------------------------------------------------------------------
import hashlib
from functools import lru_cache
from typing import Literal

import msgspec.json
import pandas as pd
from betfair_parser.spec.accounts.type_definitions import AccountDetailsResponse
from betfair_parser.spec.accounts.type_definitions import AccountFundsResponse
from betfair_parser.spec.betting.enums import PersistenceType
from betfair_parser.spec.betting.orders import CancelOrders
from betfair_parser.spec.betting.orders import PlaceInstruction
from betfair_parser.spec.betting.orders import PlaceOrders
from betfair_parser.spec.betting.orders import ReplaceInstruction
from betfair_parser.spec.betting.orders import ReplaceOrders
from betfair_parser.spec.betting.type_definitions import CancelInstruction
from betfair_parser.spec.betting.type_definitions import CurrentOrderSummary
from betfair_parser.spec.betting.type_definitions import LimitOnCloseOrder
from betfair_parser.spec.betting.type_definitions import LimitOrder
from betfair_parser.spec.betting.type_definitions import MarketOnCloseOrder
from betfair_parser.spec.common import BetId
from betfair_parser.spec.common import CustomerOrderRef
from betfair_parser.spec.common import OrderStatus as BetfairOrderStatus
from betfair_parser.spec.common import OrderType
from betfair_parser.spec.streaming import Order as BetfairOrder

from nautilus_trader.adapters.betfair.common import B2N_ORDER_TYPE
from nautilus_trader.adapters.betfair.common import B2N_TIME_IN_FORCE
from nautilus_trader.adapters.betfair.common import BETFAIR_FLOAT_TO_PRICE
from nautilus_trader.adapters.betfair.common import MAX_BET_PRICE
from nautilus_trader.adapters.betfair.common import MIN_BET_PRICE
from nautilus_trader.adapters.betfair.common import N2B_PERSISTENCE
from nautilus_trader.adapters.betfair.common import N2B_TIME_IN_FORCE
from nautilus_trader.adapters.betfair.common import OrderSideParser
from nautilus_trader.adapters.betfair.constants import BETFAIR_PRICE_PRECISION
from nautilus_trader.adapters.betfair.constants import BETFAIR_QUANTITY_PRECISION
from nautilus_trader.adapters.betfair.constants import BETFAIR_VENUE
from nautilus_trader.core.datetime import dt_to_unix_nanos
from nautilus_trader.execution.messages import CancelOrder
from nautilus_trader.execution.messages import ModifyOrder
from nautilus_trader.execution.messages import SubmitOrder
from nautilus_trader.execution.reports import FillReport
from nautilus_trader.execution.reports import OrderStatusReport
from nautilus_trader.model.enums import AccountType
from nautilus_trader.model.enums import ContingencyType
from nautilus_trader.model.enums import LiquiditySide
from nautilus_trader.model.enums import OrderSide
from nautilus_trader.model.enums import OrderStatus
from nautilus_trader.model.enums import TimeInForce as NautilusTimeInForce
from nautilus_trader.model.events.account import AccountState
from nautilus_trader.model.identifiers import AccountId
from nautilus_trader.model.identifiers import ClientOrderId
from nautilus_trader.model.identifiers import InstrumentId
from nautilus_trader.model.identifiers import StrategyId
from nautilus_trader.model.identifiers import TradeId
from nautilus_trader.model.identifiers import VenueOrderId
from nautilus_trader.model.instruments.betting import BettingInstrument
from nautilus_trader.model.instruments.betting import null_handicap
from nautilus_trader.model.objects import AccountBalance
from nautilus_trader.model.objects import Currency
from nautilus_trader.model.objects import Money
from nautilus_trader.model.objects import Price
from nautilus_trader.model.objects import Quantity
from nautilus_trader.model.orders import LimitOrder as NautilusLimitOrder
from nautilus_trader.model.orders import MarketOrder as NautilusMarketOrder


def make_customer_order_ref(
    client_order_id: ClientOrderId,
    strategy_id: StrategyId,
) -> CustomerOrderRef:
    """
    Remove the strategy name from customer_order_ref; it has a limited size and don't
    control what length the strategy might be or what characters users might append.
    """
    return client_order_id.value.rsplit("-" + strategy_id.get_tag(), maxsplit=1)[0]


def nautilus_limit_to_place_instructions(
    command: SubmitOrder,
    instrument: BettingInstrument,
) -> PlaceInstruction:
    assert isinstance(command.order, NautilusLimitOrder)
    instructions = PlaceInstruction(
        order_type=OrderType.LIMIT,
        selection_id=int(instrument.selection_id),
        handicap=instrument.selection_handicap
        if instrument.selection_handicap != null_handicap()
        else None,
        side=OrderSideParser.to_betfair(command.order.side),
        limit_order=LimitOrder(
            price=command.order.price.as_double(),
            size=command.order.quantity.as_double(),
            persistence_type=N2B_PERSISTENCE.get(
                command.order.time_in_force,
                PersistenceType.LAPSE,
            ),
            time_in_force=N2B_TIME_IN_FORCE.get(command.order.time_in_force),
        ),
        customer_order_ref=make_customer_order_ref(
            client_order_id=command.order.client_order_id,
            strategy_id=command.strategy_id,
        ),
    )
    return instructions


def nautilus_limit_on_close_to_place_instructions(
    command: SubmitOrder,
    instrument: BettingInstrument,
) -> PlaceInstruction:
    assert isinstance(command.order, NautilusLimitOrder)
    instructions = PlaceInstruction(
        order_type=OrderType.LIMIT_ON_CLOSE,
        selection_id=int(instrument.selection_id),
        handicap=instrument.selection_handicap
        if instrument.selection_handicap != null_handicap()
        else None,
        side=OrderSideParser.to_betfair(command.order.side),
        limit_on_close_order=LimitOnCloseOrder(
            price=command.order.price.as_double(),
            liability=command.order.quantity.as_double(),
        ),
        customer_order_ref=make_customer_order_ref(
            client_order_id=command.order.client_order_id,
            strategy_id=command.strategy_id,
        ),
    )
    return instructions


def nautilus_market_to_place_instructions(
    command: SubmitOrder,
    instrument: BettingInstrument,
) -> PlaceInstruction:
    assert isinstance(command.order, NautilusMarketOrder)
    price = MIN_BET_PRICE if command.order.side == OrderSide.BUY else MAX_BET_PRICE
    instructions = PlaceInstruction(
        order_type=OrderType.LIMIT,
        selection_id=int(instrument.selection_id),
        handicap=instrument.selection_handicap
        if instrument.selection_handicap != null_handicap()
        else None,
        side=OrderSideParser.to_betfair(command.order.side),
        limit_order=LimitOrder(
            price=price.as_double(),
            size=command.order.quantity.as_double(),
            persistence_type=N2B_PERSISTENCE.get(
                command.order.time_in_force,
                PersistenceType.LAPSE,
            ),
            time_in_force=N2B_TIME_IN_FORCE.get(command.order.time_in_force),
        ),
        customer_order_ref=make_customer_order_ref(
            client_order_id=command.order.client_order_id,
            strategy_id=command.strategy_id,
        ),
    )
    return instructions


def nautilus_market_on_close_to_place_instructions(
    command: SubmitOrder,
    instrument: BettingInstrument,
) -> PlaceInstruction:
    assert isinstance(command.order, NautilusMarketOrder)
    instructions = PlaceInstruction(
        order_type=OrderType.MARKET_ON_CLOSE,
        selection_id=int(instrument.selection_id),
        handicap=instrument.selection_handicap
        if instrument.selection_handicap != null_handicap()
        else None,
        side=OrderSideParser.to_betfair(command.order.side),
        market_on_close_order=MarketOnCloseOrder(
            liability=command.order.quantity.as_double(),
        ),
        customer_order_ref=make_customer_order_ref(
            client_order_id=command.order.client_order_id,
            strategy_id=command.strategy_id,
        ),
    )
    return instructions


def nautilus_order_to_place_instructions(
    command: SubmitOrder,
    instrument: BettingInstrument,
) -> PlaceInstruction:
    if isinstance(command.order, NautilusLimitOrder):
        if command.order.time_in_force in (
            NautilusTimeInForce.AT_THE_OPEN,
            NautilusTimeInForce.AT_THE_CLOSE,
        ):
            return nautilus_limit_on_close_to_place_instructions(
                command=command,
                instrument=instrument,
            )
        else:
            return nautilus_limit_to_place_instructions(command=command, instrument=instrument)
    elif isinstance(command.order, NautilusMarketOrder):
        if command.order.time_in_force in (
            NautilusTimeInForce.AT_THE_OPEN,
            NautilusTimeInForce.AT_THE_CLOSE,
        ):
            return nautilus_market_on_close_to_place_instructions(
                command=command,
                instrument=instrument,
            )
        else:
            return nautilus_market_to_place_instructions(command=command, instrument=instrument)
    else:
        raise TypeError(f"Unknown order type: {type(command.order)}")


def order_submit_to_place_order_params(
    command: SubmitOrder,
    instrument: BettingInstrument,
) -> PlaceOrders:
    """
    Convert a SubmitOrder command into the data required by BetfairClient.
    """
    return PlaceOrders.with_params(
        market_id=instrument.market_id,
        customer_ref=create_customer_ref(command),
        customer_strategy_ref=create_customer_strategy_ref(
            trader_id=command.trader_id.value,
            strategy_id=command.strategy_id.value,
        ),
        instructions=[nautilus_order_to_place_instructions(command, instrument)],
    )


def order_update_to_replace_order_params(
    command: ModifyOrder,
    venue_order_id: VenueOrderId,
    instrument: BettingInstrument,
) -> ReplaceOrders:
    """
    Convert an ModifyOrder command into the data required by BetfairClient.
    """
    return ReplaceOrders.with_params(
        market_id=instrument.market_id,
        customer_ref=create_customer_ref(command),
        instructions=[
            ReplaceInstruction(
                bet_id=BetId(venue_order_id.value),
                new_price=command.price.as_double(),
            ),
        ],
    )


def order_cancel_to_cancel_order_params(
    command: CancelOrder,
    instrument: BettingInstrument,
) -> CancelOrders:
    """
    Convert a CancelOrder command into the data required by BetfairClient.
    """
    return CancelOrders.with_params(
        market_id=instrument.market_id,
        instructions=[CancelInstruction(bet_id=BetId(command.venue_order_id.value))],
        customer_ref=create_customer_ref(command),
    )


def order_cancel_all_to_betfair(instrument: BettingInstrument) -> dict[str, str]:
    """
    Convert a CancelAllOrders command into the data required by BetfairClient.
    """
    return {
        "market_id": instrument.market_id,
    }


def betfair_account_to_account_state(
    account_detail: AccountDetailsResponse,
    account_funds: AccountFundsResponse,
    event_id,
    ts_event,
    ts_init,
    account_id="001",
) -> AccountState:
    currency = Currency.from_str(account_detail.currency_code)
    balance = float(account_funds.available_to_bet_balance)
    locked = -float(account_funds.exposure)
    free = balance - locked
    return AccountState(
        account_id=AccountId(f"{BETFAIR_VENUE.value}-{account_id}"),
        account_type=AccountType.BETTING,
        base_currency=currency,
        reported=False,
        balances=[
            AccountBalance(
                total=Money(balance, currency),
                locked=Money(locked, currency),
                free=Money(free, currency),
            ),
        ],
        margins=[],
        info={"funds": account_funds, "detail": account_detail},
        event_id=event_id,
        ts_event=ts_event,
        ts_init=ts_init,
    )


def bet_to_trade_report(
    order: CurrentOrderSummary,
    account_id: AccountId,
    instrument_id: InstrumentId,
    venue_order_id: VenueOrderId,
<<<<<<< HEAD
    client_order_id: ClientOrderId,
    ts_init,
    report_id,
) -> TradeReport | None:
    if order.size_matched == 0.0:
        # No executions, skip
        return None
    ts_event = pd.Timestamp(order.matched_date).value
    trade_id = current_order_summary_to_trade_id(order)
    return TradeReport(
        client_order_id=client_order_id,
        instrument_id=instrument_id,
        account_id=account_id,
        venue_order_id=venue_order_id,
        venue_position_id=None,  # Can be None
        order_side=OrderSideParser.to_nautilus(order.side),
        trade_id=trade_id,
        last_qty=Quantity(order.size_matched, BETFAIR_QUANTITY_PRECISION),
        last_px=Price(order.price_size.price, BETFAIR_PRICE_PRECISION),
        commission=None,  # Can be None
        liquidity_side=LiquiditySide.NO_LIQUIDITY_SIDE,
        report_id=report_id,
        ts_event=ts_event,
        ts_init=ts_init,
    )
=======
    symbol: Symbol,
    since: datetime | None = None,
) -> list[FillReport]:
    filled = self.client().betting.list_cleared_orders(
        bet_ids=[venue_order_id],
    )
    if not filled["clearedOrders"]:
        self._log.warn(f"Found no existing order for {venue_order_id}")
        return []
    fill = filled["clearedOrders"][0]
    ts_event = pd.Timestamp(fill["lastMatchedDate"]).value
    return [
        FillReport(
            client_order_id=self.venue_order_id_to_client_order_id[venue_order_id],
            instrument_id=None,  # TODO: Needs this
            account_id=None,  # TODO: Needs this
            venue_order_id=VenueOrderId(fill["betId"]),
            venue_position_id=None,  # Can be None
            order_side=OrderSide.NO_ORDER_SIDE,  # TODO: Stub value
            trade_id=TradeId(fill["lastMatchedDate"]),
            last_qty=Quantity.from_str(str(fill["sizeSettled"])),  # TODO: Incorrect precision?
            last_px=Price.from_str(str(fill["priceMatched"])),  # TODO: Incorrect precision?
            commission=None,  # Can be None
            liquidity_side=LiquiditySide.NO_LIQUIDITY_SIDE,
            report_id=UUID4(),
            ts_event=ts_event,
            ts_init=ts_event,
        ),
    ]
>>>>>>> 52c8616f


def bet_to_order_status_report(
    order: CurrentOrderSummary,
    account_id: AccountId,
    instrument_id: InstrumentId,
    venue_order_id: VenueOrderId,
    client_order_id: ClientOrderId,
    ts_init,
    report_id,
) -> OrderStatusReport:
    return OrderStatusReport(
        account_id=account_id,
        instrument_id=instrument_id,
        venue_order_id=venue_order_id,
        client_order_id=client_order_id,
        order_side=OrderSideParser.to_nautilus(order.side),
        order_type=B2N_ORDER_TYPE[order.order_type],
        contingency_type=ContingencyType.NO_CONTINGENCY,
        time_in_force=B2N_TIME_IN_FORCE[order.persistence_type],
        order_status=determine_order_status(order),
        price=BETFAIR_FLOAT_TO_PRICE[order.price_size.price],
        quantity=Quantity(order.price_size.size, BETFAIR_QUANTITY_PRECISION),
        filled_qty=Quantity(order.size_matched, BETFAIR_QUANTITY_PRECISION),
        report_id=report_id,
        ts_accepted=dt_to_unix_nanos(pd.Timestamp(order.placed_date)),
        ts_triggered=0,
        ts_last=dt_to_unix_nanos(pd.Timestamp(order.matched_date)) if order.matched_date else 0,
        ts_init=ts_init,
    )


def determine_order_status(order: CurrentOrderSummary) -> OrderStatus:
    order_size = order.price_size.size
    if order.status == BetfairOrderStatus.EXECUTION_COMPLETE:
        if order_size == order.size_matched:
            return OrderStatus.FILLED
        elif order.size_cancelled > 0.0:
            return OrderStatus.CANCELED
        else:
            return OrderStatus.PARTIALLY_FILLED
    elif order.status == BetfairOrderStatus.EXECUTABLE:
        if order.size_matched == 0.0:
            return OrderStatus.ACCEPTED
        elif order.size_matched > 0.0:
            return OrderStatus.PARTIALLY_FILLED
    else:
        raise ValueError(f"Unknown order status {order.status=}")


def create_customer_ref(command: SubmitOrder | ModifyOrder | CancelOrder) -> str:
    """
    Create a customer reference for the betfair API from order command.

    From betfair docs (https://docs.developer.betfair.com/display/1smk3cen4v3lu3yomq5qye0ni/placeOrders):
        Optional parameter allowing the client to pass a unique string (up to 32 chars) that is used to de-dupe
        mistaken re-submissions.   customerRef can contain: upper/lower chars, digits, chars : - . _ + * : ; ~ only.

        Please note: There is a time window associated with the de-duplication of duplicate submissions which is 60 seconds.

        NB: This field does not persist into the placeOrders response/Order Stream API and should not be confused with
        customerOrderRef, which is separate field that can be sent in the PlaceInstruction.

    Parameters
    ----------
    command: SubmitOrder | ModifyOrder | CancelOrder
        The order command

    Returns
    -------
    str

    """
    return command.id.value.replace("-", "")[:32]


@lru_cache
def create_customer_strategy_ref(trader_id: str, strategy_id: str) -> str:
    """
    Betfair allow setting a strategy reference, limited to 15 chars. Produce a hash to
    use as a strategy reference in the place order API.

    From the docs:

    "An optional reference customers can use to specify which strategy has sent the order.
    The reference will be returned on order change messages through the stream API. The string is
    limited to 15 characters. If an empty string is provided it will be treated as null."

    Produce a hash to use as a strategy ID in the place order API.

    https://docs.developer.betfair.com/display/1smk3cen4v3lu3yomq5qye0ni/placeOrders


    Parameters
    ----------
    trader_id: str
        The trader ID
    strategy_id: str
        The strategy ID

    Returns
    -------
    str

    """
    data = {
        "trader_id": trader_id,
        "strategy_id": strategy_id,
    }
    return hashlib.shake_256(msgspec.json.encode(data)).hexdigest(8)[:15]


def hashed_trade_id(
    bet_id: BetId,
    price: float,
    size: float,
    side: Literal["B", "L"],
    persistence_type: Literal["L", "P", "MOC"],
    order_type: Literal["L", "MOC", "LOC"],
    placed_date: int,
    matched_date: int | None = None,
    average_price_matched: float | None = None,
    size_matched: float | None = None,
) -> TradeId:
    data: bytes = msgspec.json.encode(
        (
            bet_id,
            price,
            size,
            side,
            persistence_type,
            order_type,
            placed_date,
            matched_date,
            average_price_matched,
            size_matched,
        ),
    )
    return TradeId(hashlib.sha256(data).hexdigest()[:40])


def order_to_trade_id(uo: BetfairOrder) -> TradeId:
    return hashed_trade_id(
        bet_id=uo.id,
        price=uo.p,
        size=uo.s,
        side=uo.side,
        persistence_type=uo.pt,
        order_type=uo.ot,
        placed_date=uo.pd,
        matched_date=uo.md,
        average_price_matched=uo.avp,
        size_matched=uo.sm,
    )


def current_order_summary_to_trade_id(order: CurrentOrderSummary) -> TradeId:
    return hashed_trade_id(
        bet_id=order.bet_id,
        price=order.price_size.price,
        size=order.price_size.size,
        side=order.side.value[0],
        persistence_type=order.persistence_type.value,
        order_type=order.order_type.value,
        placed_date=order.placed_date,
        matched_date=order.matched_date,
        average_price_matched=order.average_price_matched,
        size_matched=order.size_matched,
    )<|MERGE_RESOLUTION|>--- conflicted
+++ resolved
@@ -323,17 +323,16 @@
     account_id: AccountId,
     instrument_id: InstrumentId,
     venue_order_id: VenueOrderId,
-<<<<<<< HEAD
     client_order_id: ClientOrderId,
     ts_init,
     report_id,
-) -> TradeReport | None:
+) -> FillReport | None:
     if order.size_matched == 0.0:
         # No executions, skip
         return None
     ts_event = pd.Timestamp(order.matched_date).value
     trade_id = current_order_summary_to_trade_id(order)
-    return TradeReport(
+    return FillReport(
         client_order_id=client_order_id,
         instrument_id=instrument_id,
         account_id=account_id,
@@ -349,37 +348,6 @@
         ts_event=ts_event,
         ts_init=ts_init,
     )
-=======
-    symbol: Symbol,
-    since: datetime | None = None,
-) -> list[FillReport]:
-    filled = self.client().betting.list_cleared_orders(
-        bet_ids=[venue_order_id],
-    )
-    if not filled["clearedOrders"]:
-        self._log.warn(f"Found no existing order for {venue_order_id}")
-        return []
-    fill = filled["clearedOrders"][0]
-    ts_event = pd.Timestamp(fill["lastMatchedDate"]).value
-    return [
-        FillReport(
-            client_order_id=self.venue_order_id_to_client_order_id[venue_order_id],
-            instrument_id=None,  # TODO: Needs this
-            account_id=None,  # TODO: Needs this
-            venue_order_id=VenueOrderId(fill["betId"]),
-            venue_position_id=None,  # Can be None
-            order_side=OrderSide.NO_ORDER_SIDE,  # TODO: Stub value
-            trade_id=TradeId(fill["lastMatchedDate"]),
-            last_qty=Quantity.from_str(str(fill["sizeSettled"])),  # TODO: Incorrect precision?
-            last_px=Price.from_str(str(fill["priceMatched"])),  # TODO: Incorrect precision?
-            commission=None,  # Can be None
-            liquidity_side=LiquiditySide.NO_LIQUIDITY_SIDE,
-            report_id=UUID4(),
-            ts_event=ts_event,
-            ts_init=ts_event,
-        ),
-    ]
->>>>>>> 52c8616f
 
 
 def bet_to_order_status_report(
