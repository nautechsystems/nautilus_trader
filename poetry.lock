[[package]]
name = "aiodns"
version = "2.0.0"
description = "Simple DNS resolver for asyncio"
category = "main"
optional = true
python-versions = "*"

[package.dependencies]
pycares = ">=3.0.0"

[[package]]
name = "aiohttp"
version = "3.7.4.post0"
description = "Async http client/server framework (asyncio)"
category = "main"
optional = true
python-versions = ">=3.6"

[package.dependencies]
typing-extensions = ">=3.6.5"
yarl = ">=1.0,<2.0"
async-timeout = ">=3.0,<4.0"
chardet = ">=2.0,<5.0"
attrs = ">=17.3.0"
multidict = ">=4.5,<7.0"

[package.extras]
speedups = ["aiodns", "brotlipy", "cchardet"]

[[package]]
name = "alabaster"
version = "0.7.12"
description = "A configurable sidebar-enabled Sphinx theme"
category = "main"
optional = true
python-versions = "*"

[[package]]
name = "appdirs"
version = "1.4.4"
description = "A small Python module for determining appropriate platform-specific dirs, e.g. a \"user data dir\"."
category = "dev"
optional = false
python-versions = "*"

[[package]]
name = "argcomplete"
version = "1.12.3"
description = "Bash tab completion for argparse"
category = "dev"
optional = false
python-versions = "*"

[package.dependencies]
importlib-metadata = {version = ">=0.23,<5", markers = "python_version == \"3.7\""}

[package.extras]
test = ["coverage", "flake8", "pexpect", "wheel"]

[[package]]
name = "async-timeout"
version = "3.0.1"
description = "Timeout context manager for asyncio programs"
category = "main"
optional = true
python-versions = ">=3.5.3"

[[package]]
name = "atomicwrites"
version = "1.4.0"
description = "Atomic file writes."
category = "dev"
optional = false
python-versions = ">=2.7, !=3.0.*, !=3.1.*, !=3.2.*, !=3.3.*"

[[package]]
name = "attrs"
version = "21.2.0"
description = "Classes Without Boilerplate"
category = "main"
optional = false
python-versions = ">=2.7, !=3.0.*, !=3.1.*, !=3.2.*, !=3.3.*, !=3.4.*"

[package.extras]
docs = ["furo", "sphinx", "zope.interface", "sphinx-notfound-page"]
tests = ["coverage[toml] (>=5.0.2)", "hypothesis", "pympler", "pytest (>=4.3.0)", "six", "mypy", "pytest-mypy-plugins", "zope.interface"]
tests_no_zope = ["coverage[toml] (>=5.0.2)", "hypothesis", "pympler", "pytest (>=4.3.0)", "six", "mypy", "pytest-mypy-plugins"]
dev = ["coverage[toml] (>=5.0.2)", "hypothesis", "pympler", "pytest (>=4.3.0)", "six", "mypy", "pytest-mypy-plugins", "zope.interface", "furo", "sphinx", "sphinx-notfound-page", "pre-commit"]

[[package]]
name = "babel"
version = "2.9.1"
description = "Internationalization utilities"
category = "main"
optional = true
python-versions = ">=2.7, !=3.0.*, !=3.1.*, !=3.2.*, !=3.3.*"

[package.dependencies]
pytz = ">=2015.7"

[[package]]
name = "betfairlightweight"
version = "2.12.1"
description = "Lightweight python wrapper for Betfair API-NG"
category = "main"
optional = true
python-versions = "*"

[package.dependencies]
ciso8601 = {version = "2.1.3", optional = true, markers = "extra == \"speed\""}
requests = "<2.26.0"
orjson = {version = "3.5.1", optional = true, markers = "extra == \"speed\""}

[package.extras]
speed = ["ciso8601 (==2.1.3)", "orjson (==3.5.1)"]

[[package]]
name = "black"
version = "21.6b0"
description = "The uncompromising code formatter."
category = "dev"
optional = false
python-versions = ">=3.6.2"

[package.dependencies]
regex = ">=2020.1.8"
mypy-extensions = ">=0.4.3"
typed-ast = {version = ">=1.4.2", markers = "python_version < \"3.8\""}
toml = ">=0.10.1"
typing-extensions = {version = ">=3.7.4", markers = "python_version < \"3.8\""}
pathspec = ">=0.8.1,<1"
click = ">=7.1.2"
appdirs = "*"

[package.extras]
python2 = ["typed-ast (>=1.4.2)"]
colorama = ["colorama (>=0.4.3)"]
uvloop = ["uvloop (>=0.15.2)"]
d = ["aiohttp (>=3.6.0)", "aiohttp-cors (>=0.4.0)"]

[[package]]
name = "ccxt"
<<<<<<< HEAD
version = "1.51.45"
=======
version = "1.51.46"
>>>>>>> 873611b0
description = "A JavaScript / Python / PHP cryptocurrency trading library with support for 130+ exchanges"
category = "main"
optional = true
python-versions = "*"

[package.dependencies]
aiohttp = {version = ">=3.7.4,<3.8", markers = "python_version >= \"3.5.2\""}
cryptography = ">=2.6.1"
yarl = {version = "1.6.3", markers = "python_version >= \"3.5.2\""}
aiodns = {version = ">=1.1.1,<2.1", markers = "python_version >= \"3.5.2\""}
requests = ">=2.18.4"
certifi = ">=2018.1.18"

[package.extras]
qa = ["flake8 (==3.7.9)"]
doc = ["Sphinx (==1.7.0)"]

[[package]]
name = "certifi"
version = "2021.5.30"
description = "Python package for providing Mozilla's CA Bundle."
category = "main"
optional = false
python-versions = "*"

[[package]]
name = "cffi"
version = "1.14.5"
description = "Foreign Function Interface for Python calling C code."
category = "main"
optional = true
python-versions = "*"

[package.dependencies]
pycparser = "*"

[[package]]
name = "cfgv"
version = "3.3.0"
description = "Validate configuration and produce human readable error messages."
category = "dev"
optional = false
python-versions = ">=3.6.1"

[[package]]
name = "chardet"
version = "4.0.0"
description = "Universal encoding detector for Python 2 and 3"
category = "main"
optional = false
python-versions = ">=2.7, !=3.0.*, !=3.1.*, !=3.2.*, !=3.3.*, !=3.4.*"

[[package]]
name = "ciso8601"
version = "2.1.3"
description = "Fast ISO8601 date time parser for Python written in C"
category = "main"
optional = true
python-versions = "*"

[[package]]
name = "click"
version = "8.0.1"
description = "Composable command line interface toolkit"
category = "dev"
optional = false
python-versions = ">=3.6"

[package.dependencies]
importlib-metadata = {version = "*", markers = "python_version < \"3.8\""}
colorama = {version = "*", markers = "platform_system == \"Windows\""}

[[package]]
name = "colorama"
version = "0.4.4"
description = "Cross-platform colored terminal text."
category = "main"
optional = false
python-versions = ">=2.7, !=3.0.*, !=3.1.*, !=3.2.*, !=3.3.*, !=3.4.*"

[[package]]
name = "colorlog"
version = "5.0.1"
description = "Add colours to the output of Python's logging module."
category = "dev"
optional = false
python-versions = "*"

[package.dependencies]
colorama = {version = "*", markers = "sys_platform == \"win32\""}

[[package]]
name = "coverage"
version = "4.5.4"
description = "Code coverage measurement for Python"
category = "dev"
optional = false
python-versions = ">=2.6, !=3.0.*, !=3.1.*, !=3.2.*, <4"

[[package]]
name = "cryptography"
version = "3.4.7"
description = "cryptography is a package which provides cryptographic recipes and primitives to Python developers."
category = "main"
optional = true
python-versions = ">=3.6"

[package.dependencies]
cffi = ">=1.12"

[package.extras]
pep8test = ["black", "flake8", "flake8-import-order", "pep8-naming"]
docstest = ["doc8", "pyenchant (>=1.6.11)", "twine (>=1.12.0)", "sphinxcontrib-spelling (>=4.0.1)"]
sdist = ["setuptools-rust (>=0.11.4)"]
ssh = ["bcrypt (>=3.1.5)"]
docs = ["sphinx (>=1.6.5,!=1.8.0,!=3.1.0,!=3.1.1)", "sphinx-rtd-theme"]
test = ["pytest (>=6.0)", "pytest-cov", "pytest-subtests", "pytest-xdist", "pretend", "iso8601", "pytz", "hypothesis (>=1.11.4,!=3.79.2)"]

[[package]]
name = "cython"
version = "3.0a7"
description = "The Cython compiler for writing C extensions for the Python language."
category = "main"
optional = false
python-versions = ">=2.7, !=3.0.*, !=3.1.*, !=3.2.*, !=3.3.*"

[[package]]
name = "distlib"
version = "0.3.2"
description = "Distribution utilities"
category = "dev"
optional = false
python-versions = "*"

[[package]]
name = "docutils"
version = "0.16"
description = "Docutils -- Python Documentation Utilities"
category = "main"
optional = true
python-versions = ">=2.7, !=3.0.*, !=3.1.*, !=3.2.*, !=3.3.*, !=3.4.*"

[[package]]
name = "empyrical"
version = "0.5.5"
description = "empyrical is a Python library with performance and risk statistics commonly used in quantitative finance"
category = "main"
optional = false
python-versions = "*"

[package.dependencies]
pandas-datareader = ">=0.2"
scipy = ">=0.15.1"
numpy = ">=1.9.2"
pandas = ">=0.16.1"

[package.extras]
dev = ["nose (==1.3.7)", "parameterized (==0.6.1)", "flake8 (==2.5.1)"]

[[package]]
name = "eventkit"
version = "0.8.8"
description = "Event-driven data pipelines"
category = "main"
optional = true
python-versions = "*"

[package.dependencies]
numpy = "*"

[[package]]
name = "execnet"
version = "1.9.0"
description = "execnet: rapid multi-Python deployment"
category = "dev"
optional = false
python-versions = ">=2.7, !=3.0.*, !=3.1.*, !=3.2.*, !=3.3.*, !=3.4.*"

[package.extras]
testing = ["pre-commit"]

[[package]]
name = "filelock"
version = "3.0.12"
description = "A platform independent file lock."
category = "dev"
optional = false
python-versions = "*"

[[package]]
name = "flake8"
version = "3.9.2"
description = "the modular source code checker: pep8 pyflakes and co"
category = "dev"
optional = false
python-versions = "!=3.0.*,!=3.1.*,!=3.2.*,!=3.3.*,!=3.4.*,>=2.7"

[package.dependencies]
importlib-metadata = {version = "*", markers = "python_version < \"3.8\""}
mccabe = ">=0.6.0,<0.7.0"
pycodestyle = ">=2.7.0,<2.8.0"
pyflakes = ">=2.3.0,<2.4.0"

[[package]]
name = "fsspec"
version = "2021.6.0"
description = "File-system specification"
category = "main"
optional = false
python-versions = ">=3.6"

[package.extras]
<<<<<<< HEAD
hdfs = ["pyarrow (>=1)"]
entrypoints = ["importlib-metadata"]
git = ["pygit2"]
gs = ["gcsfs"]
s3 = ["s3fs"]
sftp = ["paramiko"]
gcs = ["gcsfs"]
github = ["requests"]
ssh = ["paramiko"]
dropbox = ["dropboxdrivefs", "requests", "dropbox"]
abfs = ["adlfs"]
http = ["requests", "aiohttp"]
adl = ["adlfs"]
dask = ["dask", "distributed"]
smb = ["smbprotocol"]
=======
abfs = ["adlfs"]
adl = ["adlfs"]
dask = ["dask", "distributed"]
dropbox = ["dropboxdrivefs", "requests", "dropbox"]
entrypoints = ["importlib-metadata"]
gcs = ["gcsfs"]
git = ["pygit2"]
github = ["requests"]
gs = ["gcsfs"]
hdfs = ["pyarrow (>=1)"]
http = ["requests", "aiohttp"]
s3 = ["s3fs"]
sftp = ["paramiko"]
smb = ["smbprotocol"]
ssh = ["paramiko"]
>>>>>>> 873611b0

[[package]]
name = "ib-insync"
version = "0.9.66"
description = "Python sync/async framework for Interactive Brokers API"
category = "main"
optional = true
python-versions = ">=3.6"

[package.dependencies]
nest-asyncio = "*"
eventkit = "*"

[[package]]
name = "identify"
version = "2.2.10"
description = "File identification library for Python"
category = "dev"
optional = false
python-versions = ">=3.6.1"

[package.extras]
license = ["editdistance-s"]

[[package]]
name = "idna"
version = "2.10"
description = "Internationalized Domain Names in Applications (IDNA)"
category = "main"
optional = false
python-versions = ">=2.7, !=3.0.*, !=3.1.*, !=3.2.*, !=3.3.*"

[[package]]
name = "imagesize"
version = "1.2.0"
description = "Getting image size from png/jpeg/jpeg2000/gif file"
category = "main"
optional = true
python-versions = ">=2.7, !=3.0.*, !=3.1.*, !=3.2.*, !=3.3.*"

[[package]]
name = "importlib-metadata"
version = "4.5.0"
description = "Read metadata from Python packages"
category = "dev"
optional = false
python-versions = ">=3.6"

[package.dependencies]
typing-extensions = {version = ">=3.6.4", markers = "python_version < \"3.8\""}
zipp = ">=0.5"

[package.extras]
docs = ["sphinx", "jaraco.packaging (>=8.2)", "rst.linker (>=1.9)"]
testing = ["pytest (>=4.6)", "pytest-checkdocs (>=2.4)", "pytest-flake8", "pytest-cov", "pytest-enabler (>=1.0.1)", "packaging", "pep517", "pyfakefs", "flufl.flake8", "pytest-black (>=0.3.7)", "pytest-mypy", "importlib-resources (>=1.3)"]

[[package]]
name = "iniconfig"
version = "1.1.1"
description = "iniconfig: brain-dead simple config-ini parsing"
category = "dev"
optional = false
python-versions = "*"

[[package]]
name = "isort"
version = "5.8.0"
description = "A Python utility / library to sort Python imports."
category = "dev"
optional = false
python-versions = ">=3.6,<4.0"

[package.extras]
colors = ["colorama (>=0.4.3,<0.5.0)"]
pipfile_deprecated_finder = ["pipreqs", "requirementslib"]
requirements_deprecated_finder = ["pipreqs", "pip-api"]

[[package]]
name = "jinja2"
version = "3.0.1"
description = "A very fast and expressive template engine."
category = "main"
optional = true
python-versions = ">=3.6"

[package.dependencies]
MarkupSafe = ">=2.0"

[package.extras]
i18n = ["Babel (>=2.7)"]

[[package]]
name = "lxml"
version = "4.6.3"
description = "Powerful and Pythonic XML processing library combining libxml2/libxslt with the ElementTree API."
category = "main"
optional = false
python-versions = ">=2.7, !=3.0.*, !=3.1.*, !=3.2.*, !=3.3.*, != 3.4.*"

[package.extras]
source = ["Cython (>=0.29.7)"]
cssselect = ["cssselect (>=0.7)"]
html5 = ["html5lib"]
htmlsoup = ["beautifulsoup4"]

[[package]]
name = "markupsafe"
version = "2.0.1"
description = "Safely add untrusted strings to HTML/XML markup."
category = "main"
optional = true
python-versions = ">=3.6"

[[package]]
name = "mccabe"
version = "0.6.1"
description = "McCabe checker, plugin for flake8"
category = "dev"
optional = false
python-versions = "*"

[[package]]
name = "msgpack"
version = "1.0.2"
description = "MessagePack (de)serializer."
category = "main"
optional = false
python-versions = "*"

[[package]]
name = "multidict"
version = "5.1.0"
description = "multidict implementation"
category = "main"
optional = true
python-versions = ">=3.6"

[[package]]
name = "mypy"
version = "0.902"
description = "Optional static typing for Python"
category = "dev"
optional = false
python-versions = ">=3.5"

[package.dependencies]
mypy-extensions = ">=0.4.3,<0.5.0"
typed-ast = {version = ">=1.4.0,<1.5.0", markers = "python_version < \"3.8\""}
toml = "*"
typing-extensions = ">=3.7.4"

[package.extras]
dmypy = ["psutil (>=4.0)"]
python2 = ["typed-ast (>=1.4.0,<1.5.0)"]

[[package]]
name = "mypy-extensions"
version = "0.4.3"
description = "Experimental type system extensions for programs checked with the mypy typechecker."
category = "dev"
optional = false
python-versions = "*"

[[package]]
name = "nest-asyncio"
version = "1.5.1"
description = "Patch asyncio to allow nested event loops"
category = "main"
optional = true
python-versions = ">=3.5"

[[package]]
name = "nodeenv"
version = "1.6.0"
description = "Node.js virtual environment builder"
category = "dev"
optional = false
python-versions = "*"

[[package]]
name = "nox"
version = "2021.6.12"
description = "Flexible test automation."
category = "dev"
optional = false
python-versions = ">=3.6"

[package.dependencies]
virtualenv = ">=14.0.0"
packaging = ">=20.9"
colorlog = ">=2.6.1,<7.0.0"
argcomplete = ">=1.9.4,<2.0"
py = ">=1.4.0,<2.0.0"
importlib-metadata = {version = "*", markers = "python_version < \"3.8\""}

[package.extras]
tox_to_nox = ["jinja2", "tox"]

[[package]]
name = "numpy"
version = "1.20.3"
description = "NumPy is the fundamental package for array computing with Python."
category = "main"
optional = false
python-versions = ">=3.7"

[[package]]
name = "numpydoc"
version = "1.1.0"
description = "Sphinx extension to support docstrings in Numpy format"
category = "main"
optional = true
python-versions = ">=3.5"

[package.dependencies]
sphinx = ">=1.6.5"
Jinja2 = ">=2.3"

[package.extras]
testing = ["matplotlib", "pytest", "pytest-cov"]

[[package]]
name = "oandapyv20"
version = "0.6.3"
description = "Python wrapper for the OANDA REST-V20 API"
category = "main"
optional = true
python-versions = "*"

[[package]]
name = "orjson"
version = "3.5.1"
description = "Fast, correct Python JSON library supporting dataclasses, datetimes, and numpy"
category = "main"
optional = false
python-versions = ">=3.6"

[[package]]
name = "packaging"
version = "20.9"
description = "Core utilities for Python packages"
category = "main"
optional = false
python-versions = ">=2.7, !=3.0.*, !=3.1.*, !=3.2.*, !=3.3.*"

[package.dependencies]
pyparsing = ">=2.0.2"

[[package]]
name = "pandas"
version = "1.2.4"
description = "Powerful data structures for data analysis, time series, and statistics"
category = "main"
optional = false
python-versions = ">=3.7.1"

[package.dependencies]
python-dateutil = ">=2.7.3"
pytz = ">=2017.3"
numpy = ">=1.16.5"

[package.extras]
test = ["pytest (>=5.0.1)", "pytest-xdist", "hypothesis (>=3.58)"]

[[package]]
name = "pandas-datareader"
version = "0.9.0"
description = "Data readers extracted from the pandas codebase,should be compatible with recent pandas versions"
category = "main"
optional = false
python-versions = ">=3.6"

[package.dependencies]
requests = ">=2.19.0"
lxml = "*"
pandas = ">=0.23"

[[package]]
name = "parameterized"
version = "0.8.1"
description = "Parameterized testing with any Python test framework"
category = "dev"
optional = false
python-versions = "*"

[package.extras]
dev = ["jinja2"]

[[package]]
name = "pathspec"
version = "0.8.1"
description = "Utility library for gitignore style pattern matching of file paths."
category = "dev"
optional = false
python-versions = ">=2.7, !=3.0.*, !=3.1.*, !=3.2.*, !=3.3.*, !=3.4.*"

[[package]]
name = "pluggy"
version = "0.13.1"
description = "plugin and hook calling mechanisms for python"
category = "dev"
optional = false
python-versions = ">=2.7, !=3.0.*, !=3.1.*, !=3.2.*, !=3.3.*"

[package.dependencies]
importlib-metadata = {version = ">=0.12", markers = "python_version < \"3.8\""}

[package.extras]
dev = ["pre-commit", "tox"]

[[package]]
name = "pre-commit"
version = "2.13.0"
description = "A framework for managing and maintaining multi-language pre-commit hooks."
category = "dev"
optional = false
python-versions = ">=3.6.1"

[package.dependencies]
virtualenv = ">=20.0.8"
pyyaml = ">=5.1"
cfgv = ">=2.0.0"
nodeenv = ">=0.11.1"
importlib-metadata = {version = "*", markers = "python_version < \"3.8\""}
identify = ">=1.0.0"
toml = "*"

[[package]]
name = "psutil"
version = "5.8.0"
description = "Cross-platform lib for process and system monitoring in Python."
category = "main"
optional = false
python-versions = ">=2.6, !=3.0.*, !=3.1.*, !=3.2.*, !=3.3.*"

[package.extras]
test = ["ipaddress", "mock", "unittest2", "enum34", "pywin32", "wmi"]

[[package]]
name = "py"
version = "1.10.0"
description = "library with cross-python path, ini-parsing, io, code, log facilities"
category = "dev"
optional = false
python-versions = ">=2.7, !=3.0.*, !=3.1.*, !=3.2.*, !=3.3.*"

[[package]]
name = "py-cpuinfo"
version = "8.0.0"
description = "Get CPU info with pure Python 2 & 3"
category = "dev"
optional = false
python-versions = "*"

[[package]]
name = "pyarrow"
version = "4.0.1"
description = "Python library for Apache Arrow"
category = "main"
optional = false
python-versions = ">=3.6"

[package.dependencies]
numpy = ">=1.16.6"

[[package]]
name = "pycares"
version = "4.0.0"
description = "Python interface for c-ares"
category = "main"
optional = true
python-versions = "*"

[package.dependencies]
cffi = ">=1.5.0"

[package.extras]
idna = ["idna (>=2.1)"]

[[package]]
name = "pycodestyle"
version = "2.7.0"
description = "Python style guide checker"
category = "dev"
optional = false
python-versions = ">=2.7, !=3.0.*, !=3.1.*, !=3.2.*, !=3.3.*"

[[package]]
name = "pycparser"
version = "2.20"
description = "C parser in Python"
category = "main"
optional = true
python-versions = ">=2.7, !=3.0.*, !=3.1.*, !=3.2.*, !=3.3.*"

[[package]]
name = "pyflakes"
version = "2.3.1"
description = "passive checker of Python programs"
category = "dev"
optional = false
python-versions = ">=2.7, !=3.0.*, !=3.1.*, !=3.2.*, !=3.3.*"

[[package]]
name = "pygments"
version = "2.9.0"
description = "Pygments is a syntax highlighting package written in Python."
category = "main"
optional = true
python-versions = ">=3.5"

[[package]]
name = "pyparsing"
version = "2.4.7"
description = "Python parsing module"
category = "main"
optional = false
python-versions = ">=2.6, !=3.0.*, !=3.1.*, !=3.2.*"

[[package]]
name = "pytest"
version = "6.2.4"
description = "pytest: simple powerful testing with Python"
category = "dev"
optional = false
python-versions = ">=3.6"

[package.dependencies]
packaging = "*"
py = ">=1.8.2"
iniconfig = "*"
importlib-metadata = {version = ">=0.12", markers = "python_version < \"3.8\""}
colorama = {version = "*", markers = "sys_platform == \"win32\""}
attrs = ">=19.2.0"
toml = "*"
pluggy = ">=0.12,<1.0.0a1"
atomicwrites = {version = ">=1.0", markers = "sys_platform == \"win32\""}

[package.extras]
testing = ["argcomplete", "hypothesis (>=3.56)", "mock", "nose", "requests", "xmlschema"]

[[package]]
name = "pytest-asyncio"
version = "0.15.1"
description = "Pytest support for asyncio."
category = "dev"
optional = false
python-versions = ">= 3.6"

[package.dependencies]
pytest = ">=5.4.0"

[package.extras]
testing = ["coverage", "hypothesis (>=5.7.1)"]

[[package]]
name = "pytest-benchmark"
version = "3.4.1"
description = "A ``pytest`` fixture for benchmarking code. It will group the tests into rounds that are calibrated to the chosen timer."
category = "dev"
optional = false
python-versions = ">=2.7, !=3.0.*, !=3.1.*, !=3.2.*, !=3.3.*, !=3.4.*"

[package.dependencies]
py-cpuinfo = "*"
pytest = ">=3.8"

[package.extras]
elasticsearch = ["elasticsearch"]
aspect = ["aspectlib"]
histogram = ["pygal", "pygaljs"]

[[package]]
name = "pytest-cov"
version = "2.10.1"
description = "Pytest plugin for measuring coverage."
category = "dev"
optional = false
python-versions = ">=2.7, !=3.0.*, !=3.1.*, !=3.2.*, !=3.3.*, !=3.4.*"

[package.dependencies]
pytest = ">=4.6"
coverage = ">=4.4"

[package.extras]
testing = ["fields", "hunter", "process-tests (==2.0.2)", "six", "pytest-xdist", "virtualenv"]

[[package]]
name = "pytest-forked"
version = "1.3.0"
description = "run tests in isolated forked subprocesses"
category = "dev"
optional = false
python-versions = ">=2.7, !=3.0.*, !=3.1.*, !=3.2.*, !=3.3.*, !=3.4.*"

[package.dependencies]
py = "*"
pytest = ">=3.10"

[[package]]
name = "pytest-mock"
version = "3.6.1"
description = "Thin-wrapper around the mock package for easier use with pytest"
category = "dev"
optional = false
python-versions = ">=3.6"

[package.dependencies]
pytest = ">=5.0"

[package.extras]
dev = ["pre-commit", "tox", "pytest-asyncio"]

[[package]]
name = "pytest-xdist"
version = "2.2.1"
description = "pytest xdist plugin for distributed testing and loop-on-failing modes"
category = "dev"
optional = false
python-versions = ">=3.5"

[package.dependencies]
psutil = {version = ">=3.0", optional = true, markers = "extra == \"psutil\""}
execnet = ">=1.1"
pytest-forked = "*"
pytest = ">=6.0.0"

[package.extras]
psutil = ["psutil (>=3.0)"]
testing = ["filelock"]

[[package]]
name = "python-dateutil"
version = "2.8.1"
description = "Extensions to the standard Python datetime module"
category = "main"
optional = false
python-versions = "!=3.0.*,!=3.1.*,!=3.2.*,>=2.7"

[package.dependencies]
six = ">=1.5"

[[package]]
name = "pytz"
version = "2021.1"
description = "World timezone definitions, modern and historical"
category = "main"
optional = false
python-versions = "*"

[[package]]
name = "pyyaml"
version = "5.4.1"
description = "YAML parser and emitter for Python"
category = "dev"
optional = false
python-versions = ">=2.7, !=3.0.*, !=3.1.*, !=3.2.*, !=3.3.*, !=3.4.*, !=3.5.*"

[[package]]
name = "redis"
version = "3.5.3"
description = "Python client for Redis key-value store"
category = "main"
optional = false
python-versions = ">=2.7, !=3.0.*, !=3.1.*, !=3.2.*, !=3.3.*, !=3.4.*"

[package.extras]
hiredis = ["hiredis (>=0.1.3)"]

[[package]]
name = "regex"
version = "2021.4.4"
description = "Alternative regular expression module, to replace re."
category = "dev"
optional = false
python-versions = "*"

[[package]]
name = "requests"
version = "2.25.1"
description = "Python HTTP for Humans."
category = "main"
optional = false
python-versions = ">=2.7, !=3.0.*, !=3.1.*, !=3.2.*, !=3.3.*, !=3.4.*"

[package.dependencies]
idna = ">=2.5,<3"
certifi = ">=2017.4.17"
chardet = ">=3.0.2,<5"
urllib3 = ">=1.21.1,<1.27"

[package.extras]
security = ["pyOpenSSL (>=0.14)", "cryptography (>=1.3.4)"]
socks = ["PySocks (>=1.5.6,!=1.5.7)", "win-inet-pton"]

[[package]]
name = "scipy"
version = "1.6.1"
description = "SciPy: Scientific Library for Python"
category = "main"
optional = false
python-versions = ">=3.7"

[package.dependencies]
numpy = ">=1.16.5"

[[package]]
name = "six"
version = "1.16.0"
description = "Python 2 and 3 compatibility utilities"
category = "main"
optional = false
python-versions = ">=2.7, !=3.0.*, !=3.1.*, !=3.2.*"

[[package]]
name = "snowballstemmer"
version = "2.1.0"
description = "This package provides 29 stemmers for 28 languages generated from Snowball algorithms."
category = "main"
optional = true
python-versions = "*"

[[package]]
name = "sphinx"
version = "4.0.2"
description = "Python documentation generator"
category = "main"
optional = true
python-versions = ">=3.6"

[package.dependencies]
sphinxcontrib-qthelp = "*"
imagesize = "*"
sphinxcontrib-devhelp = "*"
snowballstemmer = ">=1.1"
babel = ">=1.3"
alabaster = ">=0.7,<0.8"
sphinxcontrib-serializinghtml = "*"
packaging = "*"
docutils = ">=0.14,<0.18"
Pygments = ">=2.0"
Jinja2 = ">=2.3"
colorama = {version = ">=0.3.5", markers = "sys_platform == \"win32\""}
requests = ">=2.5.0"
sphinxcontrib-applehelp = "*"
sphinxcontrib-htmlhelp = "*"
sphinxcontrib-jsmath = "*"

[package.extras]
test = ["pytest", "pytest-cov", "html5lib", "cython", "typed-ast"]
docs = ["sphinxcontrib-websupport"]
lint = ["flake8 (>=3.5.0)", "isort", "mypy (>=0.800)", "docutils-stubs"]

[[package]]
name = "sphinx-rtd-theme"
version = "0.5.2"
description = "Read the Docs theme for Sphinx"
category = "dev"
optional = true
python-versions = "*"

[package.dependencies]
docutils = "<0.17"
sphinx = "*"

[package.extras]
dev = ["transifex-client", "sphinxcontrib-httpdomain", "bump2version"]

[[package]]
name = "sphinxcontrib-applehelp"
version = "1.0.2"
description = "sphinxcontrib-applehelp is a sphinx extension which outputs Apple help books"
category = "main"
optional = true
python-versions = ">=3.5"

[package.extras]
test = ["pytest"]
lint = ["flake8", "mypy", "docutils-stubs"]

[[package]]
name = "sphinxcontrib-devhelp"
version = "1.0.2"
description = "sphinxcontrib-devhelp is a sphinx extension which outputs Devhelp document."
category = "main"
optional = true
python-versions = ">=3.5"

[package.extras]
test = ["pytest"]
lint = ["flake8", "mypy", "docutils-stubs"]

[[package]]
name = "sphinxcontrib-htmlhelp"
version = "2.0.0"
description = "sphinxcontrib-htmlhelp is a sphinx extension which renders HTML help files"
category = "main"
optional = true
python-versions = ">=3.6"

[package.extras]
test = ["pytest", "html5lib"]
lint = ["flake8", "mypy", "docutils-stubs"]

[[package]]
name = "sphinxcontrib-jsmath"
version = "1.0.1"
description = "A sphinx extension which renders display math in HTML via JavaScript"
category = "main"
optional = true
python-versions = ">=3.5"

[package.extras]
test = ["pytest", "flake8", "mypy"]

[[package]]
name = "sphinxcontrib-qthelp"
version = "1.0.3"
description = "sphinxcontrib-qthelp is a sphinx extension which outputs QtHelp document."
category = "main"
optional = true
python-versions = ">=3.5"

[package.extras]
test = ["pytest"]
lint = ["flake8", "mypy", "docutils-stubs"]

[[package]]
name = "sphinxcontrib-serializinghtml"
version = "1.1.5"
description = "sphinxcontrib-serializinghtml is a sphinx extension which outputs \"serialized\" HTML files (json and pickle)."
category = "main"
optional = true
python-versions = ">=3.5"

[package.extras]
test = ["pytest"]
lint = ["flake8", "mypy", "docutils-stubs"]

[[package]]
name = "tabulate"
version = "0.8.9"
description = "Pretty-print tabular data"
category = "main"
optional = false
python-versions = "*"

[package.extras]
widechars = ["wcwidth"]

[[package]]
name = "toml"
version = "0.10.2"
description = "Python Library for Tom's Obvious, Minimal Language"
category = "dev"
optional = false
python-versions = ">=2.6, !=3.0.*, !=3.1.*, !=3.2.*"

[[package]]
name = "typed-ast"
version = "1.4.3"
description = "a fork of Python 2 and 3 ast modules with type comment support"
category = "dev"
optional = false
python-versions = "*"

[[package]]
name = "typing-extensions"
version = "3.10.0.0"
description = "Backported and Experimental Type Hints for Python 3.5+"
category = "main"
optional = false
python-versions = "*"

[[package]]
name = "urllib3"
version = "1.26.5"
description = "HTTP library with thread-safe connection pooling, file post, and more."
category = "main"
optional = false
python-versions = ">=2.7, !=3.0.*, !=3.1.*, !=3.2.*, !=3.3.*, !=3.4.*, <4"

[package.extras]
brotli = ["brotlipy (>=0.6.0)"]
secure = ["pyOpenSSL (>=0.14)", "cryptography (>=1.3.4)", "idna (>=2.0.0)", "certifi", "ipaddress"]
socks = ["PySocks (>=1.5.6,!=1.5.7,<2.0)"]

[[package]]
name = "uvloop"
version = "0.15.2"
description = "Fast implementation of asyncio event loop on top of libuv"
category = "main"
optional = false
python-versions = ">=3.7"

[package.extras]
test = ["aiohttp", "flake8 (>=3.8.4,<3.9.0)", "psutil", "pycodestyle (>=2.6.0,<2.7.0)", "pyOpenSSL (>=19.0.0,<19.1.0)", "mypy (>=0.800)"]
docs = ["Sphinx (>=1.7.3,<1.8.0)", "sphinxcontrib-asyncio (>=0.2.0,<0.3.0)", "sphinx-rtd-theme (>=0.2.4,<0.3.0)"]
dev = ["Cython (>=0.29.20,<0.30.0)", "pytest (>=3.6.0)", "Sphinx (>=1.7.3,<1.8.0)", "sphinxcontrib-asyncio (>=0.2.0,<0.3.0)", "sphinx-rtd-theme (>=0.2.4,<0.3.0)", "aiohttp", "flake8 (>=3.8.4,<3.9.0)", "psutil", "pycodestyle (>=2.6.0,<2.7.0)", "pyOpenSSL (>=19.0.0,<19.1.0)", "mypy (>=0.800)"]

[[package]]
name = "virtualenv"
version = "20.4.7"
description = "Virtual Python Environment builder"
category = "dev"
optional = false
python-versions = "!=3.0.*,!=3.1.*,!=3.2.*,!=3.3.*,>=2.7"

[package.dependencies]
importlib-metadata = {version = ">=0.12", markers = "python_version < \"3.8\""}
distlib = ">=0.3.1,<1"
filelock = ">=3.0.0,<4"
six = ">=1.9.0,<2"
appdirs = ">=1.4.3,<2"

[package.extras]
docs = ["proselint (>=0.10.2)", "sphinx (>=3)", "sphinx-argparse (>=0.2.5)", "sphinx-rtd-theme (>=0.4.3)", "towncrier (>=19.9.0rc1)"]
testing = ["coverage (>=4)", "coverage-enable-subprocess (>=1)", "flaky (>=3)", "pytest (>=4)", "pytest-env (>=0.6.2)", "pytest-freezegun (>=0.4.1)", "pytest-mock (>=2)", "pytest-randomly (>=1)", "pytest-timeout (>=1)", "packaging (>=20.0)", "xonsh (>=0.9.16)"]

[[package]]
name = "yarl"
version = "1.6.3"
description = "Yet another URL library"
category = "main"
optional = true
python-versions = ">=3.6"

[package.dependencies]
typing-extensions = {version = ">=3.7.4", markers = "python_version < \"3.8\""}
multidict = ">=4.0"
idna = ">=2.0"

[[package]]
name = "zipp"
version = "3.4.1"
description = "Backport of pathlib-compatible object wrapper for zip files"
category = "dev"
optional = false
python-versions = ">=3.6"

[package.extras]
docs = ["sphinx", "jaraco.packaging (>=8.2)", "rst.linker (>=1.9)"]
testing = ["pytest (>=4.6)", "pytest-checkdocs (>=1.2.3)", "pytest-flake8", "pytest-cov", "pytest-enabler", "jaraco.itertools", "func-timeout", "pytest-black (>=0.3.7)", "pytest-mypy"]

[extras]
betfair = ["betfairlightweight"]
docs = ["numpydoc"]
ccxt = ["ccxt"]
ib = ["ib_insync"]
oanda = ["oandapyV20"]

[metadata]
lock-version = "1.1"
python-versions = "^3.7.9"
<<<<<<< HEAD
content-hash = "2894a2981396b00cde7ba5a1eed9714d15d07247b85bf13c7f77a4e718f2546d"
=======
content-hash = "803c314ec0fb88368efc7dfeca7bd765ea2f2e79dce2ad612c15aed967c8bd15"
>>>>>>> 873611b0

[metadata.files]
aiodns = [
    {file = "aiodns-2.0.0-py2.py3-none-any.whl", hash = "sha256:aaa5ac584f40fe778013df0aa6544bf157799bd3f608364b451840ed2c8688de"},
    {file = "aiodns-2.0.0.tar.gz", hash = "sha256:815fdef4607474295d68da46978a54481dd1e7be153c7d60f9e72773cd38d77d"},
]
aiohttp = [
    {file = "aiohttp-3.7.4.post0-cp36-cp36m-macosx_10_14_x86_64.whl", hash = "sha256:3cf75f7cdc2397ed4442594b935a11ed5569961333d49b7539ea741be2cc79d5"},
    {file = "aiohttp-3.7.4.post0-cp36-cp36m-manylinux1_i686.whl", hash = "sha256:4b302b45040890cea949ad092479e01ba25911a15e648429c7c5aae9650c67a8"},
    {file = "aiohttp-3.7.4.post0-cp36-cp36m-manylinux2014_aarch64.whl", hash = "sha256:fe60131d21b31fd1a14bd43e6bb88256f69dfc3188b3a89d736d6c71ed43ec95"},
    {file = "aiohttp-3.7.4.post0-cp36-cp36m-manylinux2014_i686.whl", hash = "sha256:393f389841e8f2dfc86f774ad22f00923fdee66d238af89b70ea314c4aefd290"},
    {file = "aiohttp-3.7.4.post0-cp36-cp36m-manylinux2014_ppc64le.whl", hash = "sha256:c6e9dcb4cb338d91a73f178d866d051efe7c62a7166653a91e7d9fb18274058f"},
    {file = "aiohttp-3.7.4.post0-cp36-cp36m-manylinux2014_s390x.whl", hash = "sha256:5df68496d19f849921f05f14f31bd6ef53ad4b00245da3195048c69934521809"},
    {file = "aiohttp-3.7.4.post0-cp36-cp36m-manylinux2014_x86_64.whl", hash = "sha256:0563c1b3826945eecd62186f3f5c7d31abb7391fedc893b7e2b26303b5a9f3fe"},
    {file = "aiohttp-3.7.4.post0-cp36-cp36m-win32.whl", hash = "sha256:3d78619672183be860b96ed96f533046ec97ca067fd46ac1f6a09cd9b7484287"},
    {file = "aiohttp-3.7.4.post0-cp36-cp36m-win_amd64.whl", hash = "sha256:f705e12750171c0ab4ef2a3c76b9a4024a62c4103e3a55dd6f99265b9bc6fcfc"},
    {file = "aiohttp-3.7.4.post0-cp37-cp37m-macosx_10_14_x86_64.whl", hash = "sha256:230a8f7e24298dea47659251abc0fd8b3c4e38a664c59d4b89cca7f6c09c9e87"},
    {file = "aiohttp-3.7.4.post0-cp37-cp37m-manylinux1_i686.whl", hash = "sha256:2e19413bf84934d651344783c9f5e22dee452e251cfd220ebadbed2d9931dbf0"},
    {file = "aiohttp-3.7.4.post0-cp37-cp37m-manylinux2014_aarch64.whl", hash = "sha256:e4b2b334e68b18ac9817d828ba44d8fcb391f6acb398bcc5062b14b2cbeac970"},
    {file = "aiohttp-3.7.4.post0-cp37-cp37m-manylinux2014_i686.whl", hash = "sha256:d012ad7911653a906425d8473a1465caa9f8dea7fcf07b6d870397b774ea7c0f"},
    {file = "aiohttp-3.7.4.post0-cp37-cp37m-manylinux2014_ppc64le.whl", hash = "sha256:40eced07f07a9e60e825554a31f923e8d3997cfc7fb31dbc1328c70826e04cde"},
    {file = "aiohttp-3.7.4.post0-cp37-cp37m-manylinux2014_s390x.whl", hash = "sha256:209b4a8ee987eccc91e2bd3ac36adee0e53a5970b8ac52c273f7f8fd4872c94c"},
    {file = "aiohttp-3.7.4.post0-cp37-cp37m-manylinux2014_x86_64.whl", hash = "sha256:14762875b22d0055f05d12abc7f7d61d5fd4fe4642ce1a249abdf8c700bf1fd8"},
    {file = "aiohttp-3.7.4.post0-cp37-cp37m-win32.whl", hash = "sha256:7615dab56bb07bff74bc865307aeb89a8bfd9941d2ef9d817b9436da3a0ea54f"},
    {file = "aiohttp-3.7.4.post0-cp37-cp37m-win_amd64.whl", hash = "sha256:d9e13b33afd39ddeb377eff2c1c4f00544e191e1d1dee5b6c51ddee8ea6f0cf5"},
    {file = "aiohttp-3.7.4.post0-cp38-cp38-macosx_10_14_x86_64.whl", hash = "sha256:547da6cacac20666422d4882cfcd51298d45f7ccb60a04ec27424d2f36ba3eaf"},
    {file = "aiohttp-3.7.4.post0-cp38-cp38-manylinux1_i686.whl", hash = "sha256:af9aa9ef5ba1fd5b8c948bb11f44891968ab30356d65fd0cc6707d989cd521df"},
    {file = "aiohttp-3.7.4.post0-cp38-cp38-manylinux2014_aarch64.whl", hash = "sha256:64322071e046020e8797117b3658b9c2f80e3267daec409b350b6a7a05041213"},
    {file = "aiohttp-3.7.4.post0-cp38-cp38-manylinux2014_i686.whl", hash = "sha256:bb437315738aa441251214dad17428cafda9cdc9729499f1d6001748e1d432f4"},
    {file = "aiohttp-3.7.4.post0-cp38-cp38-manylinux2014_ppc64le.whl", hash = "sha256:e54962802d4b8b18b6207d4a927032826af39395a3bd9196a5af43fc4e60b009"},
    {file = "aiohttp-3.7.4.post0-cp38-cp38-manylinux2014_s390x.whl", hash = "sha256:a00bb73540af068ca7390e636c01cbc4f644961896fa9363154ff43fd37af2f5"},
    {file = "aiohttp-3.7.4.post0-cp38-cp38-manylinux2014_x86_64.whl", hash = "sha256:79ebfc238612123a713a457d92afb4096e2148be17df6c50fb9bf7a81c2f8013"},
    {file = "aiohttp-3.7.4.post0-cp38-cp38-win32.whl", hash = "sha256:515dfef7f869a0feb2afee66b957cc7bbe9ad0cdee45aec7fdc623f4ecd4fb16"},
    {file = "aiohttp-3.7.4.post0-cp38-cp38-win_amd64.whl", hash = "sha256:114b281e4d68302a324dd33abb04778e8557d88947875cbf4e842c2c01a030c5"},
    {file = "aiohttp-3.7.4.post0-cp39-cp39-macosx_10_14_x86_64.whl", hash = "sha256:7b18b97cf8ee5452fa5f4e3af95d01d84d86d32c5e2bfa260cf041749d66360b"},
    {file = "aiohttp-3.7.4.post0-cp39-cp39-manylinux1_i686.whl", hash = "sha256:15492a6368d985b76a2a5fdd2166cddfea5d24e69eefed4630cbaae5c81d89bd"},
    {file = "aiohttp-3.7.4.post0-cp39-cp39-manylinux2014_aarch64.whl", hash = "sha256:bdb230b4943891321e06fc7def63c7aace16095be7d9cf3b1e01be2f10fba439"},
    {file = "aiohttp-3.7.4.post0-cp39-cp39-manylinux2014_i686.whl", hash = "sha256:cffe3ab27871bc3ea47df5d8f7013945712c46a3cc5a95b6bee15887f1675c22"},
    {file = "aiohttp-3.7.4.post0-cp39-cp39-manylinux2014_ppc64le.whl", hash = "sha256:f881853d2643a29e643609da57b96d5f9c9b93f62429dcc1cbb413c7d07f0e1a"},
    {file = "aiohttp-3.7.4.post0-cp39-cp39-manylinux2014_s390x.whl", hash = "sha256:a5ca29ee66f8343ed336816c553e82d6cade48a3ad702b9ffa6125d187e2dedb"},
    {file = "aiohttp-3.7.4.post0-cp39-cp39-manylinux2014_x86_64.whl", hash = "sha256:17c073de315745a1510393a96e680d20af8e67e324f70b42accbd4cb3315c9fb"},
    {file = "aiohttp-3.7.4.post0-cp39-cp39-win32.whl", hash = "sha256:932bb1ea39a54e9ea27fc9232163059a0b8855256f4052e776357ad9add6f1c9"},
    {file = "aiohttp-3.7.4.post0-cp39-cp39-win_amd64.whl", hash = "sha256:02f46fc0e3c5ac58b80d4d56eb0a7c7d97fcef69ace9326289fb9f1955e65cfe"},
    {file = "aiohttp-3.7.4.post0.tar.gz", hash = "sha256:493d3299ebe5f5a7c66b9819eacdcfbbaaf1a8e84911ddffcdc48888497afecf"},
]
alabaster = [
    {file = "alabaster-0.7.12-py2.py3-none-any.whl", hash = "sha256:446438bdcca0e05bd45ea2de1668c1d9b032e1a9154c2c259092d77031ddd359"},
    {file = "alabaster-0.7.12.tar.gz", hash = "sha256:a661d72d58e6ea8a57f7a86e37d86716863ee5e92788398526d58b26a4e4dc02"},
]
appdirs = [
    {file = "appdirs-1.4.4-py2.py3-none-any.whl", hash = "sha256:a841dacd6b99318a741b166adb07e19ee71a274450e68237b4650ca1055ab128"},
    {file = "appdirs-1.4.4.tar.gz", hash = "sha256:7d5d0167b2b1ba821647616af46a749d1c653740dd0d2415100fe26e27afdf41"},
]
argcomplete = [
    {file = "argcomplete-1.12.3-py2.py3-none-any.whl", hash = "sha256:291f0beca7fd49ce285d2f10e4c1c77e9460cf823eef2de54df0c0fec88b0d81"},
    {file = "argcomplete-1.12.3.tar.gz", hash = "sha256:2c7dbffd8c045ea534921e63b0be6fe65e88599990d8dc408ac8c542b72a5445"},
]
async-timeout = [
    {file = "async-timeout-3.0.1.tar.gz", hash = "sha256:0c3c816a028d47f659d6ff5c745cb2acf1f966da1fe5c19c77a70282b25f4c5f"},
    {file = "async_timeout-3.0.1-py3-none-any.whl", hash = "sha256:4291ca197d287d274d0b6cb5d6f8f8f82d434ed288f962539ff18cc9012f9ea3"},
]
atomicwrites = [
    {file = "atomicwrites-1.4.0-py2.py3-none-any.whl", hash = "sha256:6d1784dea7c0c8d4a5172b6c620f40b6e4cbfdf96d783691f2e1302a7b88e197"},
    {file = "atomicwrites-1.4.0.tar.gz", hash = "sha256:ae70396ad1a434f9c7046fd2dd196fc04b12f9e91ffb859164193be8b6168a7a"},
]
attrs = [
    {file = "attrs-21.2.0-py2.py3-none-any.whl", hash = "sha256:149e90d6d8ac20db7a955ad60cf0e6881a3f20d37096140088356da6c716b0b1"},
    {file = "attrs-21.2.0.tar.gz", hash = "sha256:ef6aaac3ca6cd92904cdd0d83f629a15f18053ec84e6432106f7a4d04ae4f5fb"},
]
babel = [
    {file = "Babel-2.9.1-py2.py3-none-any.whl", hash = "sha256:ab49e12b91d937cd11f0b67cb259a57ab4ad2b59ac7a3b41d6c06c0ac5b0def9"},
    {file = "Babel-2.9.1.tar.gz", hash = "sha256:bc0c176f9f6a994582230df350aa6e05ba2ebe4b3ac317eab29d9be5d2768da0"},
]
betfairlightweight = [
    {file = "betfairlightweight-2.12.1-py3-none-any.whl", hash = "sha256:60d5ce569ff05263da083e8c3d85e168fd8cd4ee4b49336f5d99edc52935efcc"},
    {file = "betfairlightweight-2.12.1.tar.gz", hash = "sha256:70df4cfe216f1857e9d7b12244afeb87b4fdc21afc090c3363e83a9479f00487"},
]
black = [
    {file = "black-21.6b0-py3-none-any.whl", hash = "sha256:dfb8c5a069012b2ab1e972e7b908f5fb42b6bbabcba0a788b86dc05067c7d9c7"},
    {file = "black-21.6b0.tar.gz", hash = "sha256:dc132348a88d103016726fe360cb9ede02cecf99b76e3660ce6c596be132ce04"},
]
ccxt = [
<<<<<<< HEAD
    {file = "ccxt-1.51.45-py2.py3-none-any.whl", hash = "sha256:b0e38eb35b9eb8544104898de4ae82f2cec456712df5d73d3a44251b280dfb50"},
    {file = "ccxt-1.51.45.tar.gz", hash = "sha256:4d0d457686738a37cf130152ad8e303ec4b6c5deba3ee15b26f91030284ddaa1"},
=======
    {file = "ccxt-1.51.46-py2.py3-none-any.whl", hash = "sha256:09659f247a61122b80c4ef74b4bf36c1e3e6d2fc244628c0b4f9eb0d6a0f625e"},
    {file = "ccxt-1.51.46.tar.gz", hash = "sha256:94baa90ae8482261f59941339cfb6d95365445551fbb6c123d6332d6e9967559"},
>>>>>>> 873611b0
]
certifi = [
    {file = "certifi-2021.5.30-py2.py3-none-any.whl", hash = "sha256:50b1e4f8446b06f41be7dd6338db18e0990601dce795c2b1686458aa7e8fa7d8"},
    {file = "certifi-2021.5.30.tar.gz", hash = "sha256:2bbf76fd432960138b3ef6dda3dde0544f27cbf8546c458e60baf371917ba9ee"},
]
cffi = [
    {file = "cffi-1.14.5-cp27-cp27m-macosx_10_9_x86_64.whl", hash = "sha256:bb89f306e5da99f4d922728ddcd6f7fcebb3241fc40edebcb7284d7514741991"},
    {file = "cffi-1.14.5-cp27-cp27m-manylinux1_i686.whl", hash = "sha256:34eff4b97f3d982fb93e2831e6750127d1355a923ebaeeb565407b3d2f8d41a1"},
    {file = "cffi-1.14.5-cp27-cp27m-manylinux1_x86_64.whl", hash = "sha256:99cd03ae7988a93dd00bcd9d0b75e1f6c426063d6f03d2f90b89e29b25b82dfa"},
    {file = "cffi-1.14.5-cp27-cp27m-win32.whl", hash = "sha256:65fa59693c62cf06e45ddbb822165394a288edce9e276647f0046e1ec26920f3"},
    {file = "cffi-1.14.5-cp27-cp27m-win_amd64.whl", hash = "sha256:51182f8927c5af975fece87b1b369f722c570fe169f9880764b1ee3bca8347b5"},
    {file = "cffi-1.14.5-cp27-cp27mu-manylinux1_i686.whl", hash = "sha256:43e0b9d9e2c9e5d152946b9c5fe062c151614b262fda2e7b201204de0b99e482"},
    {file = "cffi-1.14.5-cp27-cp27mu-manylinux1_x86_64.whl", hash = "sha256:cbde590d4faaa07c72bf979734738f328d239913ba3e043b1e98fe9a39f8b2b6"},
    {file = "cffi-1.14.5-cp35-cp35m-macosx_10_9_x86_64.whl", hash = "sha256:5de7970188bb46b7bf9858eb6890aad302577a5f6f75091fd7cdd3ef13ef3045"},
    {file = "cffi-1.14.5-cp35-cp35m-manylinux1_i686.whl", hash = "sha256:a465da611f6fa124963b91bf432d960a555563efe4ed1cc403ba5077b15370aa"},
    {file = "cffi-1.14.5-cp35-cp35m-manylinux1_x86_64.whl", hash = "sha256:d42b11d692e11b6634f7613ad8df5d6d5f8875f5d48939520d351007b3c13406"},
    {file = "cffi-1.14.5-cp35-cp35m-win32.whl", hash = "sha256:72d8d3ef52c208ee1c7b2e341f7d71c6fd3157138abf1a95166e6165dd5d4369"},
    {file = "cffi-1.14.5-cp35-cp35m-win_amd64.whl", hash = "sha256:29314480e958fd8aab22e4a58b355b629c59bf5f2ac2492b61e3dc06d8c7a315"},
    {file = "cffi-1.14.5-cp36-cp36m-macosx_10_9_x86_64.whl", hash = "sha256:3d3dd4c9e559eb172ecf00a2a7517e97d1e96de2a5e610bd9b68cea3925b4892"},
    {file = "cffi-1.14.5-cp36-cp36m-manylinux1_i686.whl", hash = "sha256:48e1c69bbacfc3d932221851b39d49e81567a4d4aac3b21258d9c24578280058"},
    {file = "cffi-1.14.5-cp36-cp36m-manylinux1_x86_64.whl", hash = "sha256:69e395c24fc60aad6bb4fa7e583698ea6cc684648e1ffb7fe85e3c1ca131a7d5"},
    {file = "cffi-1.14.5-cp36-cp36m-manylinux2014_aarch64.whl", hash = "sha256:9e93e79c2551ff263400e1e4be085a1210e12073a31c2011dbbda14bda0c6132"},
    {file = "cffi-1.14.5-cp36-cp36m-win32.whl", hash = "sha256:58e3f59d583d413809d60779492342801d6e82fefb89c86a38e040c16883be53"},
    {file = "cffi-1.14.5-cp36-cp36m-win_amd64.whl", hash = "sha256:005a36f41773e148deac64b08f233873a4d0c18b053d37da83f6af4d9087b813"},
    {file = "cffi-1.14.5-cp37-cp37m-macosx_10_9_x86_64.whl", hash = "sha256:2894f2df484ff56d717bead0a5c2abb6b9d2bf26d6960c4604d5c48bbc30ee73"},
    {file = "cffi-1.14.5-cp37-cp37m-manylinux1_i686.whl", hash = "sha256:0857f0ae312d855239a55c81ef453ee8fd24136eaba8e87a2eceba644c0d4c06"},
    {file = "cffi-1.14.5-cp37-cp37m-manylinux1_x86_64.whl", hash = "sha256:cd2868886d547469123fadc46eac7ea5253ea7fcb139f12e1dfc2bbd406427d1"},
    {file = "cffi-1.14.5-cp37-cp37m-manylinux2014_aarch64.whl", hash = "sha256:35f27e6eb43380fa080dccf676dece30bef72e4a67617ffda586641cd4508d49"},
    {file = "cffi-1.14.5-cp37-cp37m-win32.whl", hash = "sha256:9ff227395193126d82e60319a673a037d5de84633f11279e336f9c0f189ecc62"},
    {file = "cffi-1.14.5-cp37-cp37m-win_amd64.whl", hash = "sha256:9cf8022fb8d07a97c178b02327b284521c7708d7c71a9c9c355c178ac4bbd3d4"},
    {file = "cffi-1.14.5-cp38-cp38-macosx_10_9_x86_64.whl", hash = "sha256:8b198cec6c72df5289c05b05b8b0969819783f9418e0409865dac47288d2a053"},
    {file = "cffi-1.14.5-cp38-cp38-manylinux1_i686.whl", hash = "sha256:ad17025d226ee5beec591b52800c11680fca3df50b8b29fe51d882576e039ee0"},
    {file = "cffi-1.14.5-cp38-cp38-manylinux1_x86_64.whl", hash = "sha256:6c97d7350133666fbb5cf4abdc1178c812cb205dc6f41d174a7b0f18fb93337e"},
    {file = "cffi-1.14.5-cp38-cp38-manylinux2014_aarch64.whl", hash = "sha256:8ae6299f6c68de06f136f1f9e69458eae58f1dacf10af5c17353eae03aa0d827"},
    {file = "cffi-1.14.5-cp38-cp38-win32.whl", hash = "sha256:b85eb46a81787c50650f2392b9b4ef23e1f126313b9e0e9013b35c15e4288e2e"},
    {file = "cffi-1.14.5-cp38-cp38-win_amd64.whl", hash = "sha256:1f436816fc868b098b0d63b8920de7d208c90a67212546d02f84fe78a9c26396"},
    {file = "cffi-1.14.5-cp39-cp39-macosx_10_9_x86_64.whl", hash = "sha256:1071534bbbf8cbb31b498d5d9db0f274f2f7a865adca4ae429e147ba40f73dea"},
    {file = "cffi-1.14.5-cp39-cp39-manylinux1_i686.whl", hash = "sha256:9de2e279153a443c656f2defd67769e6d1e4163952b3c622dcea5b08a6405322"},
    {file = "cffi-1.14.5-cp39-cp39-manylinux1_x86_64.whl", hash = "sha256:6e4714cc64f474e4d6e37cfff31a814b509a35cb17de4fb1999907575684479c"},
    {file = "cffi-1.14.5-cp39-cp39-manylinux2014_aarch64.whl", hash = "sha256:158d0d15119b4b7ff6b926536763dc0714313aa59e320ddf787502c70c4d4bee"},
    {file = "cffi-1.14.5-cp39-cp39-win32.whl", hash = "sha256:afb29c1ba2e5a3736f1c301d9d0abe3ec8b86957d04ddfa9d7a6a42b9367e396"},
    {file = "cffi-1.14.5-cp39-cp39-win_amd64.whl", hash = "sha256:f2d45f97ab6bb54753eab54fffe75aaf3de4ff2341c9daee1987ee1837636f1d"},
    {file = "cffi-1.14.5.tar.gz", hash = "sha256:fd78e5fee591709f32ef6edb9a015b4aa1a5022598e36227500c8f4e02328d9c"},
]
cfgv = [
    {file = "cfgv-3.3.0-py2.py3-none-any.whl", hash = "sha256:b449c9c6118fe8cca7fa5e00b9ec60ba08145d281d52164230a69211c5d597a1"},
    {file = "cfgv-3.3.0.tar.gz", hash = "sha256:9e600479b3b99e8af981ecdfc80a0296104ee610cab48a5ae4ffd0b668650eb1"},
]
chardet = [
    {file = "chardet-4.0.0-py2.py3-none-any.whl", hash = "sha256:f864054d66fd9118f2e67044ac8981a54775ec5b67aed0441892edb553d21da5"},
    {file = "chardet-4.0.0.tar.gz", hash = "sha256:0d6f53a15db4120f2b08c94f11e7d93d2c911ee118b6b30a04ec3ee8310179fa"},
]
ciso8601 = [
    {file = "ciso8601-2.1.3.tar.gz", hash = "sha256:bdbb5b366058b1c87735603b23060962c439ac9be66f1ae91e8c7dbd7d59e262"},
]
click = [
    {file = "click-8.0.1-py3-none-any.whl", hash = "sha256:fba402a4a47334742d782209a7c79bc448911afe1149d07bdabdf480b3e2f4b6"},
    {file = "click-8.0.1.tar.gz", hash = "sha256:8c04c11192119b1ef78ea049e0a6f0463e4c48ef00a30160c704337586f3ad7a"},
]
colorama = [
    {file = "colorama-0.4.4-py2.py3-none-any.whl", hash = "sha256:9f47eda37229f68eee03b24b9748937c7dc3868f906e8ba69fbcbdd3bc5dc3e2"},
    {file = "colorama-0.4.4.tar.gz", hash = "sha256:5941b2b48a20143d2267e95b1c2a7603ce057ee39fd88e7329b0c292aa16869b"},
]
colorlog = [
    {file = "colorlog-5.0.1-py2.py3-none-any.whl", hash = "sha256:4e6be13d9169254e2ded6526a6a4a1abb8ac564f2fa65b310a98e4ca5bea2c04"},
    {file = "colorlog-5.0.1.tar.gz", hash = "sha256:f17c013a06962b02f4449ee07cfdbe6b287df29efc2c9a1515b4a376f4e588ea"},
]
coverage = [
    {file = "coverage-4.5.4-cp26-cp26m-macosx_10_12_x86_64.whl", hash = "sha256:eee64c616adeff7db37cc37da4180a3a5b6177f5c46b187894e633f088fb5b28"},
    {file = "coverage-4.5.4-cp27-cp27m-macosx_10_12_x86_64.whl", hash = "sha256:ef824cad1f980d27f26166f86856efe11eff9912c4fed97d3804820d43fa550c"},
    {file = "coverage-4.5.4-cp27-cp27m-macosx_10_13_intel.whl", hash = "sha256:9a334d6c83dfeadae576b4d633a71620d40d1c379129d587faa42ee3e2a85cce"},
    {file = "coverage-4.5.4-cp27-cp27m-manylinux1_i686.whl", hash = "sha256:7494b0b0274c5072bddbfd5b4a6c6f18fbbe1ab1d22a41e99cd2d00c8f96ecfe"},
    {file = "coverage-4.5.4-cp27-cp27m-manylinux1_x86_64.whl", hash = "sha256:826f32b9547c8091679ff292a82aca9c7b9650f9fda3e2ca6bf2ac905b7ce888"},
    {file = "coverage-4.5.4-cp27-cp27m-win32.whl", hash = "sha256:63a9a5fc43b58735f65ed63d2cf43508f462dc49857da70b8980ad78d41d52fc"},
    {file = "coverage-4.5.4-cp27-cp27m-win_amd64.whl", hash = "sha256:e2ede7c1d45e65e209d6093b762e98e8318ddeff95317d07a27a2140b80cfd24"},
    {file = "coverage-4.5.4-cp27-cp27mu-manylinux1_i686.whl", hash = "sha256:dd579709a87092c6dbee09d1b7cfa81831040705ffa12a1b248935274aee0437"},
    {file = "coverage-4.5.4-cp27-cp27mu-manylinux1_x86_64.whl", hash = "sha256:08907593569fe59baca0bf152c43f3863201efb6113ecb38ce7e97ce339805a6"},
    {file = "coverage-4.5.4-cp33-cp33m-macosx_10_10_x86_64.whl", hash = "sha256:6b62544bb68106e3f00b21c8930e83e584fdca005d4fffd29bb39fb3ffa03cb5"},
    {file = "coverage-4.5.4-cp34-cp34m-macosx_10_12_x86_64.whl", hash = "sha256:331cb5115673a20fb131dadd22f5bcaf7677ef758741312bee4937d71a14b2ef"},
    {file = "coverage-4.5.4-cp34-cp34m-manylinux1_i686.whl", hash = "sha256:bf1ef9eb901113a9805287e090452c05547578eaab1b62e4ad456fcc049a9b7e"},
    {file = "coverage-4.5.4-cp34-cp34m-manylinux1_x86_64.whl", hash = "sha256:386e2e4090f0bc5df274e720105c342263423e77ee8826002dcffe0c9533dbca"},
    {file = "coverage-4.5.4-cp34-cp34m-win32.whl", hash = "sha256:fa964bae817babece5aa2e8c1af841bebb6d0b9add8e637548809d040443fee0"},
    {file = "coverage-4.5.4-cp34-cp34m-win_amd64.whl", hash = "sha256:df6712284b2e44a065097846488f66840445eb987eb81b3cc6e4149e7b6982e1"},
    {file = "coverage-4.5.4-cp35-cp35m-macosx_10_12_x86_64.whl", hash = "sha256:efc89291bd5a08855829a3c522df16d856455297cf35ae827a37edac45f466a7"},
    {file = "coverage-4.5.4-cp35-cp35m-manylinux1_i686.whl", hash = "sha256:e4ef9c164eb55123c62411f5936b5c2e521b12356037b6e1c2617cef45523d47"},
    {file = "coverage-4.5.4-cp35-cp35m-manylinux1_x86_64.whl", hash = "sha256:ff37757e068ae606659c28c3bd0d923f9d29a85de79bf25b2b34b148473b5025"},
    {file = "coverage-4.5.4-cp35-cp35m-win32.whl", hash = "sha256:bf0a7aed7f5521c7ca67febd57db473af4762b9622254291fbcbb8cd0ba5e33e"},
    {file = "coverage-4.5.4-cp35-cp35m-win_amd64.whl", hash = "sha256:19e4df788a0581238e9390c85a7a09af39c7b539b29f25c89209e6c3e371270d"},
    {file = "coverage-4.5.4-cp36-cp36m-macosx_10_13_x86_64.whl", hash = "sha256:60851187677b24c6085248f0a0b9b98d49cba7ecc7ec60ba6b9d2e5574ac1ee9"},
    {file = "coverage-4.5.4-cp36-cp36m-manylinux1_i686.whl", hash = "sha256:245388cda02af78276b479f299bbf3783ef0a6a6273037d7c60dc73b8d8d7755"},
    {file = "coverage-4.5.4-cp36-cp36m-manylinux1_x86_64.whl", hash = "sha256:c0afd27bc0e307a1ffc04ca5ec010a290e49e3afbe841c5cafc5c5a80ecd81c9"},
    {file = "coverage-4.5.4-cp36-cp36m-win32.whl", hash = "sha256:6ba744056423ef8d450cf627289166da65903885272055fb4b5e113137cfa14f"},
    {file = "coverage-4.5.4-cp36-cp36m-win_amd64.whl", hash = "sha256:af7ed8a8aa6957aac47b4268631fa1df984643f07ef00acd374e456364b373f5"},
    {file = "coverage-4.5.4-cp37-cp37m-macosx_10_13_x86_64.whl", hash = "sha256:3a794ce50daee01c74a494919d5ebdc23d58873747fa0e288318728533a3e1ca"},
    {file = "coverage-4.5.4-cp37-cp37m-manylinux1_i686.whl", hash = "sha256:0be0f1ed45fc0c185cfd4ecc19a1d6532d72f86a2bac9de7e24541febad72650"},
    {file = "coverage-4.5.4-cp37-cp37m-manylinux1_x86_64.whl", hash = "sha256:eca2b7343524e7ba246cab8ff00cab47a2d6d54ada3b02772e908a45675722e2"},
    {file = "coverage-4.5.4-cp37-cp37m-win32.whl", hash = "sha256:93715dffbcd0678057f947f496484e906bf9509f5c1c38fc9ba3922893cda5f5"},
    {file = "coverage-4.5.4-cp37-cp37m-win_amd64.whl", hash = "sha256:23cc09ed395b03424d1ae30dcc292615c1372bfba7141eb85e11e50efaa6b351"},
    {file = "coverage-4.5.4-cp38-cp38-macosx_10_13_x86_64.whl", hash = "sha256:141f08ed3c4b1847015e2cd62ec06d35e67a3ac185c26f7635f4406b90afa9c5"},
    {file = "coverage-4.5.4.tar.gz", hash = "sha256:e07d9f1a23e9e93ab5c62902833bf3e4b1f65502927379148b6622686223125c"},
]
cryptography = [
    {file = "cryptography-3.4.7-cp36-abi3-macosx_10_10_x86_64.whl", hash = "sha256:3d8427734c781ea5f1b41d6589c293089704d4759e34597dce91014ac125aad1"},
    {file = "cryptography-3.4.7-cp36-abi3-macosx_11_0_arm64.whl", hash = "sha256:8e56e16617872b0957d1c9742a3f94b43533447fd78321514abbe7db216aa250"},
    {file = "cryptography-3.4.7-cp36-abi3-manylinux2010_x86_64.whl", hash = "sha256:37340614f8a5d2fb9aeea67fd159bfe4f5f4ed535b1090ce8ec428b2f15a11f2"},
    {file = "cryptography-3.4.7-cp36-abi3-manylinux2014_aarch64.whl", hash = "sha256:240f5c21aef0b73f40bb9f78d2caff73186700bf1bc6b94285699aff98cc16c6"},
    {file = "cryptography-3.4.7-cp36-abi3-manylinux2014_x86_64.whl", hash = "sha256:1e056c28420c072c5e3cb36e2b23ee55e260cb04eee08f702e0edfec3fb51959"},
    {file = "cryptography-3.4.7-cp36-abi3-win32.whl", hash = "sha256:0f1212a66329c80d68aeeb39b8a16d54ef57071bf22ff4e521657b27372e327d"},
    {file = "cryptography-3.4.7-cp36-abi3-win_amd64.whl", hash = "sha256:de4e5f7f68220d92b7637fc99847475b59154b7a1b3868fb7385337af54ac9ca"},
    {file = "cryptography-3.4.7-pp36-pypy36_pp73-manylinux2010_x86_64.whl", hash = "sha256:26965837447f9c82f1855e0bc8bc4fb910240b6e0d16a664bb722df3b5b06873"},
    {file = "cryptography-3.4.7-pp36-pypy36_pp73-manylinux2014_x86_64.whl", hash = "sha256:eb8cc2afe8b05acbd84a43905832ec78e7b3873fb124ca190f574dca7389a87d"},
    {file = "cryptography-3.4.7-pp37-pypy37_pp73-manylinux2010_x86_64.whl", hash = "sha256:7ec5d3b029f5fa2b179325908b9cd93db28ab7b85bb6c1db56b10e0b54235177"},
    {file = "cryptography-3.4.7-pp37-pypy37_pp73-manylinux2014_x86_64.whl", hash = "sha256:ee77aa129f481be46f8d92a1a7db57269a2f23052d5f2433b4621bb457081cc9"},
    {file = "cryptography-3.4.7.tar.gz", hash = "sha256:3d10de8116d25649631977cb37da6cbdd2d6fa0e0281d014a5b7d337255ca713"},
]
cython = [
    {file = "Cython-3.0a7-cp27-cp27m-macosx_10_9_x86_64.whl", hash = "sha256:28ddbd73e9598c26b684e3811ef53982b42d3c5454ada65f33c601eb2a33ff8b"},
    {file = "Cython-3.0a7-cp27-cp27m-manylinux1_i686.whl", hash = "sha256:6eea4b4591a218520a41946a07d346778b55a5307901796da48f36f70d518e77"},
    {file = "Cython-3.0a7-cp27-cp27m-manylinux1_x86_64.whl", hash = "sha256:9c0c3754980a3b524612261808a281562c31600625ecd9bf8284c10a8f617660"},
    {file = "Cython-3.0a7-cp27-cp27m-win32.whl", hash = "sha256:478b1a7731664fb0e530cb775645680f6517515ea5db7d562213addbf5ea48b8"},
    {file = "Cython-3.0a7-cp27-cp27m-win_amd64.whl", hash = "sha256:2acb3d6f0e0465eac3606f87df40956d270f97b4c8aa2ce7983c31d5be481d43"},
    {file = "Cython-3.0a7-cp27-cp27mu-manylinux1_i686.whl", hash = "sha256:2baa9bc4658fce42518b071e7dabf2717133bb6098d967525319b5471d4e3f71"},
    {file = "Cython-3.0a7-cp27-cp27mu-manylinux1_x86_64.whl", hash = "sha256:76ab2423761d8c345f1734ab0169858664560033a369f8664b9cbba7658faf90"},
    {file = "Cython-3.0a7-cp34-cp34m-win32.whl", hash = "sha256:40e5ddb9beffa66e12a10da035dfa955e2677cc24f1c1e0cf20b8e22f6147e62"},
    {file = "Cython-3.0a7-cp34-cp34m-win_amd64.whl", hash = "sha256:d4151f041d75a16a275bbd9ef769a0e49f257d1d0ac9c56ca5508128eb1b1ae6"},
    {file = "Cython-3.0a7-cp35-cp35m-manylinux1_i686.whl", hash = "sha256:c8e7d90313b587889be96dc45c5627474230c8efc9e1f7fc9fd2074db4cfda42"},
    {file = "Cython-3.0a7-cp35-cp35m-manylinux1_x86_64.whl", hash = "sha256:5fbbe11ff9a8a59efa204a99d2e1dece3a597f63e532eff579369c0091e89765"},
    {file = "Cython-3.0a7-cp35-cp35m-win32.whl", hash = "sha256:2acdf9d1bebece37bb198389668e0be9de75c22c78c2e00565a2debfae510fe4"},
    {file = "Cython-3.0a7-cp35-cp35m-win_amd64.whl", hash = "sha256:0985c22b11a5e04e3102e7f63600a052c581037b8286b35df7e124db60566690"},
    {file = "Cython-3.0a7-cp36-cp36m-macosx_10_9_x86_64.whl", hash = "sha256:c69ece7f6405e435e1e4362b49eba1fab9706aa0f8dc678d883aeb902ed712c6"},
    {file = "Cython-3.0a7-cp36-cp36m-manylinux1_i686.whl", hash = "sha256:555f8d7a98901898994e8254ac12ceea46d372302b3c4830e2e6163aa6bd9bb4"},
    {file = "Cython-3.0a7-cp36-cp36m-manylinux1_x86_64.whl", hash = "sha256:5f54cde8c21fe931683d16b2287f4a00e93d2c87e44b0988d6e30fa58bc0e1ae"},
    {file = "Cython-3.0a7-cp36-cp36m-manylinux_2_17_aarch64.manylinux2014_aarch64.whl", hash = "sha256:97e407a33d21cb09be450eb815359f63ecc2209c642e04b1ebb8123c58dac912"},
    {file = "Cython-3.0a7-cp36-cp36m-win32.whl", hash = "sha256:2bf229f8f0dc45ab67919ec3ce5b5f44777725cacdd27deceeb85018c0e6c2df"},
    {file = "Cython-3.0a7-cp36-cp36m-win_amd64.whl", hash = "sha256:6fb95b751e368193a5c185209ebf5ccbf476965bdabb1fff82a39fc667237e61"},
    {file = "Cython-3.0a7-cp37-cp37m-macosx_10_9_x86_64.whl", hash = "sha256:1834a18fc27325b3b9cee88b4186c460df89dda425e069a53a83170c3e622379"},
    {file = "Cython-3.0a7-cp37-cp37m-manylinux1_i686.whl", hash = "sha256:f015829bca48f1098b08f91d922a2d3daab1d38e6d4868b03d8e397556bad784"},
    {file = "Cython-3.0a7-cp37-cp37m-manylinux1_x86_64.whl", hash = "sha256:417356d71793560e76ed5d084ea04fd915765a0704544216d2a92b0a243288a3"},
    {file = "Cython-3.0a7-cp37-cp37m-manylinux_2_17_aarch64.manylinux2014_aarch64.whl", hash = "sha256:f77305bcba114ff1d72bdb32fd8a0bf0f069666276b3eac367d2c5165c88b6f7"},
    {file = "Cython-3.0a7-cp37-cp37m-win32.whl", hash = "sha256:1dc02255e4cc209bf2f6819656e23200af394c16e661ea2eaa732f46f96466f7"},
    {file = "Cython-3.0a7-cp37-cp37m-win_amd64.whl", hash = "sha256:43ef5e2be31ad865bfdbdf2121505b3cf6c49dbdfb2d52bdd07f66d70f83c6a6"},
    {file = "Cython-3.0a7-cp38-cp38-macosx_10_9_x86_64.whl", hash = "sha256:4a51f53b448dee7ba89fcd391119c255eab6e2be53aad3b2f08ed0660c03088e"},
    {file = "Cython-3.0a7-cp38-cp38-manylinux1_i686.whl", hash = "sha256:c6aa0208a28d57b39051833931f7b74cc1917c6b7fcd8361b49839087b171512"},
    {file = "Cython-3.0a7-cp38-cp38-manylinux1_x86_64.whl", hash = "sha256:51afa25b820ecf635554067cc9b594410e5a6d008d6ed1a8de7e0b2cb6ce958e"},
    {file = "Cython-3.0a7-cp38-cp38-manylinux_2_17_aarch64.manylinux2014_aarch64.whl", hash = "sha256:993cd7160974aa3f902ba7a3218afc76fcb432bd91f56871bc7cc004c016f14c"},
    {file = "Cython-3.0a7-cp38-cp38-win32.whl", hash = "sha256:ba4cf4b4b3ce95038d6ae21047fc14ca3e661394a9cceecbd0e176ce35a2ff80"},
    {file = "Cython-3.0a7-cp38-cp38-win_amd64.whl", hash = "sha256:25021e6f7dcb9a5ca49bfb1cdd4df6a34c115f67f5c5d0dccb621498c2d8475a"},
    {file = "Cython-3.0a7-cp39-cp39-macosx_10_9_x86_64.whl", hash = "sha256:6706d12f478823379d1d8270be22713360799cc28ceb989fb3566a1690a3d0ef"},
    {file = "Cython-3.0a7-cp39-cp39-manylinux1_i686.whl", hash = "sha256:0aa4415b6eae1d1532fc9628b2afc2622b5e23c0d260482d2034ee22406cc1d5"},
    {file = "Cython-3.0a7-cp39-cp39-manylinux1_x86_64.whl", hash = "sha256:5b211a30a3d07b53bb58e7bc8ed45d38eff8b3eb626eae4ae5f2001a68a55250"},
    {file = "Cython-3.0a7-cp39-cp39-manylinux_2_17_aarch64.manylinux2014_aarch64.whl", hash = "sha256:87ac8db84d9041e786d457c1455ddb5b2ffbd1016e0c718b9bf7374b5b3feb20"},
    {file = "Cython-3.0a7-cp39-cp39-win32.whl", hash = "sha256:49a665259f4a2ae8ff883a2d6a512a265fd8f66d998c9a081333d61d7416016b"},
    {file = "Cython-3.0a7-cp39-cp39-win_amd64.whl", hash = "sha256:172b792215a06bf909658895e0fa911dc88b65487764975095ebc22371822631"},
    {file = "Cython-3.0a7-py2.py3-none-any.whl", hash = "sha256:0a2bd8cedb77b1f7b7d4bda0c55f41b3bc58b074278d2941d1bcc55e345d37be"},
    {file = "Cython-3.0a7.tar.gz", hash = "sha256:9c3d93f10d70feda6cc71b501c5c769e3ba19f7dd47fadb5c1bb84d4e7eea265"},
]
distlib = [
    {file = "distlib-0.3.2-py2.py3-none-any.whl", hash = "sha256:23e223426b28491b1ced97dc3bbe183027419dfc7982b4fa2f05d5f3ff10711c"},
    {file = "distlib-0.3.2.zip", hash = "sha256:106fef6dc37dd8c0e2c0a60d3fca3e77460a48907f335fa28420463a6f799736"},
]
docutils = [
    {file = "docutils-0.16-py2.py3-none-any.whl", hash = "sha256:0c5b78adfbf7762415433f5515cd5c9e762339e23369dbe8000d84a4bf4ab3af"},
    {file = "docutils-0.16.tar.gz", hash = "sha256:c2de3a60e9e7d07be26b7f2b00ca0309c207e06c100f9cc2a94931fc75a478fc"},
]
empyrical = [
    {file = "empyrical-0.5.5.tar.gz", hash = "sha256:84320f36931496774e948d7ca9f03494ae2dd94451b320eeda378639e5eba950"},
]
eventkit = [
    {file = "eventkit-0.8.8-py3-none-any.whl", hash = "sha256:8afd9f576fad7b4aebd29e940273ea8faf48c99f055dee4d2fac67d02c07e74a"},
    {file = "eventkit-0.8.8.tar.gz", hash = "sha256:b20d647f7124ea5709dcf89b165e232247c1f148bd17979780c0c9ca431f8d3f"},
]
execnet = [
    {file = "execnet-1.9.0-py2.py3-none-any.whl", hash = "sha256:a295f7cc774947aac58dde7fdc85f4aa00c42adf5d8f5468fc630c1acf30a142"},
    {file = "execnet-1.9.0.tar.gz", hash = "sha256:8f694f3ba9cc92cab508b152dcfe322153975c29bda272e2fd7f3f00f36e47c5"},
]
filelock = [
    {file = "filelock-3.0.12-py3-none-any.whl", hash = "sha256:929b7d63ec5b7d6b71b0fa5ac14e030b3f70b75747cef1b10da9b879fef15836"},
    {file = "filelock-3.0.12.tar.gz", hash = "sha256:18d82244ee114f543149c66a6e0c14e9c4f8a1044b5cdaadd0f82159d6a6ff59"},
]
flake8 = [
    {file = "flake8-3.9.2-py2.py3-none-any.whl", hash = "sha256:bf8fd333346d844f616e8d47905ef3a3384edae6b4e9beb0c5101e25e3110907"},
    {file = "flake8-3.9.2.tar.gz", hash = "sha256:07528381786f2a6237b061f6e96610a4167b226cb926e2aa2b6b1d78057c576b"},
]
fsspec = [
    {file = "fsspec-2021.6.0-py3-none-any.whl", hash = "sha256:e926b66c074ff3fc732d7678187a294e4a0bf112ccb51594fa9dff5a9fbdc4a1"},
    {file = "fsspec-2021.6.0.tar.gz", hash = "sha256:931961514c67acab86519ca16985491e639ebf992dbc3a1aae24d44202b52426"},
]
ib-insync = [
    {file = "ib_insync-0.9.66-py3-none-any.whl", hash = "sha256:86c88dcb5b4a70e3cd188bc283a3fb5cc9c72fe21423b03dca12d420db5c110c"},
    {file = "ib_insync-0.9.66.tar.gz", hash = "sha256:2b368380fc7e59726468aad0677cc269be2d5a1ae7198d2a2bc843d75bc85b44"},
]
identify = [
    {file = "identify-2.2.10-py2.py3-none-any.whl", hash = "sha256:18d0c531ee3dbc112fa6181f34faa179de3f57ea57ae2899754f16a7e0ff6421"},
    {file = "identify-2.2.10.tar.gz", hash = "sha256:5b41f71471bc738e7b586308c3fca172f78940195cb3bf6734c1e66fdac49306"},
]
idna = [
    {file = "idna-2.10-py2.py3-none-any.whl", hash = "sha256:b97d804b1e9b523befed77c48dacec60e6dcb0b5391d57af6a65a312a90648c0"},
    {file = "idna-2.10.tar.gz", hash = "sha256:b307872f855b18632ce0c21c5e45be78c0ea7ae4c15c828c20788b26921eb3f6"},
]
imagesize = [
    {file = "imagesize-1.2.0-py2.py3-none-any.whl", hash = "sha256:6965f19a6a2039c7d48bca7dba2473069ff854c36ae6f19d2cde309d998228a1"},
    {file = "imagesize-1.2.0.tar.gz", hash = "sha256:b1f6b5a4eab1f73479a50fb79fcf729514a900c341d8503d62a62dbc4127a2b1"},
]
importlib-metadata = [
    {file = "importlib_metadata-4.5.0-py3-none-any.whl", hash = "sha256:833b26fb89d5de469b24a390e9df088d4e52e4ba33b01dc5e0e4f41b81a16c00"},
    {file = "importlib_metadata-4.5.0.tar.gz", hash = "sha256:b142cc1dd1342f31ff04bb7d022492b09920cb64fed867cd3ea6f80fe3ebd139"},
]
iniconfig = [
    {file = "iniconfig-1.1.1-py2.py3-none-any.whl", hash = "sha256:011e24c64b7f47f6ebd835bb12a743f2fbe9a26d4cecaa7f53bc4f35ee9da8b3"},
    {file = "iniconfig-1.1.1.tar.gz", hash = "sha256:bc3af051d7d14b2ee5ef9969666def0cd1a000e121eaea580d4a313df4b37f32"},
]
isort = [
    {file = "isort-5.8.0-py3-none-any.whl", hash = "sha256:2bb1680aad211e3c9944dbce1d4ba09a989f04e238296c87fe2139faa26d655d"},
    {file = "isort-5.8.0.tar.gz", hash = "sha256:0a943902919f65c5684ac4e0154b1ad4fac6dcaa5d9f3426b732f1c8b5419be6"},
]
jinja2 = [
    {file = "Jinja2-3.0.1-py3-none-any.whl", hash = "sha256:1f06f2da51e7b56b8f238affdd6b4e2c61e39598a378cc49345bc1bd42a978a4"},
    {file = "Jinja2-3.0.1.tar.gz", hash = "sha256:703f484b47a6af502e743c9122595cc812b0271f661722403114f71a79d0f5a4"},
]
lxml = [
    {file = "lxml-4.6.3-cp27-cp27m-macosx_10_9_x86_64.whl", hash = "sha256:df7c53783a46febb0e70f6b05df2ba104610f2fb0d27023409734a3ecbb78fb2"},
    {file = "lxml-4.6.3-cp27-cp27m-manylinux1_i686.whl", hash = "sha256:1b7584d421d254ab86d4f0b13ec662a9014397678a7c4265a02a6d7c2b18a75f"},
    {file = "lxml-4.6.3-cp27-cp27m-manylinux1_x86_64.whl", hash = "sha256:079f3ae844f38982d156efce585bc540c16a926d4436712cf4baee0cce487a3d"},
    {file = "lxml-4.6.3-cp27-cp27m-win32.whl", hash = "sha256:bc4313cbeb0e7a416a488d72f9680fffffc645f8a838bd2193809881c67dd106"},
    {file = "lxml-4.6.3-cp27-cp27m-win_amd64.whl", hash = "sha256:8157dadbb09a34a6bd95a50690595e1fa0af1a99445e2744110e3dca7831c4ee"},
    {file = "lxml-4.6.3-cp27-cp27mu-manylinux1_i686.whl", hash = "sha256:7728e05c35412ba36d3e9795ae8995e3c86958179c9770e65558ec3fdfd3724f"},
    {file = "lxml-4.6.3-cp27-cp27mu-manylinux1_x86_64.whl", hash = "sha256:4bff24dfeea62f2e56f5bab929b4428ae6caba2d1eea0c2d6eb618e30a71e6d4"},
    {file = "lxml-4.6.3-cp35-cp35m-manylinux1_i686.whl", hash = "sha256:74f7d8d439b18fa4c385f3f5dfd11144bb87c1da034a466c5b5577d23a1d9b51"},
    {file = "lxml-4.6.3-cp35-cp35m-manylinux1_x86_64.whl", hash = "sha256:f90ba11136bfdd25cae3951af8da2e95121c9b9b93727b1b896e3fa105b2f586"},
    {file = "lxml-4.6.3-cp35-cp35m-win32.whl", hash = "sha256:f2380a6376dfa090227b663f9678150ef27543483055cc327555fb592c5967e2"},
    {file = "lxml-4.6.3-cp35-cp35m-win_amd64.whl", hash = "sha256:c4f05c5a7c49d2fb70223d0d5bcfbe474cf928310ac9fa6a7c6dddc831d0b1d4"},
    {file = "lxml-4.6.3-cp36-cp36m-macosx_10_9_x86_64.whl", hash = "sha256:d2e35d7bf1c1ac8c538f88d26b396e73dd81440d59c1ef8522e1ea77b345ede4"},
    {file = "lxml-4.6.3-cp36-cp36m-manylinux1_i686.whl", hash = "sha256:289e9ca1a9287f08daaf796d96e06cb2bc2958891d7911ac7cae1c5f9e1e0ee3"},
    {file = "lxml-4.6.3-cp36-cp36m-manylinux1_x86_64.whl", hash = "sha256:bccbfc27563652de7dc9bdc595cb25e90b59c5f8e23e806ed0fd623755b6565d"},
    {file = "lxml-4.6.3-cp36-cp36m-manylinux2014_aarch64.whl", hash = "sha256:820628b7b3135403540202e60551e741f9b6d3304371712521be939470b454ec"},
    {file = "lxml-4.6.3-cp36-cp36m-win32.whl", hash = "sha256:5a0a14e264069c03e46f926be0d8919f4105c1623d620e7ec0e612a2e9bf1c04"},
    {file = "lxml-4.6.3-cp36-cp36m-win_amd64.whl", hash = "sha256:92e821e43ad382332eade6812e298dc9701c75fe289f2a2d39c7960b43d1e92a"},
    {file = "lxml-4.6.3-cp37-cp37m-macosx_10_9_x86_64.whl", hash = "sha256:efd7a09678fd8b53117f6bae4fa3825e0a22b03ef0a932e070c0bdbb3a35e654"},
    {file = "lxml-4.6.3-cp37-cp37m-manylinux1_i686.whl", hash = "sha256:efac139c3f0bf4f0939f9375af4b02c5ad83a622de52d6dfa8e438e8e01d0eb0"},
    {file = "lxml-4.6.3-cp37-cp37m-manylinux1_x86_64.whl", hash = "sha256:0fbcf5565ac01dff87cbfc0ff323515c823081c5777a9fc7703ff58388c258c3"},
    {file = "lxml-4.6.3-cp37-cp37m-manylinux2014_aarch64.whl", hash = "sha256:122fba10466c7bd4178b07dba427aa516286b846b2cbd6f6169141917283aae2"},
    {file = "lxml-4.6.3-cp37-cp37m-win32.whl", hash = "sha256:3439c71103ef0e904ea0a1901611863e51f50b5cd5e8654a151740fde5e1cade"},
    {file = "lxml-4.6.3-cp37-cp37m-win_amd64.whl", hash = "sha256:4289728b5e2000a4ad4ab8da6e1db2e093c63c08bdc0414799ee776a3f78da4b"},
    {file = "lxml-4.6.3-cp38-cp38-macosx_10_9_x86_64.whl", hash = "sha256:b007cbb845b28db4fb8b6a5cdcbf65bacb16a8bd328b53cbc0698688a68e1caa"},
    {file = "lxml-4.6.3-cp38-cp38-manylinux1_i686.whl", hash = "sha256:76fa7b1362d19f8fbd3e75fe2fb7c79359b0af8747e6f7141c338f0bee2f871a"},
    {file = "lxml-4.6.3-cp38-cp38-manylinux1_x86_64.whl", hash = "sha256:26e761ab5b07adf5f555ee82fb4bfc35bf93750499c6c7614bd64d12aaa67927"},
    {file = "lxml-4.6.3-cp38-cp38-manylinux2014_aarch64.whl", hash = "sha256:66e575c62792c3f9ca47cb8b6fab9e35bab91360c783d1606f758761810c9791"},
    {file = "lxml-4.6.3-cp38-cp38-win32.whl", hash = "sha256:89b8b22a5ff72d89d48d0e62abb14340d9e99fd637d046c27b8b257a01ffbe28"},
    {file = "lxml-4.6.3-cp38-cp38-win_amd64.whl", hash = "sha256:2a9d50e69aac3ebee695424f7dbd7b8c6d6eb7de2a2eb6b0f6c7db6aa41e02b7"},
    {file = "lxml-4.6.3-cp39-cp39-macosx_10_9_x86_64.whl", hash = "sha256:ce256aaa50f6cc9a649c51be3cd4ff142d67295bfc4f490c9134d0f9f6d58ef0"},
    {file = "lxml-4.6.3-cp39-cp39-manylinux1_i686.whl", hash = "sha256:7610b8c31688f0b1be0ef882889817939490a36d0ee880ea562a4e1399c447a1"},
    {file = "lxml-4.6.3-cp39-cp39-manylinux1_x86_64.whl", hash = "sha256:f8380c03e45cf09f8557bdaa41e1fa7c81f3ae22828e1db470ab2a6c96d8bc23"},
    {file = "lxml-4.6.3-cp39-cp39-manylinux2014_aarch64.whl", hash = "sha256:884ab9b29feaca361f7f88d811b1eea9bfca36cf3da27768d28ad45c3ee6f969"},
    {file = "lxml-4.6.3-cp39-cp39-win32.whl", hash = "sha256:33bb934a044cf32157c12bfcfbb6649807da20aa92c062ef51903415c704704f"},
    {file = "lxml-4.6.3-cp39-cp39-win_amd64.whl", hash = "sha256:542d454665a3e277f76954418124d67516c5f88e51a900365ed54a9806122b83"},
    {file = "lxml-4.6.3.tar.gz", hash = "sha256:39b78571b3b30645ac77b95f7c69d1bffc4cf8c3b157c435a34da72e78c82468"},
]
markupsafe = [
    {file = "MarkupSafe-2.0.1-cp36-cp36m-macosx_10_9_x86_64.whl", hash = "sha256:f9081981fe268bd86831e5c75f7de206ef275defcb82bc70740ae6dc507aee51"},
    {file = "MarkupSafe-2.0.1-cp36-cp36m-manylinux1_i686.whl", hash = "sha256:0955295dd5eec6cb6cc2fe1698f4c6d84af2e92de33fbcac4111913cd100a6ff"},
    {file = "MarkupSafe-2.0.1-cp36-cp36m-manylinux1_x86_64.whl", hash = "sha256:0446679737af14f45767963a1a9ef7620189912317d095f2d9ffa183a4d25d2b"},
    {file = "MarkupSafe-2.0.1-cp36-cp36m-manylinux2010_i686.whl", hash = "sha256:f826e31d18b516f653fe296d967d700fddad5901ae07c622bb3705955e1faa94"},
    {file = "MarkupSafe-2.0.1-cp36-cp36m-manylinux2010_x86_64.whl", hash = "sha256:fa130dd50c57d53368c9d59395cb5526eda596d3ffe36666cd81a44d56e48872"},
    {file = "MarkupSafe-2.0.1-cp36-cp36m-manylinux2014_aarch64.whl", hash = "sha256:905fec760bd2fa1388bb5b489ee8ee5f7291d692638ea5f67982d968366bef9f"},
    {file = "MarkupSafe-2.0.1-cp36-cp36m-win32.whl", hash = "sha256:6c4ca60fa24e85fe25b912b01e62cb969d69a23a5d5867682dd3e80b5b02581d"},
    {file = "MarkupSafe-2.0.1-cp36-cp36m-win_amd64.whl", hash = "sha256:b2f4bf27480f5e5e8ce285a8c8fd176c0b03e93dcc6646477d4630e83440c6a9"},
    {file = "MarkupSafe-2.0.1-cp37-cp37m-macosx_10_9_x86_64.whl", hash = "sha256:0717a7390a68be14b8c793ba258e075c6f4ca819f15edfc2a3a027c823718567"},
    {file = "MarkupSafe-2.0.1-cp37-cp37m-manylinux1_i686.whl", hash = "sha256:6557b31b5e2c9ddf0de32a691f2312a32f77cd7681d8af66c2692efdbef84c18"},
    {file = "MarkupSafe-2.0.1-cp37-cp37m-manylinux1_x86_64.whl", hash = "sha256:49e3ceeabbfb9d66c3aef5af3a60cc43b85c33df25ce03d0031a608b0a8b2e3f"},
    {file = "MarkupSafe-2.0.1-cp37-cp37m-manylinux2010_i686.whl", hash = "sha256:d7f9850398e85aba693bb640262d3611788b1f29a79f0c93c565694658f4071f"},
    {file = "MarkupSafe-2.0.1-cp37-cp37m-manylinux2010_x86_64.whl", hash = "sha256:6a7fae0dd14cf60ad5ff42baa2e95727c3d81ded453457771d02b7d2b3f9c0c2"},
    {file = "MarkupSafe-2.0.1-cp37-cp37m-manylinux2014_aarch64.whl", hash = "sha256:b7f2d075102dc8c794cbde1947378051c4e5180d52d276987b8d28a3bd58c17d"},
    {file = "MarkupSafe-2.0.1-cp37-cp37m-win32.whl", hash = "sha256:a30e67a65b53ea0a5e62fe23682cfe22712e01f453b95233b25502f7c61cb415"},
    {file = "MarkupSafe-2.0.1-cp37-cp37m-win_amd64.whl", hash = "sha256:611d1ad9a4288cf3e3c16014564df047fe08410e628f89805e475368bd304914"},
    {file = "MarkupSafe-2.0.1-cp38-cp38-macosx_10_9_x86_64.whl", hash = "sha256:be98f628055368795d818ebf93da628541e10b75b41c559fdf36d104c5787066"},
    {file = "MarkupSafe-2.0.1-cp38-cp38-manylinux1_i686.whl", hash = "sha256:1d609f577dc6e1aa17d746f8bd3c31aa4d258f4070d61b2aa5c4166c1539de35"},
    {file = "MarkupSafe-2.0.1-cp38-cp38-manylinux1_x86_64.whl", hash = "sha256:7d91275b0245b1da4d4cfa07e0faedd5b0812efc15b702576d103293e252af1b"},
    {file = "MarkupSafe-2.0.1-cp38-cp38-manylinux2010_i686.whl", hash = "sha256:01a9b8ea66f1658938f65b93a85ebe8bc016e6769611be228d797c9d998dd298"},
    {file = "MarkupSafe-2.0.1-cp38-cp38-manylinux2010_x86_64.whl", hash = "sha256:47ab1e7b91c098ab893b828deafa1203de86d0bc6ab587b160f78fe6c4011f75"},
    {file = "MarkupSafe-2.0.1-cp38-cp38-manylinux2014_aarch64.whl", hash = "sha256:97383d78eb34da7e1fa37dd273c20ad4320929af65d156e35a5e2d89566d9dfb"},
    {file = "MarkupSafe-2.0.1-cp38-cp38-win32.whl", hash = "sha256:023cb26ec21ece8dc3907c0e8320058b2e0cb3c55cf9564da612bc325bed5e64"},
    {file = "MarkupSafe-2.0.1-cp38-cp38-win_amd64.whl", hash = "sha256:984d76483eb32f1bcb536dc27e4ad56bba4baa70be32fa87152832cdd9db0833"},
    {file = "MarkupSafe-2.0.1-cp39-cp39-macosx_10_9_universal2.whl", hash = "sha256:2ef54abee730b502252bcdf31b10dacb0a416229b72c18b19e24a4509f273d26"},
    {file = "MarkupSafe-2.0.1-cp39-cp39-macosx_10_9_x86_64.whl", hash = "sha256:3c112550557578c26af18a1ccc9e090bfe03832ae994343cfdacd287db6a6ae7"},
    {file = "MarkupSafe-2.0.1-cp39-cp39-manylinux1_i686.whl", hash = "sha256:53edb4da6925ad13c07b6d26c2a852bd81e364f95301c66e930ab2aef5b5ddd8"},
    {file = "MarkupSafe-2.0.1-cp39-cp39-manylinux1_x86_64.whl", hash = "sha256:f5653a225f31e113b152e56f154ccbe59eeb1c7487b39b9d9f9cdb58e6c79dc5"},
    {file = "MarkupSafe-2.0.1-cp39-cp39-manylinux2010_i686.whl", hash = "sha256:4efca8f86c54b22348a5467704e3fec767b2db12fc39c6d963168ab1d3fc9135"},
    {file = "MarkupSafe-2.0.1-cp39-cp39-manylinux2010_x86_64.whl", hash = "sha256:ab3ef638ace319fa26553db0624c4699e31a28bb2a835c5faca8f8acf6a5a902"},
    {file = "MarkupSafe-2.0.1-cp39-cp39-manylinux2014_aarch64.whl", hash = "sha256:f8ba0e8349a38d3001fae7eadded3f6606f0da5d748ee53cc1dab1d6527b9509"},
    {file = "MarkupSafe-2.0.1-cp39-cp39-win32.whl", hash = "sha256:10f82115e21dc0dfec9ab5c0223652f7197feb168c940f3ef61563fc2d6beb74"},
    {file = "MarkupSafe-2.0.1-cp39-cp39-win_amd64.whl", hash = "sha256:693ce3f9e70a6cf7d2fb9e6c9d8b204b6b39897a2c4a1aa65728d5ac97dcc1d8"},
    {file = "MarkupSafe-2.0.1.tar.gz", hash = "sha256:594c67807fb16238b30c44bdf74f36c02cdf22d1c8cda91ef8a0ed8dabf5620a"},
]
mccabe = [
    {file = "mccabe-0.6.1-py2.py3-none-any.whl", hash = "sha256:ab8a6258860da4b6677da4bd2fe5dc2c659cff31b3ee4f7f5d64e79735b80d42"},
    {file = "mccabe-0.6.1.tar.gz", hash = "sha256:dd8d182285a0fe56bace7f45b5e7d1a6ebcbf524e8f3bd87eb0f125271b8831f"},
]
msgpack = [
    {file = "msgpack-1.0.2-cp35-cp35m-manylinux1_i686.whl", hash = "sha256:b6d9e2dae081aa35c44af9c4298de4ee72991305503442a5c74656d82b581fe9"},
    {file = "msgpack-1.0.2-cp35-cp35m-manylinux1_x86_64.whl", hash = "sha256:a99b144475230982aee16b3d249170f1cccebf27fb0a08e9f603b69637a62192"},
    {file = "msgpack-1.0.2-cp35-cp35m-manylinux2014_aarch64.whl", hash = "sha256:1026dcc10537d27dd2d26c327e552f05ce148977e9d7b9f1718748281b38c841"},
    {file = "msgpack-1.0.2-cp36-cp36m-macosx_10_14_x86_64.whl", hash = "sha256:fe07bc6735d08e492a327f496b7850e98cb4d112c56df69b0c844dbebcbb47f6"},
    {file = "msgpack-1.0.2-cp36-cp36m-manylinux1_i686.whl", hash = "sha256:9ea52fff0473f9f3000987f313310208c879493491ef3ccf66268eff8d5a0326"},
    {file = "msgpack-1.0.2-cp36-cp36m-manylinux1_x86_64.whl", hash = "sha256:26a1759f1a88df5f1d0b393eb582ec022326994e311ba9c5818adc5374736439"},
    {file = "msgpack-1.0.2-cp36-cp36m-manylinux2014_aarch64.whl", hash = "sha256:497d2c12426adcd27ab83144057a705efb6acc7e85957a51d43cdcf7f258900f"},
    {file = "msgpack-1.0.2-cp36-cp36m-win32.whl", hash = "sha256:e89ec55871ed5473a041c0495b7b4e6099f6263438e0bd04ccd8418f92d5d7f2"},
    {file = "msgpack-1.0.2-cp36-cp36m-win_amd64.whl", hash = "sha256:a4355d2193106c7aa77c98fc955252a737d8550320ecdb2e9ac701e15e2943bc"},
    {file = "msgpack-1.0.2-cp37-cp37m-macosx_10_14_x86_64.whl", hash = "sha256:d6c64601af8f3893d17ec233237030e3110f11b8a962cb66720bf70c0141aa54"},
    {file = "msgpack-1.0.2-cp37-cp37m-manylinux1_i686.whl", hash = "sha256:f484cd2dca68502de3704f056fa9b318c94b1539ed17a4c784266df5d6978c87"},
    {file = "msgpack-1.0.2-cp37-cp37m-manylinux1_x86_64.whl", hash = "sha256:f3e6aaf217ac1c7ce1563cf52a2f4f5d5b1f64e8729d794165db71da57257f0c"},
    {file = "msgpack-1.0.2-cp37-cp37m-manylinux2014_aarch64.whl", hash = "sha256:8521e5be9e3b93d4d5e07cb80b7e32353264d143c1f072309e1863174c6aadb1"},
    {file = "msgpack-1.0.2-cp37-cp37m-win32.whl", hash = "sha256:31c17bbf2ae5e29e48d794c693b7ca7a0c73bd4280976d408c53df421e838d2a"},
    {file = "msgpack-1.0.2-cp37-cp37m-win_amd64.whl", hash = "sha256:8ffb24a3b7518e843cd83538cf859e026d24ec41ac5721c18ed0c55101f9775b"},
    {file = "msgpack-1.0.2-cp38-cp38-macosx_10_14_x86_64.whl", hash = "sha256:b28c0876cce1466d7c2195d7658cf50e4730667196e2f1355c4209444717ee06"},
    {file = "msgpack-1.0.2-cp38-cp38-manylinux1_i686.whl", hash = "sha256:87869ba567fe371c4555d2e11e4948778ab6b59d6cc9d8460d543e4cfbbddd1c"},
    {file = "msgpack-1.0.2-cp38-cp38-manylinux1_x86_64.whl", hash = "sha256:b55f7db883530b74c857e50e149126b91bb75d35c08b28db12dcb0346f15e46e"},
    {file = "msgpack-1.0.2-cp38-cp38-manylinux2014_aarch64.whl", hash = "sha256:ac25f3e0513f6673e8b405c3a80500eb7be1cf8f57584be524c4fa78fe8e0c83"},
    {file = "msgpack-1.0.2-cp38-cp38-win32.whl", hash = "sha256:0cb94ee48675a45d3b86e61d13c1e6f1696f0183f0715544976356ff86f741d9"},
    {file = "msgpack-1.0.2-cp38-cp38-win_amd64.whl", hash = "sha256:e36a812ef4705a291cdb4a2fd352f013134f26c6ff63477f20235138d1d21009"},
    {file = "msgpack-1.0.2-cp39-cp39-macosx_10_14_x86_64.whl", hash = "sha256:2a5866bdc88d77f6e1370f82f2371c9bc6fc92fe898fa2dec0c5d4f5435a2694"},
    {file = "msgpack-1.0.2-cp39-cp39-manylinux1_i686.whl", hash = "sha256:92be4b12de4806d3c36810b0fe2aeedd8d493db39e2eb90742b9c09299eb5759"},
    {file = "msgpack-1.0.2-cp39-cp39-manylinux1_x86_64.whl", hash = "sha256:de6bd7990a2c2dabe926b7e62a92886ccbf809425c347ae7de277067f97c2887"},
    {file = "msgpack-1.0.2-cp39-cp39-manylinux2014_aarch64.whl", hash = "sha256:5a9ee2540c78659a1dd0b110f73773533ee3108d4e1219b5a15a8d635b7aca0e"},
    {file = "msgpack-1.0.2-cp39-cp39-win32.whl", hash = "sha256:c747c0cc08bd6d72a586310bda6ea72eeb28e7505990f342552315b229a19b33"},
    {file = "msgpack-1.0.2-cp39-cp39-win_amd64.whl", hash = "sha256:d8167b84af26654c1124857d71650404336f4eb5cc06900667a493fc619ddd9f"},
    {file = "msgpack-1.0.2.tar.gz", hash = "sha256:fae04496f5bc150eefad4e9571d1a76c55d021325dcd484ce45065ebbdd00984"},
]
multidict = [
    {file = "multidict-5.1.0-cp36-cp36m-macosx_10_14_x86_64.whl", hash = "sha256:b7993704f1a4b204e71debe6095150d43b2ee6150fa4f44d6d966ec356a8d61f"},
    {file = "multidict-5.1.0-cp36-cp36m-manylinux1_i686.whl", hash = "sha256:9dd6e9b1a913d096ac95d0399bd737e00f2af1e1594a787e00f7975778c8b2bf"},
    {file = "multidict-5.1.0-cp36-cp36m-manylinux2014_aarch64.whl", hash = "sha256:f21756997ad8ef815d8ef3d34edd98804ab5ea337feedcd62fb52d22bf531281"},
    {file = "multidict-5.1.0-cp36-cp36m-manylinux2014_i686.whl", hash = "sha256:1ab820665e67373de5802acae069a6a05567ae234ddb129f31d290fc3d1aa56d"},
    {file = "multidict-5.1.0-cp36-cp36m-manylinux2014_ppc64le.whl", hash = "sha256:9436dc58c123f07b230383083855593550c4d301d2532045a17ccf6eca505f6d"},
    {file = "multidict-5.1.0-cp36-cp36m-manylinux2014_s390x.whl", hash = "sha256:830f57206cc96ed0ccf68304141fec9481a096c4d2e2831f311bde1c404401da"},
    {file = "multidict-5.1.0-cp36-cp36m-manylinux2014_x86_64.whl", hash = "sha256:2e68965192c4ea61fff1b81c14ff712fc7dc15d2bd120602e4a3494ea6584224"},
    {file = "multidict-5.1.0-cp36-cp36m-win32.whl", hash = "sha256:2f1a132f1c88724674271d636e6b7351477c27722f2ed789f719f9e3545a3d26"},
    {file = "multidict-5.1.0-cp36-cp36m-win_amd64.whl", hash = "sha256:3a4f32116f8f72ecf2a29dabfb27b23ab7cdc0ba807e8459e59a93a9be9506f6"},
    {file = "multidict-5.1.0-cp37-cp37m-macosx_10_14_x86_64.whl", hash = "sha256:46c73e09ad374a6d876c599f2328161bcd95e280f84d2060cf57991dec5cfe76"},
    {file = "multidict-5.1.0-cp37-cp37m-manylinux1_i686.whl", hash = "sha256:018132dbd8688c7a69ad89c4a3f39ea2f9f33302ebe567a879da8f4ca73f0d0a"},
    {file = "multidict-5.1.0-cp37-cp37m-manylinux2014_aarch64.whl", hash = "sha256:4b186eb7d6ae7c06eb4392411189469e6a820da81447f46c0072a41c748ab73f"},
    {file = "multidict-5.1.0-cp37-cp37m-manylinux2014_i686.whl", hash = "sha256:3a041b76d13706b7fff23b9fc83117c7b8fe8d5fe9e6be45eee72b9baa75f348"},
    {file = "multidict-5.1.0-cp37-cp37m-manylinux2014_ppc64le.whl", hash = "sha256:051012ccee979b2b06be928a6150d237aec75dd6bf2d1eeeb190baf2b05abc93"},
    {file = "multidict-5.1.0-cp37-cp37m-manylinux2014_s390x.whl", hash = "sha256:6a4d5ce640e37b0efcc8441caeea8f43a06addace2335bd11151bc02d2ee31f9"},
    {file = "multidict-5.1.0-cp37-cp37m-manylinux2014_x86_64.whl", hash = "sha256:5cf3443199b83ed9e955f511b5b241fd3ae004e3cb81c58ec10f4fe47c7dce37"},
    {file = "multidict-5.1.0-cp37-cp37m-win32.whl", hash = "sha256:f200755768dc19c6f4e2b672421e0ebb3dd54c38d5a4f262b872d8cfcc9e93b5"},
    {file = "multidict-5.1.0-cp37-cp37m-win_amd64.whl", hash = "sha256:05c20b68e512166fddba59a918773ba002fdd77800cad9f55b59790030bab632"},
    {file = "multidict-5.1.0-cp38-cp38-macosx_10_14_x86_64.whl", hash = "sha256:54fd1e83a184e19c598d5e70ba508196fd0bbdd676ce159feb412a4a6664f952"},
    {file = "multidict-5.1.0-cp38-cp38-manylinux1_i686.whl", hash = "sha256:0e3c84e6c67eba89c2dbcee08504ba8644ab4284863452450520dad8f1e89b79"},
    {file = "multidict-5.1.0-cp38-cp38-manylinux2014_aarch64.whl", hash = "sha256:dc862056f76443a0db4509116c5cd480fe1b6a2d45512a653f9a855cc0517456"},
    {file = "multidict-5.1.0-cp38-cp38-manylinux2014_i686.whl", hash = "sha256:0e929169f9c090dae0646a011c8b058e5e5fb391466016b39d21745b48817fd7"},
    {file = "multidict-5.1.0-cp38-cp38-manylinux2014_ppc64le.whl", hash = "sha256:d81eddcb12d608cc08081fa88d046c78afb1bf8107e6feab5d43503fea74a635"},
    {file = "multidict-5.1.0-cp38-cp38-manylinux2014_s390x.whl", hash = "sha256:585fd452dd7782130d112f7ddf3473ffdd521414674c33876187e101b588738a"},
    {file = "multidict-5.1.0-cp38-cp38-manylinux2014_x86_64.whl", hash = "sha256:37e5438e1c78931df5d3c0c78ae049092877e5e9c02dd1ff5abb9cf27a5914ea"},
    {file = "multidict-5.1.0-cp38-cp38-win32.whl", hash = "sha256:07b42215124aedecc6083f1ce6b7e5ec5b50047afa701f3442054373a6deb656"},
    {file = "multidict-5.1.0-cp38-cp38-win_amd64.whl", hash = "sha256:929006d3c2d923788ba153ad0de8ed2e5ed39fdbe8e7be21e2f22ed06c6783d3"},
    {file = "multidict-5.1.0-cp39-cp39-macosx_10_14_x86_64.whl", hash = "sha256:b797515be8743b771aa868f83563f789bbd4b236659ba52243b735d80b29ed93"},
    {file = "multidict-5.1.0-cp39-cp39-manylinux1_i686.whl", hash = "sha256:d5c65bdf4484872c4af3150aeebe101ba560dcfb34488d9a8ff8dbcd21079647"},
    {file = "multidict-5.1.0-cp39-cp39-manylinux2014_aarch64.whl", hash = "sha256:b47a43177a5e65b771b80db71e7be76c0ba23cc8aa73eeeb089ed5219cdbe27d"},
    {file = "multidict-5.1.0-cp39-cp39-manylinux2014_i686.whl", hash = "sha256:806068d4f86cb06af37cd65821554f98240a19ce646d3cd24e1c33587f313eb8"},
    {file = "multidict-5.1.0-cp39-cp39-manylinux2014_ppc64le.whl", hash = "sha256:46dd362c2f045095c920162e9307de5ffd0a1bfbba0a6e990b344366f55a30c1"},
    {file = "multidict-5.1.0-cp39-cp39-manylinux2014_s390x.whl", hash = "sha256:ace010325c787c378afd7f7c1ac66b26313b3344628652eacd149bdd23c68841"},
    {file = "multidict-5.1.0-cp39-cp39-manylinux2014_x86_64.whl", hash = "sha256:ecc771ab628ea281517e24fd2c52e8f31c41e66652d07599ad8818abaad38cda"},
    {file = "multidict-5.1.0-cp39-cp39-win32.whl", hash = "sha256:fc13a9524bc18b6fb6e0dbec3533ba0496bbed167c56d0aabefd965584557d80"},
    {file = "multidict-5.1.0-cp39-cp39-win_amd64.whl", hash = "sha256:7df80d07818b385f3129180369079bd6934cf70469f99daaebfac89dca288359"},
    {file = "multidict-5.1.0.tar.gz", hash = "sha256:25b4e5f22d3a37ddf3effc0710ba692cfc792c2b9edfb9c05aefe823256e84d5"},
]
mypy = [
    {file = "mypy-0.902-cp35-cp35m-macosx_10_9_x86_64.whl", hash = "sha256:3f12705eabdd274b98f676e3e5a89f247ea86dc1af48a2d5a2b080abac4e1243"},
    {file = "mypy-0.902-cp35-cp35m-manylinux1_x86_64.whl", hash = "sha256:2f9fedc1f186697fda191e634ac1d02f03d4c260212ccb018fabbb6d4b03eee8"},
    {file = "mypy-0.902-cp35-cp35m-manylinux2010_x86_64.whl", hash = "sha256:0756529da2dd4d53d26096b7969ce0a47997123261a5432b48cc6848a2cb0bd4"},
    {file = "mypy-0.902-cp35-cp35m-win_amd64.whl", hash = "sha256:68a098c104ae2b75e946b107ef69dd8398d54cb52ad57580dfb9fc78f7f997f0"},
    {file = "mypy-0.902-cp36-cp36m-macosx_10_9_x86_64.whl", hash = "sha256:cd01c599cf9f897b6b6c6b5d8b182557fb7d99326bcdf5d449a0fbbb4ccee4b9"},
    {file = "mypy-0.902-cp36-cp36m-manylinux1_x86_64.whl", hash = "sha256:e89880168c67cf4fde4506b80ee42f1537ad66ad366c101d388b3fd7d7ce2afd"},
    {file = "mypy-0.902-cp36-cp36m-manylinux2010_x86_64.whl", hash = "sha256:ebe2bc9cb638475f5d39068d2dbe8ae1d605bb8d8d3ff281c695df1670ab3987"},
    {file = "mypy-0.902-cp36-cp36m-win_amd64.whl", hash = "sha256:f89bfda7f0f66b789792ab64ce0978e4a991a0e4dd6197349d0767b0f1095b21"},
    {file = "mypy-0.902-cp37-cp37m-macosx_10_9_x86_64.whl", hash = "sha256:746e0b0101b8efec34902810047f26a8c80e1efbb4fc554956d848c05ef85d76"},
    {file = "mypy-0.902-cp37-cp37m-manylinux1_x86_64.whl", hash = "sha256:0190fb77e93ce971954c9e54ea61de2802065174e5e990c9d4c1d0f54fbeeca2"},
    {file = "mypy-0.902-cp37-cp37m-manylinux2010_x86_64.whl", hash = "sha256:b5dfcd22c6bab08dfeded8d5b44bdcb68c6f1ab261861e35c470b89074f78a70"},
    {file = "mypy-0.902-cp37-cp37m-win_amd64.whl", hash = "sha256:b5ba1f0d5f9087e03bf5958c28d421a03a4c1ad260bf81556195dffeccd979c4"},
    {file = "mypy-0.902-cp38-cp38-macosx_10_9_x86_64.whl", hash = "sha256:9ef5355eaaf7a23ab157c21a44c614365238a7bdb3552ec3b80c393697d974e1"},
    {file = "mypy-0.902-cp38-cp38-manylinux1_x86_64.whl", hash = "sha256:517e7528d1be7e187a5db7f0a3e479747307c1b897d9706b1c662014faba3116"},
    {file = "mypy-0.902-cp38-cp38-manylinux2010_x86_64.whl", hash = "sha256:fd634bc17b1e2d6ce716f0e43446d0d61cdadb1efcad5c56ca211c22b246ebc8"},
    {file = "mypy-0.902-cp38-cp38-win_amd64.whl", hash = "sha256:fc4d63da57ef0e8cd4ab45131f3fe5c286ce7dd7f032650d0fbc239c6190e167"},
    {file = "mypy-0.902-cp39-cp39-macosx_10_9_x86_64.whl", hash = "sha256:353aac2ce41ddeaf7599f1c73fed2b75750bef3b44b6ad12985a991bc002a0da"},
    {file = "mypy-0.902-cp39-cp39-macosx_11_0_arm64.whl", hash = "sha256:ae94c31bb556ddb2310e4f913b706696ccbd43c62d3331cd3511caef466871d2"},
    {file = "mypy-0.902-cp39-cp39-manylinux1_x86_64.whl", hash = "sha256:8be7bbd091886bde9fcafed8dd089a766fa76eb223135fe5c9e9798f78023a20"},
    {file = "mypy-0.902-cp39-cp39-manylinux2010_x86_64.whl", hash = "sha256:4efc67b9b3e2fddbe395700f91d5b8deb5980bfaaccb77b306310bd0b9e002eb"},
    {file = "mypy-0.902-cp39-cp39-win_amd64.whl", hash = "sha256:9f1d74eeb3f58c7bd3f3f92b8f63cb1678466a55e2c4612bf36909105d0724ab"},
    {file = "mypy-0.902-py3-none-any.whl", hash = "sha256:a26d0e53e90815c765f91966442775cf03b8a7514a4e960de7b5320208b07269"},
    {file = "mypy-0.902.tar.gz", hash = "sha256:9236c21194fde5df1b4d8ebc2ef2c1f2a5dc7f18bcbea54274937cae2e20a01c"},
]
mypy-extensions = [
    {file = "mypy_extensions-0.4.3-py2.py3-none-any.whl", hash = "sha256:090fedd75945a69ae91ce1303b5824f428daf5a028d2f6ab8a299250a846f15d"},
    {file = "mypy_extensions-0.4.3.tar.gz", hash = "sha256:2d82818f5bb3e369420cb3c4060a7970edba416647068eb4c5343488a6c604a8"},
]
nest-asyncio = [
    {file = "nest_asyncio-1.5.1-py3-none-any.whl", hash = "sha256:76d6e972265063fe92a90b9cc4fb82616e07d586b346ed9d2c89a4187acea39c"},
    {file = "nest_asyncio-1.5.1.tar.gz", hash = "sha256:afc5a1c515210a23c461932765691ad39e8eba6551c055ac8d5546e69250d0aa"},
]
nodeenv = [
    {file = "nodeenv-1.6.0-py2.py3-none-any.whl", hash = "sha256:621e6b7076565ddcacd2db0294c0381e01fd28945ab36bcf00f41c5daf63bef7"},
    {file = "nodeenv-1.6.0.tar.gz", hash = "sha256:3ef13ff90291ba2a4a7a4ff9a979b63ffdd00a464dbe04acf0ea6471517a4c2b"},
]
nox = [
    {file = "nox-2021.6.12-py3-none-any.whl", hash = "sha256:1e90df301f6622efb1c29d1586e5a5755846b1eb99b2764230304f8fa31d1734"},
    {file = "nox-2021.6.12.tar.gz", hash = "sha256:955dbeb8e657a08226f8c1c8f8d1e2a40fe5438a792056314f351e504639a80f"},
]
numpy = [
    {file = "numpy-1.20.3-cp37-cp37m-macosx_10_9_x86_64.whl", hash = "sha256:70eb5808127284c4e5c9e836208e09d685a7978b6a216db85960b1a112eeace8"},
    {file = "numpy-1.20.3-cp37-cp37m-manylinux_2_12_i686.manylinux2010_i686.whl", hash = "sha256:6ca2b85a5997dabc38301a22ee43c82adcb53ff660b89ee88dded6b33687e1d8"},
    {file = "numpy-1.20.3-cp37-cp37m-manylinux_2_12_x86_64.manylinux2010_x86_64.whl", hash = "sha256:c5bf0e132acf7557fc9bb8ded8b53bbbbea8892f3c9a1738205878ca9434206a"},
    {file = "numpy-1.20.3-cp37-cp37m-manylinux_2_17_aarch64.manylinux2014_aarch64.whl", hash = "sha256:db250fd3e90117e0312b611574cd1b3f78bec046783195075cbd7ba9c3d73f16"},
    {file = "numpy-1.20.3-cp37-cp37m-manylinux_2_5_i686.manylinux1_i686.whl", hash = "sha256:637d827248f447e63585ca3f4a7d2dfaa882e094df6cfa177cc9cf9cd6cdf6d2"},
    {file = "numpy-1.20.3-cp37-cp37m-manylinux_2_5_x86_64.manylinux1_x86_64.whl", hash = "sha256:8b7bb4b9280da3b2856cb1fc425932f46fba609819ee1c62256f61799e6a51d2"},
    {file = "numpy-1.20.3-cp37-cp37m-win32.whl", hash = "sha256:67d44acb72c31a97a3d5d33d103ab06d8ac20770e1c5ad81bdb3f0c086a56cf6"},
    {file = "numpy-1.20.3-cp37-cp37m-win_amd64.whl", hash = "sha256:43909c8bb289c382170e0282158a38cf306a8ad2ff6dfadc447e90f9961bef43"},
    {file = "numpy-1.20.3-cp38-cp38-macosx_10_9_x86_64.whl", hash = "sha256:f1452578d0516283c87608a5a5548b0cdde15b99650efdfd85182102ef7a7c17"},
    {file = "numpy-1.20.3-cp38-cp38-manylinux_2_12_i686.manylinux2010_i686.whl", hash = "sha256:6e51534e78d14b4a009a062641f465cfaba4fdcb046c3ac0b1f61dd97c861b1b"},
    {file = "numpy-1.20.3-cp38-cp38-manylinux_2_12_x86_64.manylinux2010_x86_64.whl", hash = "sha256:e515c9a93aebe27166ec9593411c58494fa98e5fcc219e47260d9ab8a1cc7f9f"},
    {file = "numpy-1.20.3-cp38-cp38-manylinux_2_17_aarch64.manylinux2014_aarch64.whl", hash = "sha256:c1c09247ccea742525bdb5f4b5ceeacb34f95731647fe55774aa36557dbb5fa4"},
    {file = "numpy-1.20.3-cp38-cp38-manylinux_2_5_i686.manylinux1_i686.whl", hash = "sha256:66fbc6fed94a13b9801fb70b96ff30605ab0a123e775a5e7a26938b717c5d71a"},
    {file = "numpy-1.20.3-cp38-cp38-manylinux_2_5_x86_64.manylinux1_x86_64.whl", hash = "sha256:ea9cff01e75a956dbee133fa8e5b68f2f92175233de2f88de3a682dd94deda65"},
    {file = "numpy-1.20.3-cp38-cp38-win32.whl", hash = "sha256:f39a995e47cb8649673cfa0579fbdd1cdd33ea497d1728a6cb194d6252268e48"},
    {file = "numpy-1.20.3-cp38-cp38-win_amd64.whl", hash = "sha256:1676b0a292dd3c99e49305a16d7a9f42a4ab60ec522eac0d3dd20cdf362ac010"},
    {file = "numpy-1.20.3-cp39-cp39-macosx_10_9_x86_64.whl", hash = "sha256:830b044f4e64a76ba71448fce6e604c0fc47a0e54d8f6467be23749ac2cbd2fb"},
    {file = "numpy-1.20.3-cp39-cp39-manylinux_2_12_i686.manylinux2010_i686.whl", hash = "sha256:55b745fca0a5ab738647d0e4db099bd0a23279c32b31a783ad2ccea729e632df"},
    {file = "numpy-1.20.3-cp39-cp39-manylinux_2_12_x86_64.manylinux2010_x86_64.whl", hash = "sha256:5d050e1e4bc9ddb8656d7b4f414557720ddcca23a5b88dd7cff65e847864c400"},
    {file = "numpy-1.20.3-cp39-cp39-manylinux_2_17_aarch64.manylinux2014_aarch64.whl", hash = "sha256:a9c65473ebc342715cb2d7926ff1e202c26376c0dcaaee85a1fd4b8d8c1d3b2f"},
    {file = "numpy-1.20.3-cp39-cp39-win32.whl", hash = "sha256:16f221035e8bd19b9dc9a57159e38d2dd060b48e93e1d843c49cb370b0f415fd"},
    {file = "numpy-1.20.3-cp39-cp39-win_amd64.whl", hash = "sha256:6690080810f77485667bfbff4f69d717c3be25e5b11bb2073e76bb3f578d99b4"},
    {file = "numpy-1.20.3-pp37-pypy37_pp73-manylinux_2_12_x86_64.manylinux2010_x86_64.whl", hash = "sha256:4e465afc3b96dbc80cf4a5273e5e2b1e3451286361b4af70ce1adb2984d392f9"},
    {file = "numpy-1.20.3.zip", hash = "sha256:e55185e51b18d788e49fe8305fd73ef4470596b33fc2c1ceb304566b99c71a69"},
]
numpydoc = [
    {file = "numpydoc-1.1.0-py3-none-any.whl", hash = "sha256:c53d6311190b9e3b9285bc979390ba0257ba9acde5eca1a7065fc8dfca9d46e8"},
    {file = "numpydoc-1.1.0.tar.gz", hash = "sha256:c36fd6cb7ffdc9b4e165a43f67bf6271a7b024d0bb6b00ac468c9e2bfc76448e"},
]
oandapyv20 = [
    {file = "oandapyV20-0.6.3.tar.gz", hash = "sha256:173a56b41ab3a19315c2fbea6f9aa3f0c17f64ba84acff014d072c64c1844b28"},
]
orjson = [
    {file = "orjson-3.5.1-cp310-cp310-manylinux2014_aarch64.whl", hash = "sha256:5b957e2e76e3ec69d1d80e11357106c08a8ed0621ddecb43fa93d0c9de918039"},
    {file = "orjson-3.5.1-cp310-cp310-manylinux2014_x86_64.whl", hash = "sha256:4d1fd69f464af720c50e165df7aa1bd92de2ad6fbe8627530964f41364c67c4c"},
    {file = "orjson-3.5.1-cp36-cp36m-macosx_10_7_x86_64.whl", hash = "sha256:98eab6062782589acb08286cac5e3c0cf48f124aad62baf7092fd4a3865c19c8"},
    {file = "orjson-3.5.1-cp36-cp36m-macosx_10_9_universal2.whl", hash = "sha256:471ea002ea42717b5f60b607bc08da5be6f21d601feef49fdf45c8763352f771"},
    {file = "orjson-3.5.1-cp36-cp36m-manylinux2014_aarch64.whl", hash = "sha256:8f26cb5fc8f381767c79b1ff216fe0d5dd3b25222fcc03a9da09837bc570ebf7"},
    {file = "orjson-3.5.1-cp36-cp36m-manylinux2014_x86_64.whl", hash = "sha256:48622b3e6f3b619bd13a1a2d4ae217a75d2cf55461f895c70b71514b18a9021f"},
    {file = "orjson-3.5.1-cp36-none-win_amd64.whl", hash = "sha256:458046c376299f79f074e14d408addb71a05a1b51a80257aa06d03693cf503e0"},
    {file = "orjson-3.5.1-cp37-cp37m-macosx_10_7_x86_64.whl", hash = "sha256:3c9a03494cfef411f3c572ede2b83eda00ebe0860edb06385dabc18d4a4dd0d7"},
    {file = "orjson-3.5.1-cp37-cp37m-macosx_10_9_universal2.whl", hash = "sha256:c9270e8fa3976bf2f0c93716f38138ced8fd9c791400ccc62fe662f2759c7c74"},
    {file = "orjson-3.5.1-cp37-cp37m-manylinux2014_aarch64.whl", hash = "sha256:bc7b3a0eff0c5f4fda48db9595dda55de502c6c804b78ac840bdf0aa17f80717"},
    {file = "orjson-3.5.1-cp37-cp37m-manylinux2014_x86_64.whl", hash = "sha256:5093a04c9e9b0489fc30b110b4aab2ed604409991c6b64e4707e25d954749e31"},
    {file = "orjson-3.5.1-cp37-none-win_amd64.whl", hash = "sha256:45c0fb870d5b9c8d80e1ba3d28c61af5645c3f367cf03104e098dc702b6f5c48"},
    {file = "orjson-3.5.1-cp38-cp38-macosx_10_7_x86_64.whl", hash = "sha256:0e5bf106d4f45473ae65b7b40ec10bdd887f284b1548aa837ab7ce8e3c8b6684"},
    {file = "orjson-3.5.1-cp38-cp38-macosx_10_9_universal2.whl", hash = "sha256:12e9f02e782db06b13b636227eb007f2a844f445ae5c643d7715df547aa08c17"},
    {file = "orjson-3.5.1-cp38-cp38-manylinux2014_aarch64.whl", hash = "sha256:6f718de6f088c1d06035c72c25431e558fbb66f7fcf13bee680181a670858d25"},
    {file = "orjson-3.5.1-cp38-cp38-manylinux2014_x86_64.whl", hash = "sha256:19fe12ad37ab0598e39d254249c704a065f32b31659679d07eeb32e5f5edc500"},
    {file = "orjson-3.5.1-cp38-none-win_amd64.whl", hash = "sha256:06ff7ab5b639fc6dcb2ace5f6678dc24dda8e92d7ded5d29c29b655776f5c518"},
    {file = "orjson-3.5.1-cp39-cp39-macosx_10_7_x86_64.whl", hash = "sha256:706b83d288cb8477d6ae88fe22feab2db4f3527031ee39ca4170ddaf87ed0200"},
    {file = "orjson-3.5.1-cp39-cp39-macosx_10_9_universal2.whl", hash = "sha256:58ac211588da62cb525d7e7c4b16c50a9c6624cc77e51ee60735dc935a3cd1da"},
    {file = "orjson-3.5.1-cp39-cp39-manylinux2014_aarch64.whl", hash = "sha256:430a615d20908f223a24f8ee3e057111659434b5f102580d8574d220b5d7cd17"},
    {file = "orjson-3.5.1-cp39-cp39-manylinux2014_x86_64.whl", hash = "sha256:8b0129cbedccecac931c72802fed48172eb8b0eb94089844af17c6cdfc85c997"},
    {file = "orjson-3.5.1-cp39-none-win_amd64.whl", hash = "sha256:dacb683e24187b45df7ccd7fb3ff43368f376e5b065a566f33e61765bb8a1cdd"},
    {file = "orjson-3.5.1.tar.gz", hash = "sha256:7d3c4179d7af8a39fa1e3b4125155e866e09b24e477c7663ef951dcb6d8ee97d"},
]
packaging = [
    {file = "packaging-20.9-py2.py3-none-any.whl", hash = "sha256:67714da7f7bc052e064859c05c595155bd1ee9f69f76557e21f051443c20947a"},
    {file = "packaging-20.9.tar.gz", hash = "sha256:5b327ac1320dc863dca72f4514ecc086f31186744b84a230374cc1fd776feae5"},
]
pandas = [
    {file = "pandas-1.2.4-cp37-cp37m-macosx_10_9_x86_64.whl", hash = "sha256:c601c6fdebc729df4438ec1f62275d6136a0dd14d332fc0e8ce3f7d2aadb4dd6"},
    {file = "pandas-1.2.4-cp37-cp37m-manylinux1_i686.whl", hash = "sha256:8d4c74177c26aadcfb4fd1de6c1c43c2bf822b3e0fc7a9b409eeaf84b3e92aaa"},
    {file = "pandas-1.2.4-cp37-cp37m-manylinux1_x86_64.whl", hash = "sha256:b730add5267f873b3383c18cac4df2527ac4f0f0eed1c6cf37fcb437e25cf558"},
    {file = "pandas-1.2.4-cp37-cp37m-win32.whl", hash = "sha256:2cb7e8f4f152f27dc93f30b5c7a98f6c748601ea65da359af734dd0cf3fa733f"},
    {file = "pandas-1.2.4-cp37-cp37m-win_amd64.whl", hash = "sha256:2111c25e69fa9365ba80bbf4f959400054b2771ac5d041ed19415a8b488dc70a"},
    {file = "pandas-1.2.4-cp38-cp38-macosx_10_9_x86_64.whl", hash = "sha256:167693a80abc8eb28051fbd184c1b7afd13ce2c727a5af47b048f1ea3afefff4"},
    {file = "pandas-1.2.4-cp38-cp38-manylinux1_i686.whl", hash = "sha256:612add929bf3ba9d27b436cc8853f5acc337242d6b584203f207e364bb46cb12"},
    {file = "pandas-1.2.4-cp38-cp38-manylinux1_x86_64.whl", hash = "sha256:971e2a414fce20cc5331fe791153513d076814d30a60cd7348466943e6e909e4"},
    {file = "pandas-1.2.4-cp38-cp38-win32.whl", hash = "sha256:68d7baa80c74aaacbed597265ca2308f017859123231542ff8a5266d489e1858"},
    {file = "pandas-1.2.4-cp38-cp38-win_amd64.whl", hash = "sha256:bd659c11a4578af740782288cac141a322057a2e36920016e0fc7b25c5a4b686"},
    {file = "pandas-1.2.4-cp39-cp39-macosx_10_9_x86_64.whl", hash = "sha256:9db70ffa8b280bb4de83f9739d514cd0735825e79eef3a61d312420b9f16b758"},
    {file = "pandas-1.2.4-cp39-cp39-manylinux1_i686.whl", hash = "sha256:298f0553fd3ba8e002c4070a723a59cdb28eda579f3e243bc2ee397773f5398b"},
    {file = "pandas-1.2.4-cp39-cp39-manylinux1_x86_64.whl", hash = "sha256:52d2472acbb8a56819a87aafdb8b5b6d2b3386e15c95bde56b281882529a7ded"},
    {file = "pandas-1.2.4-cp39-cp39-win32.whl", hash = "sha256:d0877407359811f7b853b548a614aacd7dea83b0c0c84620a9a643f180060950"},
    {file = "pandas-1.2.4-cp39-cp39-win_amd64.whl", hash = "sha256:2b063d41803b6a19703b845609c0b700913593de067b552a8b24dd8eeb8c9895"},
    {file = "pandas-1.2.4.tar.gz", hash = "sha256:649ecab692fade3cbfcf967ff936496b0cfba0af00a55dfaacd82bdda5cb2279"},
]
pandas-datareader = [
    {file = "pandas-datareader-0.9.0.tar.gz", hash = "sha256:b2cbc1e16a6ab9ff1ed167ae2ea92839beab9a20823bd00bdfb78155fa04f891"},
    {file = "pandas_datareader-0.9.0-py3-none-any.whl", hash = "sha256:fd9ce1238114dd199c32662a9d788271032580960bcf029e64b814d33d17477c"},
]
parameterized = [
    {file = "parameterized-0.8.1-py2.py3-none-any.whl", hash = "sha256:9cbb0b69a03e8695d68b3399a8a5825200976536fe1cb79db60ed6a4c8c9efe9"},
    {file = "parameterized-0.8.1.tar.gz", hash = "sha256:41bbff37d6186430f77f900d777e5bb6a24928a1c46fb1de692f8b52b8833b5c"},
]
pathspec = [
    {file = "pathspec-0.8.1-py2.py3-none-any.whl", hash = "sha256:aa0cb481c4041bf52ffa7b0d8fa6cd3e88a2ca4879c533c9153882ee2556790d"},
    {file = "pathspec-0.8.1.tar.gz", hash = "sha256:86379d6b86d75816baba717e64b1a3a3469deb93bb76d613c9ce79edc5cb68fd"},
]
pluggy = [
    {file = "pluggy-0.13.1-py2.py3-none-any.whl", hash = "sha256:966c145cd83c96502c3c3868f50408687b38434af77734af1e9ca461a4081d2d"},
    {file = "pluggy-0.13.1.tar.gz", hash = "sha256:15b2acde666561e1298d71b523007ed7364de07029219b604cf808bfa1c765b0"},
]
pre-commit = [
    {file = "pre_commit-2.13.0-py2.py3-none-any.whl", hash = "sha256:b679d0fddd5b9d6d98783ae5f10fd0c4c59954f375b70a58cbe1ce9bcf9809a4"},
    {file = "pre_commit-2.13.0.tar.gz", hash = "sha256:764972c60693dc668ba8e86eb29654ec3144501310f7198742a767bec385a378"},
]
psutil = [
    {file = "psutil-5.8.0-cp27-cp27m-macosx_10_9_x86_64.whl", hash = "sha256:0066a82f7b1b37d334e68697faba68e5ad5e858279fd6351c8ca6024e8d6ba64"},
    {file = "psutil-5.8.0-cp27-cp27m-manylinux2010_i686.whl", hash = "sha256:0ae6f386d8d297177fd288be6e8d1afc05966878704dad9847719650e44fc49c"},
    {file = "psutil-5.8.0-cp27-cp27m-manylinux2010_x86_64.whl", hash = "sha256:12d844996d6c2b1d3881cfa6fa201fd635971869a9da945cf6756105af73d2df"},
    {file = "psutil-5.8.0-cp27-cp27mu-manylinux2010_i686.whl", hash = "sha256:02b8292609b1f7fcb34173b25e48d0da8667bc85f81d7476584d889c6e0f2131"},
    {file = "psutil-5.8.0-cp27-cp27mu-manylinux2010_x86_64.whl", hash = "sha256:6ffe81843131ee0ffa02c317186ed1e759a145267d54fdef1bc4ea5f5931ab60"},
    {file = "psutil-5.8.0-cp27-none-win32.whl", hash = "sha256:ea313bb02e5e25224e518e4352af4bf5e062755160f77e4b1767dd5ccb65f876"},
    {file = "psutil-5.8.0-cp27-none-win_amd64.whl", hash = "sha256:5da29e394bdedd9144c7331192e20c1f79283fb03b06e6abd3a8ae45ffecee65"},
    {file = "psutil-5.8.0-cp36-cp36m-macosx_10_9_x86_64.whl", hash = "sha256:74fb2557d1430fff18ff0d72613c5ca30c45cdbfcddd6a5773e9fc1fe9364be8"},
    {file = "psutil-5.8.0-cp36-cp36m-manylinux2010_i686.whl", hash = "sha256:74f2d0be88db96ada78756cb3a3e1b107ce8ab79f65aa885f76d7664e56928f6"},
    {file = "psutil-5.8.0-cp36-cp36m-manylinux2010_x86_64.whl", hash = "sha256:99de3e8739258b3c3e8669cb9757c9a861b2a25ad0955f8e53ac662d66de61ac"},
    {file = "psutil-5.8.0-cp36-cp36m-win32.whl", hash = "sha256:36b3b6c9e2a34b7d7fbae330a85bf72c30b1c827a4366a07443fc4b6270449e2"},
    {file = "psutil-5.8.0-cp36-cp36m-win_amd64.whl", hash = "sha256:52de075468cd394ac98c66f9ca33b2f54ae1d9bff1ef6b67a212ee8f639ec06d"},
    {file = "psutil-5.8.0-cp37-cp37m-macosx_10_9_x86_64.whl", hash = "sha256:c6a5fd10ce6b6344e616cf01cc5b849fa8103fbb5ba507b6b2dee4c11e84c935"},
    {file = "psutil-5.8.0-cp37-cp37m-manylinux2010_i686.whl", hash = "sha256:61f05864b42fedc0771d6d8e49c35f07efd209ade09a5afe6a5059e7bb7bf83d"},
    {file = "psutil-5.8.0-cp37-cp37m-manylinux2010_x86_64.whl", hash = "sha256:0dd4465a039d343925cdc29023bb6960ccf4e74a65ad53e768403746a9207023"},
    {file = "psutil-5.8.0-cp37-cp37m-win32.whl", hash = "sha256:1bff0d07e76114ec24ee32e7f7f8d0c4b0514b3fae93e3d2aaafd65d22502394"},
    {file = "psutil-5.8.0-cp37-cp37m-win_amd64.whl", hash = "sha256:fcc01e900c1d7bee2a37e5d6e4f9194760a93597c97fee89c4ae51701de03563"},
    {file = "psutil-5.8.0-cp38-cp38-macosx_10_9_x86_64.whl", hash = "sha256:6223d07a1ae93f86451d0198a0c361032c4c93ebd4bf6d25e2fb3edfad9571ef"},
    {file = "psutil-5.8.0-cp38-cp38-manylinux2010_i686.whl", hash = "sha256:d225cd8319aa1d3c85bf195c4e07d17d3cd68636b8fc97e6cf198f782f99af28"},
    {file = "psutil-5.8.0-cp38-cp38-manylinux2010_x86_64.whl", hash = "sha256:28ff7c95293ae74bf1ca1a79e8805fcde005c18a122ca983abf676ea3466362b"},
    {file = "psutil-5.8.0-cp38-cp38-win32.whl", hash = "sha256:ce8b867423291cb65cfc6d9c4955ee9bfc1e21fe03bb50e177f2b957f1c2469d"},
    {file = "psutil-5.8.0-cp38-cp38-win_amd64.whl", hash = "sha256:90f31c34d25b1b3ed6c40cdd34ff122b1887a825297c017e4cbd6796dd8b672d"},
    {file = "psutil-5.8.0-cp39-cp39-macosx_10_9_x86_64.whl", hash = "sha256:6323d5d845c2785efb20aded4726636546b26d3b577aded22492908f7c1bdda7"},
    {file = "psutil-5.8.0-cp39-cp39-manylinux2010_i686.whl", hash = "sha256:245b5509968ac0bd179287d91210cd3f37add77dad385ef238b275bad35fa1c4"},
    {file = "psutil-5.8.0-cp39-cp39-manylinux2010_x86_64.whl", hash = "sha256:90d4091c2d30ddd0a03e0b97e6a33a48628469b99585e2ad6bf21f17423b112b"},
    {file = "psutil-5.8.0-cp39-cp39-win32.whl", hash = "sha256:ea372bcc129394485824ae3e3ddabe67dc0b118d262c568b4d2602a7070afdb0"},
    {file = "psutil-5.8.0-cp39-cp39-win_amd64.whl", hash = "sha256:f4634b033faf0d968bb9220dd1c793b897ab7f1189956e1aa9eae752527127d3"},
    {file = "psutil-5.8.0.tar.gz", hash = "sha256:0c9ccb99ab76025f2f0bbecf341d4656e9c1351db8cc8a03ccd62e318ab4b5c6"},
]
py = [
    {file = "py-1.10.0-py2.py3-none-any.whl", hash = "sha256:3b80836aa6d1feeaa108e046da6423ab8f6ceda6468545ae8d02d9d58d18818a"},
    {file = "py-1.10.0.tar.gz", hash = "sha256:21b81bda15b66ef5e1a777a21c4dcd9c20ad3efd0b3f817e7a809035269e1bd3"},
]
py-cpuinfo = [
    {file = "py-cpuinfo-8.0.0.tar.gz", hash = "sha256:5f269be0e08e33fd959de96b34cd4aeeeacac014dd8305f70eb28d06de2345c5"},
]
pyarrow = [
    {file = "pyarrow-4.0.1-cp36-cp36m-macosx_10_13_x86_64.whl", hash = "sha256:5387db80c6a7b5598884bf4df3fc546b3373771ad614548b782e840b71704877"},
    {file = "pyarrow-4.0.1-cp36-cp36m-macosx_10_9_x86_64.whl", hash = "sha256:76b75a9cfc572e890a1e000fd532bdd2084ec3f1ee94ee51802a477913a21072"},
    {file = "pyarrow-4.0.1-cp36-cp36m-manylinux2010_x86_64.whl", hash = "sha256:423cd6a14810f4e40cb76e13d4240040fc1594d69fe1c4f2c70be00ad512ade5"},
    {file = "pyarrow-4.0.1-cp36-cp36m-manylinux2014_aarch64.whl", hash = "sha256:e1351576877764fb4d5690e4721ce902e987c85f4ab081c70a34e1d24646586e"},
    {file = "pyarrow-4.0.1-cp36-cp36m-manylinux2014_x86_64.whl", hash = "sha256:0fde9c7a3d5d37f3fe5d18c4ed015e8f585b68b26d72a10d7012cad61afe43ff"},
    {file = "pyarrow-4.0.1-cp36-cp36m-win_amd64.whl", hash = "sha256:afd4f7c0a225a326d2c0039cdc8631b5e8be30f78f6b7a3e5ce741cf5dd81c72"},
    {file = "pyarrow-4.0.1-cp37-cp37m-macosx_10_13_x86_64.whl", hash = "sha256:b05bdd513f045d43228247ef4d9269c88139788e2d566f4cb3e855e282ad0330"},
    {file = "pyarrow-4.0.1-cp37-cp37m-macosx_10_9_x86_64.whl", hash = "sha256:150db335143edd00d3ec669c7c8167d401c4aa0a290749351c80bbf146892b2e"},
    {file = "pyarrow-4.0.1-cp37-cp37m-manylinux2010_x86_64.whl", hash = "sha256:dcd20ee0240a88772eeb5691102c276f5cdec79527fb3a0679af7f93f93cb4bd"},
    {file = "pyarrow-4.0.1-cp37-cp37m-manylinux2014_aarch64.whl", hash = "sha256:24040a20208e9b16ba7b284624ebfe67e40f5c40b5dc8d874da322ac0053f9d3"},
    {file = "pyarrow-4.0.1-cp37-cp37m-manylinux2014_x86_64.whl", hash = "sha256:e44dfd7e61c9eb6dda59bc49ad69e77945f6d049185a517c130417e3ca0494d8"},
    {file = "pyarrow-4.0.1-cp37-cp37m-win_amd64.whl", hash = "sha256:ee3d87615876550fee9a523307dd4b00f0f44cf47a94a32a07793da307df31a0"},
    {file = "pyarrow-4.0.1-cp38-cp38-macosx_10_13_x86_64.whl", hash = "sha256:fa7b165cfa97158c1e6d15c68428317b4f4ae786d1dc2dbab43f1328c1eb43aa"},
    {file = "pyarrow-4.0.1-cp38-cp38-macosx_10_9_x86_64.whl", hash = "sha256:33c457728a1ce825b80aa8c8ed573709f1efe72003d45fa6fdbb444de9cc0b74"},
    {file = "pyarrow-4.0.1-cp38-cp38-manylinux2010_x86_64.whl", hash = "sha256:72cf3477538bd8504f14d6299a387cc335444f7a188f548096dfea9533551f02"},
    {file = "pyarrow-4.0.1-cp38-cp38-manylinux2014_aarch64.whl", hash = "sha256:a81adbfbe2f6528d4593b5a8962b2751838517401d14e9d4cab6787478802693"},
    {file = "pyarrow-4.0.1-cp38-cp38-manylinux2014_x86_64.whl", hash = "sha256:c2733c9bcd00074ce5497dd0a7b8a10c91d3395ddce322d7021c7fdc4ea6f610"},
    {file = "pyarrow-4.0.1-cp38-cp38-win_amd64.whl", hash = "sha256:d0f080b2d9720bec42624cb0df66f60ae66b84a2ccd1fe2c291322df915ac9db"},
    {file = "pyarrow-4.0.1-cp39-cp39-macosx_10_13_x86_64.whl", hash = "sha256:6b7bd8f5aa327cc32a1b9b02a76502851575f5edb110f93c59a45c70211a5618"},
    {file = "pyarrow-4.0.1-cp39-cp39-macosx_10_9_x86_64.whl", hash = "sha256:fe976695318560a97c6d31bba828eeca28c44c6f6401005e54ba476a28ac0a10"},
    {file = "pyarrow-4.0.1-cp39-cp39-manylinux2010_x86_64.whl", hash = "sha256:5f2660f59dfcfd34adac7c08dc7f615920de703f191066ed6277628975f06878"},
    {file = "pyarrow-4.0.1-cp39-cp39-manylinux2014_aarch64.whl", hash = "sha256:5a76ec44af838862b23fb5cfc48765bc7978f7b58a181c96ad92856280de548b"},
    {file = "pyarrow-4.0.1-cp39-cp39-manylinux2014_x86_64.whl", hash = "sha256:04be0f7cb9090bd029b5b53bed628548fef569e5d0b5c6cd7f6d0106dbbc782d"},
    {file = "pyarrow-4.0.1-cp39-cp39-win_amd64.whl", hash = "sha256:a968375c66e505f72b421f5864a37f51aad5da61b6396fa283f956e9f2b2b923"},
    {file = "pyarrow-4.0.1.tar.gz", hash = "sha256:11517f0b4f4acbab0c37c674b4d1aad3c3dfea0f6b1bb322e921555258101ab3"},
]
pycares = [
    {file = "pycares-4.0.0-cp36-cp36m-macosx_10_9_x86_64.whl", hash = "sha256:db5a533111a3cfd481e7e4fb2bf8bef69f4fa100339803e0504dd5aecafb96a5"},
    {file = "pycares-4.0.0-cp36-cp36m-manylinux1_i686.whl", hash = "sha256:fdff88393c25016f417770d82678423fc7a56995abb2df3d2a1e55725db6977d"},
    {file = "pycares-4.0.0-cp36-cp36m-manylinux1_x86_64.whl", hash = "sha256:0aa97f900a7ffb259be77d640006585e2a907b0cd4edeee0e85cf16605995d5a"},
    {file = "pycares-4.0.0-cp36-cp36m-manylinux2010_i686.whl", hash = "sha256:a34b0e3e693dceb60b8a1169668d606c75cb100ceba0a2df53c234a0eb067fbc"},
    {file = "pycares-4.0.0-cp36-cp36m-manylinux2010_x86_64.whl", hash = "sha256:7661d6bbd51a337e7373cb356efa8be9b4655fda484e068f9455e939aec8d54e"},
    {file = "pycares-4.0.0-cp36-cp36m-manylinux2014_aarch64.whl", hash = "sha256:57315b8eb8fdbc56b3ad4932bc4b17132bb7c7fd2bd590f7fb84b6b522098aa9"},
    {file = "pycares-4.0.0-cp36-cp36m-win32.whl", hash = "sha256:dca9dc58845a9d083f302732a3130c68ded845ad5d463865d464e53c75a3dd45"},
    {file = "pycares-4.0.0-cp36-cp36m-win_amd64.whl", hash = "sha256:c95c964d5dd307e104b44b193095c67bb6b10c9eda1ffe7d44ab7a9e84c476d9"},
    {file = "pycares-4.0.0-cp37-cp37m-macosx_10_9_x86_64.whl", hash = "sha256:26e67e4f81c80a5955dcf6193f3d9bee3c491fc0056299b383b84d792252fba4"},
    {file = "pycares-4.0.0-cp37-cp37m-manylinux1_i686.whl", hash = "sha256:cd3011ffd5e1ad55880f7256791dbab9c43ebeda260474a968f19cd0319e1aef"},
    {file = "pycares-4.0.0-cp37-cp37m-manylinux1_x86_64.whl", hash = "sha256:1b959dd5921d207d759d421eece1b60416df33a7f862465739d5f2c363c2f523"},
    {file = "pycares-4.0.0-cp37-cp37m-manylinux2010_i686.whl", hash = "sha256:6f258c1b74c048a9501a25f732f11b401564005e5e3c18f1ca6cad0c3dc0fb19"},
    {file = "pycares-4.0.0-cp37-cp37m-manylinux2010_x86_64.whl", hash = "sha256:b17ef48729786e62b574c6431f675f4cb02b27691b49e7428a605a50cd59c072"},
    {file = "pycares-4.0.0-cp37-cp37m-manylinux2014_aarch64.whl", hash = "sha256:82b3259cb590ddd107a6d2dc52da2a2e9a986bf242e893d58c786af2f8191047"},
    {file = "pycares-4.0.0-cp37-cp37m-win32.whl", hash = "sha256:4876fc790ae32832ae270c4a010a1a77e12ddf8d8e6ad70ad0b0a9d506c985f7"},
    {file = "pycares-4.0.0-cp37-cp37m-win_amd64.whl", hash = "sha256:f60c04c5561b1ddf85ca4e626943cc09d7fb684e1adb22abb632095415a40fd7"},
    {file = "pycares-4.0.0-cp38-cp38-macosx_10_9_x86_64.whl", hash = "sha256:615406013cdcd1b445e5d1a551d276c6200b3abe77e534f8a7f7e1551208d14f"},
    {file = "pycares-4.0.0-cp38-cp38-manylinux1_i686.whl", hash = "sha256:6580aef5d1b29a88c3d72fe73c691eacfd454f86e74d3fdd18f4bad8e8def98b"},
    {file = "pycares-4.0.0-cp38-cp38-manylinux1_x86_64.whl", hash = "sha256:8ebb3ba0485f66cae8eed7ce3e9ed6f2c0bfd5e7319d5d0fbbb511064f17e1d4"},
    {file = "pycares-4.0.0-cp38-cp38-manylinux2010_i686.whl", hash = "sha256:c5362b7690ca481440f6b98395ac6df06aa50518ccb183c560464d1e5e2ab5d4"},
    {file = "pycares-4.0.0-cp38-cp38-manylinux2010_x86_64.whl", hash = "sha256:eb60be66accc9a9ea1018b591a1f5800cba83491d07e9acc8c56bc6e6607ab54"},
    {file = "pycares-4.0.0-cp38-cp38-manylinux2014_aarch64.whl", hash = "sha256:44896d6e191a6b5a914dbe3aa7c748481bf6ad19a9df33c1e76f8f2dc33fc8f0"},
    {file = "pycares-4.0.0-cp38-cp38-win32.whl", hash = "sha256:09b28fc7bc2cc05f7f69bf1636ddf46086e0a1837b62961e2092fcb40477320d"},
    {file = "pycares-4.0.0-cp38-cp38-win_amd64.whl", hash = "sha256:d4a5081e232c1d181883dcac4675807f3a6cf33911c4173fbea00c0523687ed4"},
    {file = "pycares-4.0.0-cp39-cp39-macosx_10_9_x86_64.whl", hash = "sha256:103353577a6266a53e71bfee4cf83825f1401fefa60f0fb8bdec35f13be6a5f2"},
    {file = "pycares-4.0.0-cp39-cp39-manylinux1_i686.whl", hash = "sha256:ad6caf580ee69806fc6534be93ddbb6e99bf94296d79ab351c37b2992b17abfd"},
    {file = "pycares-4.0.0-cp39-cp39-manylinux1_x86_64.whl", hash = "sha256:3d5e50c95849f6905d2a9dbf02ed03f82580173e3c5604a39e2ad054185631f1"},
    {file = "pycares-4.0.0-cp39-cp39-manylinux2010_i686.whl", hash = "sha256:53bc4f181b19576499b02cea4b45391e8dcbe30abd4cd01492f66bfc15615a13"},
    {file = "pycares-4.0.0-cp39-cp39-manylinux2010_x86_64.whl", hash = "sha256:d52f9c725d2a826d5ffa37681eb07ffb996bfe21788590ef257664a3898fc0b5"},
    {file = "pycares-4.0.0-cp39-cp39-manylinux2014_aarch64.whl", hash = "sha256:3c7fb8d34ee11971c39acfaf98d0fac66725385ccef3bfe1b174c92b210e1aa4"},
    {file = "pycares-4.0.0-cp39-cp39-win32.whl", hash = "sha256:e9773e07684a55f54657df05237267611a77b294ec3bacb5f851c4ffca38a465"},
    {file = "pycares-4.0.0-cp39-cp39-win_amd64.whl", hash = "sha256:38e54037f36c149146ff15f17a4a963fbdd0f9871d4a21cd94ff9f368140f57e"},
    {file = "pycares-4.0.0.tar.gz", hash = "sha256:d0154fc5753b088758fbec9bc137e1b24bb84fc0c6a09725c8bac25a342311cd"},
]
pycodestyle = [
    {file = "pycodestyle-2.7.0-py2.py3-none-any.whl", hash = "sha256:514f76d918fcc0b55c6680472f0a37970994e07bbb80725808c17089be302068"},
    {file = "pycodestyle-2.7.0.tar.gz", hash = "sha256:c389c1d06bf7904078ca03399a4816f974a1d590090fecea0c63ec26ebaf1cef"},
]
pycparser = [
    {file = "pycparser-2.20-py2.py3-none-any.whl", hash = "sha256:7582ad22678f0fcd81102833f60ef8d0e57288b6b5fb00323d101be910e35705"},
    {file = "pycparser-2.20.tar.gz", hash = "sha256:2d475327684562c3a96cc71adf7dc8c4f0565175cf86b6d7a404ff4c771f15f0"},
]
pyflakes = [
    {file = "pyflakes-2.3.1-py2.py3-none-any.whl", hash = "sha256:7893783d01b8a89811dd72d7dfd4d84ff098e5eed95cfa8905b22bbffe52efc3"},
    {file = "pyflakes-2.3.1.tar.gz", hash = "sha256:f5bc8ecabc05bb9d291eb5203d6810b49040f6ff446a756326104746cc00c1db"},
]
pygments = [
    {file = "Pygments-2.9.0-py3-none-any.whl", hash = "sha256:d66e804411278594d764fc69ec36ec13d9ae9147193a1740cd34d272ca383b8e"},
    {file = "Pygments-2.9.0.tar.gz", hash = "sha256:a18f47b506a429f6f4b9df81bb02beab9ca21d0a5fee38ed15aef65f0545519f"},
]
pyparsing = [
    {file = "pyparsing-2.4.7-py2.py3-none-any.whl", hash = "sha256:ef9d7589ef3c200abe66653d3f1ab1033c3c419ae9b9bdb1240a85b024efc88b"},
    {file = "pyparsing-2.4.7.tar.gz", hash = "sha256:c203ec8783bf771a155b207279b9bccb8dea02d8f0c9e5f8ead507bc3246ecc1"},
]
pytest = [
    {file = "pytest-6.2.4-py3-none-any.whl", hash = "sha256:91ef2131a9bd6be8f76f1f08eac5c5317221d6ad1e143ae03894b862e8976890"},
    {file = "pytest-6.2.4.tar.gz", hash = "sha256:50bcad0a0b9c5a72c8e4e7c9855a3ad496ca6a881a3641b4260605450772c54b"},
]
pytest-asyncio = [
    {file = "pytest-asyncio-0.15.1.tar.gz", hash = "sha256:2564ceb9612bbd560d19ca4b41347b54e7835c2f792c504f698e05395ed63f6f"},
    {file = "pytest_asyncio-0.15.1-py3-none-any.whl", hash = "sha256:3042bcdf1c5d978f6b74d96a151c4cfb9dcece65006198389ccd7e6c60eb1eea"},
]
pytest-benchmark = [
    {file = "pytest-benchmark-3.4.1.tar.gz", hash = "sha256:40e263f912de5a81d891619032983557d62a3d85843f9a9f30b98baea0cd7b47"},
    {file = "pytest_benchmark-3.4.1-py2.py3-none-any.whl", hash = "sha256:36d2b08c4882f6f997fd3126a3d6dfd70f3249cde178ed8bbc0b73db7c20f809"},
]
pytest-cov = [
    {file = "pytest-cov-2.10.1.tar.gz", hash = "sha256:47bd0ce14056fdd79f93e1713f88fad7bdcc583dcd7783da86ef2f085a0bb88e"},
    {file = "pytest_cov-2.10.1-py2.py3-none-any.whl", hash = "sha256:45ec2d5182f89a81fc3eb29e3d1ed3113b9e9a873bcddb2a71faaab066110191"},
]
pytest-forked = [
    {file = "pytest-forked-1.3.0.tar.gz", hash = "sha256:6aa9ac7e00ad1a539c41bec6d21011332de671e938c7637378ec9710204e37ca"},
    {file = "pytest_forked-1.3.0-py2.py3-none-any.whl", hash = "sha256:dc4147784048e70ef5d437951728825a131b81714b398d5d52f17c7c144d8815"},
]
pytest-mock = [
    {file = "pytest-mock-3.6.1.tar.gz", hash = "sha256:40217a058c52a63f1042f0784f62009e976ba824c418cced42e88d5f40ab0e62"},
    {file = "pytest_mock-3.6.1-py3-none-any.whl", hash = "sha256:30c2f2cc9759e76eee674b81ea28c9f0b94f8f0445a1b87762cadf774f0df7e3"},
]
pytest-xdist = [
    {file = "pytest-xdist-2.2.1.tar.gz", hash = "sha256:718887296892f92683f6a51f25a3ae584993b06f7076ce1e1fd482e59a8220a2"},
    {file = "pytest_xdist-2.2.1-py3-none-any.whl", hash = "sha256:2447a1592ab41745955fb870ac7023026f20a5f0bfccf1b52a879bd193d46450"},
]
python-dateutil = [
    {file = "python-dateutil-2.8.1.tar.gz", hash = "sha256:73ebfe9dbf22e832286dafa60473e4cd239f8592f699aa5adaf10050e6e1823c"},
    {file = "python_dateutil-2.8.1-py2.py3-none-any.whl", hash = "sha256:75bb3f31ea686f1197762692a9ee6a7550b59fc6ca3a1f4b5d7e32fb98e2da2a"},
]
pytz = [
    {file = "pytz-2021.1-py2.py3-none-any.whl", hash = "sha256:eb10ce3e7736052ed3623d49975ce333bcd712c7bb19a58b9e2089d4057d0798"},
    {file = "pytz-2021.1.tar.gz", hash = "sha256:83a4a90894bf38e243cf052c8b58f381bfe9a7a483f6a9cab140bc7f702ac4da"},
]
pyyaml = [
    {file = "PyYAML-5.4.1-cp27-cp27m-macosx_10_9_x86_64.whl", hash = "sha256:3b2b1824fe7112845700f815ff6a489360226a5609b96ec2190a45e62a9fc922"},
    {file = "PyYAML-5.4.1-cp27-cp27m-win32.whl", hash = "sha256:129def1b7c1bf22faffd67b8f3724645203b79d8f4cc81f674654d9902cb4393"},
    {file = "PyYAML-5.4.1-cp27-cp27m-win_amd64.whl", hash = "sha256:4465124ef1b18d9ace298060f4eccc64b0850899ac4ac53294547536533800c8"},
    {file = "PyYAML-5.4.1-cp27-cp27mu-manylinux1_x86_64.whl", hash = "sha256:bb4191dfc9306777bc594117aee052446b3fa88737cd13b7188d0e7aa8162185"},
    {file = "PyYAML-5.4.1-cp36-cp36m-macosx_10_9_x86_64.whl", hash = "sha256:6c78645d400265a062508ae399b60b8c167bf003db364ecb26dcab2bda048253"},
    {file = "PyYAML-5.4.1-cp36-cp36m-manylinux1_x86_64.whl", hash = "sha256:4e0583d24c881e14342eaf4ec5fbc97f934b999a6828693a99157fde912540cc"},
    {file = "PyYAML-5.4.1-cp36-cp36m-manylinux2014_aarch64.whl", hash = "sha256:72a01f726a9c7851ca9bfad6fd09ca4e090a023c00945ea05ba1638c09dc3347"},
    {file = "PyYAML-5.4.1-cp36-cp36m-manylinux2014_s390x.whl", hash = "sha256:895f61ef02e8fed38159bb70f7e100e00f471eae2bc838cd0f4ebb21e28f8541"},
    {file = "PyYAML-5.4.1-cp36-cp36m-win32.whl", hash = "sha256:3bd0e463264cf257d1ffd2e40223b197271046d09dadf73a0fe82b9c1fc385a5"},
    {file = "PyYAML-5.4.1-cp36-cp36m-win_amd64.whl", hash = "sha256:e4fac90784481d221a8e4b1162afa7c47ed953be40d31ab4629ae917510051df"},
    {file = "PyYAML-5.4.1-cp37-cp37m-macosx_10_9_x86_64.whl", hash = "sha256:5accb17103e43963b80e6f837831f38d314a0495500067cb25afab2e8d7a4018"},
    {file = "PyYAML-5.4.1-cp37-cp37m-manylinux1_x86_64.whl", hash = "sha256:e1d4970ea66be07ae37a3c2e48b5ec63f7ba6804bdddfdbd3cfd954d25a82e63"},
    {file = "PyYAML-5.4.1-cp37-cp37m-manylinux2014_aarch64.whl", hash = "sha256:cb333c16912324fd5f769fff6bc5de372e9e7a202247b48870bc251ed40239aa"},
    {file = "PyYAML-5.4.1-cp37-cp37m-manylinux2014_s390x.whl", hash = "sha256:fe69978f3f768926cfa37b867e3843918e012cf83f680806599ddce33c2c68b0"},
    {file = "PyYAML-5.4.1-cp37-cp37m-win32.whl", hash = "sha256:dd5de0646207f053eb0d6c74ae45ba98c3395a571a2891858e87df7c9b9bd51b"},
    {file = "PyYAML-5.4.1-cp37-cp37m-win_amd64.whl", hash = "sha256:08682f6b72c722394747bddaf0aa62277e02557c0fd1c42cb853016a38f8dedf"},
    {file = "PyYAML-5.4.1-cp38-cp38-macosx_10_9_x86_64.whl", hash = "sha256:d2d9808ea7b4af864f35ea216be506ecec180628aced0704e34aca0b040ffe46"},
    {file = "PyYAML-5.4.1-cp38-cp38-manylinux1_x86_64.whl", hash = "sha256:8c1be557ee92a20f184922c7b6424e8ab6691788e6d86137c5d93c1a6ec1b8fb"},
    {file = "PyYAML-5.4.1-cp38-cp38-manylinux2014_aarch64.whl", hash = "sha256:fd7f6999a8070df521b6384004ef42833b9bd62cfee11a09bda1079b4b704247"},
    {file = "PyYAML-5.4.1-cp38-cp38-manylinux2014_s390x.whl", hash = "sha256:bfb51918d4ff3d77c1c856a9699f8492c612cde32fd3bcd344af9be34999bfdc"},
    {file = "PyYAML-5.4.1-cp38-cp38-win32.whl", hash = "sha256:fa5ae20527d8e831e8230cbffd9f8fe952815b2b7dae6ffec25318803a7528fc"},
    {file = "PyYAML-5.4.1-cp38-cp38-win_amd64.whl", hash = "sha256:0f5f5786c0e09baddcd8b4b45f20a7b5d61a7e7e99846e3c799b05c7c53fa696"},
    {file = "PyYAML-5.4.1-cp39-cp39-macosx_10_9_x86_64.whl", hash = "sha256:294db365efa064d00b8d1ef65d8ea2c3426ac366c0c4368d930bf1c5fb497f77"},
    {file = "PyYAML-5.4.1-cp39-cp39-manylinux1_x86_64.whl", hash = "sha256:74c1485f7707cf707a7aef42ef6322b8f97921bd89be2ab6317fd782c2d53183"},
    {file = "PyYAML-5.4.1-cp39-cp39-manylinux2014_aarch64.whl", hash = "sha256:d483ad4e639292c90170eb6f7783ad19490e7a8defb3e46f97dfe4bacae89122"},
    {file = "PyYAML-5.4.1-cp39-cp39-manylinux2014_s390x.whl", hash = "sha256:fdc842473cd33f45ff6bce46aea678a54e3d21f1b61a7750ce3c498eedfe25d6"},
    {file = "PyYAML-5.4.1-cp39-cp39-win32.whl", hash = "sha256:49d4cdd9065b9b6e206d0595fee27a96b5dd22618e7520c33204a4a3239d5b10"},
    {file = "PyYAML-5.4.1-cp39-cp39-win_amd64.whl", hash = "sha256:c20cfa2d49991c8b4147af39859b167664f2ad4561704ee74c1de03318e898db"},
    {file = "PyYAML-5.4.1.tar.gz", hash = "sha256:607774cbba28732bfa802b54baa7484215f530991055bb562efbed5b2f20a45e"},
]
redis = [
    {file = "redis-3.5.3-py2.py3-none-any.whl", hash = "sha256:432b788c4530cfe16d8d943a09d40ca6c16149727e4afe8c2c9d5580c59d9f24"},
    {file = "redis-3.5.3.tar.gz", hash = "sha256:0e7e0cfca8660dea8b7d5cd8c4f6c5e29e11f31158c0b0ae91a397f00e5a05a2"},
]
regex = [
    {file = "regex-2021.4.4-cp36-cp36m-macosx_10_9_x86_64.whl", hash = "sha256:619d71c59a78b84d7f18891fe914446d07edd48dc8328c8e149cbe0929b4e000"},
    {file = "regex-2021.4.4-cp36-cp36m-manylinux1_i686.whl", hash = "sha256:47bf5bf60cf04d72bf6055ae5927a0bd9016096bf3d742fa50d9bf9f45aa0711"},
    {file = "regex-2021.4.4-cp36-cp36m-manylinux1_x86_64.whl", hash = "sha256:281d2fd05555079448537fe108d79eb031b403dac622621c78944c235f3fcf11"},
    {file = "regex-2021.4.4-cp36-cp36m-manylinux2010_i686.whl", hash = "sha256:bd28bc2e3a772acbb07787c6308e00d9626ff89e3bfcdebe87fa5afbfdedf968"},
    {file = "regex-2021.4.4-cp36-cp36m-manylinux2010_x86_64.whl", hash = "sha256:7c2a1af393fcc09e898beba5dd59196edaa3116191cc7257f9224beaed3e1aa0"},
    {file = "regex-2021.4.4-cp36-cp36m-manylinux2014_aarch64.whl", hash = "sha256:c38c71df845e2aabb7fb0b920d11a1b5ac8526005e533a8920aea97efb8ec6a4"},
    {file = "regex-2021.4.4-cp36-cp36m-manylinux2014_i686.whl", hash = "sha256:96fcd1888ab4d03adfc9303a7b3c0bd78c5412b2bfbe76db5b56d9eae004907a"},
    {file = "regex-2021.4.4-cp36-cp36m-manylinux2014_x86_64.whl", hash = "sha256:ade17eb5d643b7fead300a1641e9f45401c98eee23763e9ed66a43f92f20b4a7"},
    {file = "regex-2021.4.4-cp36-cp36m-win32.whl", hash = "sha256:e8e5b509d5c2ff12f8418006d5a90e9436766133b564db0abaec92fd27fcee29"},
    {file = "regex-2021.4.4-cp36-cp36m-win_amd64.whl", hash = "sha256:11d773d75fa650cd36f68d7ca936e3c7afaae41b863b8c387a22aaa78d3c5c79"},
    {file = "regex-2021.4.4-cp37-cp37m-macosx_10_9_x86_64.whl", hash = "sha256:d3029c340cfbb3ac0a71798100ccc13b97dddf373a4ae56b6a72cf70dfd53bc8"},
    {file = "regex-2021.4.4-cp37-cp37m-manylinux1_i686.whl", hash = "sha256:18c071c3eb09c30a264879f0d310d37fe5d3a3111662438889ae2eb6fc570c31"},
    {file = "regex-2021.4.4-cp37-cp37m-manylinux1_x86_64.whl", hash = "sha256:4c557a7b470908b1712fe27fb1ef20772b78079808c87d20a90d051660b1d69a"},
    {file = "regex-2021.4.4-cp37-cp37m-manylinux2010_i686.whl", hash = "sha256:01afaf2ec48e196ba91b37451aa353cb7eda77efe518e481707e0515025f0cd5"},
    {file = "regex-2021.4.4-cp37-cp37m-manylinux2010_x86_64.whl", hash = "sha256:3a9cd17e6e5c7eb328517969e0cb0c3d31fd329298dd0c04af99ebf42e904f82"},
    {file = "regex-2021.4.4-cp37-cp37m-manylinux2014_aarch64.whl", hash = "sha256:90f11ff637fe8798933fb29f5ae1148c978cccb0452005bf4c69e13db951e765"},
    {file = "regex-2021.4.4-cp37-cp37m-manylinux2014_i686.whl", hash = "sha256:919859aa909429fb5aa9cf8807f6045592c85ef56fdd30a9a3747e513db2536e"},
    {file = "regex-2021.4.4-cp37-cp37m-manylinux2014_x86_64.whl", hash = "sha256:339456e7d8c06dd36a22e451d58ef72cef293112b559010db3d054d5560ef439"},
    {file = "regex-2021.4.4-cp37-cp37m-win32.whl", hash = "sha256:67bdb9702427ceddc6ef3dc382455e90f785af4c13d495f9626861763ee13f9d"},
    {file = "regex-2021.4.4-cp37-cp37m-win_amd64.whl", hash = "sha256:32e65442138b7b76dd8173ffa2cf67356b7bc1768851dded39a7a13bf9223da3"},
    {file = "regex-2021.4.4-cp38-cp38-macosx_10_9_x86_64.whl", hash = "sha256:1e1c20e29358165242928c2de1482fb2cf4ea54a6a6dea2bd7a0e0d8ee321500"},
    {file = "regex-2021.4.4-cp38-cp38-manylinux1_i686.whl", hash = "sha256:314d66636c494ed9c148a42731b3834496cc9a2c4251b1661e40936814542b14"},
    {file = "regex-2021.4.4-cp38-cp38-manylinux1_x86_64.whl", hash = "sha256:6d1b01031dedf2503631d0903cb563743f397ccaf6607a5e3b19a3d76fc10480"},
    {file = "regex-2021.4.4-cp38-cp38-manylinux2010_i686.whl", hash = "sha256:741a9647fcf2e45f3a1cf0e24f5e17febf3efe8d4ba1281dcc3aa0459ef424dc"},
    {file = "regex-2021.4.4-cp38-cp38-manylinux2010_x86_64.whl", hash = "sha256:4c46e22a0933dd783467cf32b3516299fb98cfebd895817d685130cc50cd1093"},
    {file = "regex-2021.4.4-cp38-cp38-manylinux2014_aarch64.whl", hash = "sha256:e512d8ef5ad7b898cdb2d8ee1cb09a8339e4f8be706d27eaa180c2f177248a10"},
    {file = "regex-2021.4.4-cp38-cp38-manylinux2014_i686.whl", hash = "sha256:980d7be47c84979d9136328d882f67ec5e50008681d94ecc8afa8a65ed1f4a6f"},
    {file = "regex-2021.4.4-cp38-cp38-manylinux2014_x86_64.whl", hash = "sha256:ce15b6d103daff8e9fee13cf7f0add05245a05d866e73926c358e871221eae87"},
    {file = "regex-2021.4.4-cp38-cp38-win32.whl", hash = "sha256:a91aa8619b23b79bcbeb37abe286f2f408d2f2d6f29a17237afda55bb54e7aac"},
    {file = "regex-2021.4.4-cp38-cp38-win_amd64.whl", hash = "sha256:c0502c0fadef0d23b128605d69b58edb2c681c25d44574fc673b0e52dce71ee2"},
    {file = "regex-2021.4.4-cp39-cp39-macosx_10_9_x86_64.whl", hash = "sha256:598585c9f0af8374c28edd609eb291b5726d7cbce16be6a8b95aa074d252ee17"},
    {file = "regex-2021.4.4-cp39-cp39-manylinux1_i686.whl", hash = "sha256:ee54ff27bf0afaf4c3b3a62bcd016c12c3fdb4ec4f413391a90bd38bc3624605"},
    {file = "regex-2021.4.4-cp39-cp39-manylinux1_x86_64.whl", hash = "sha256:7d9884d86dd4dd489e981d94a65cd30d6f07203d90e98f6f657f05170f6324c9"},
    {file = "regex-2021.4.4-cp39-cp39-manylinux2010_i686.whl", hash = "sha256:bf5824bfac591ddb2c1f0a5f4ab72da28994548c708d2191e3b87dd207eb3ad7"},
    {file = "regex-2021.4.4-cp39-cp39-manylinux2010_x86_64.whl", hash = "sha256:563085e55b0d4fb8f746f6a335893bda5c2cef43b2f0258fe1020ab1dd874df8"},
    {file = "regex-2021.4.4-cp39-cp39-manylinux2014_aarch64.whl", hash = "sha256:b9c3db21af35e3b3c05764461b262d6f05bbca08a71a7849fd79d47ba7bc33ed"},
    {file = "regex-2021.4.4-cp39-cp39-manylinux2014_i686.whl", hash = "sha256:3916d08be28a1149fb97f7728fca1f7c15d309a9f9682d89d79db75d5e52091c"},
    {file = "regex-2021.4.4-cp39-cp39-manylinux2014_x86_64.whl", hash = "sha256:fd45ff9293d9274c5008a2054ecef86a9bfe819a67c7be1afb65e69b405b3042"},
    {file = "regex-2021.4.4-cp39-cp39-win32.whl", hash = "sha256:fa4537fb4a98fe8fde99626e4681cc644bdcf2a795038533f9f711513a862ae6"},
    {file = "regex-2021.4.4-cp39-cp39-win_amd64.whl", hash = "sha256:97f29f57d5b84e73fbaf99ab3e26134e6687348e95ef6b48cfd2c06807005a07"},
    {file = "regex-2021.4.4.tar.gz", hash = "sha256:52ba3d3f9b942c49d7e4bc105bb28551c44065f139a65062ab7912bef10c9afb"},
]
requests = [
    {file = "requests-2.25.1-py2.py3-none-any.whl", hash = "sha256:c210084e36a42ae6b9219e00e48287def368a26d03a048ddad7bfee44f75871e"},
    {file = "requests-2.25.1.tar.gz", hash = "sha256:27973dd4a904a4f13b263a19c866c13b92a39ed1c964655f025f3f8d3d75b804"},
]
scipy = [
    {file = "scipy-1.6.1-cp37-cp37m-macosx_10_9_x86_64.whl", hash = "sha256:a15a1f3fc0abff33e792d6049161b7795909b40b97c6cc2934ed54384017ab76"},
    {file = "scipy-1.6.1-cp37-cp37m-manylinux1_i686.whl", hash = "sha256:e79570979ccdc3d165456dd62041d9556fb9733b86b4b6d818af7a0afc15f092"},
    {file = "scipy-1.6.1-cp37-cp37m-manylinux1_x86_64.whl", hash = "sha256:a423533c55fec61456dedee7b6ee7dce0bb6bfa395424ea374d25afa262be261"},
    {file = "scipy-1.6.1-cp37-cp37m-manylinux2014_aarch64.whl", hash = "sha256:33d6b7df40d197bdd3049d64e8e680227151673465e5d85723b3b8f6b15a6ced"},
    {file = "scipy-1.6.1-cp37-cp37m-win32.whl", hash = "sha256:6725e3fbb47da428794f243864f2297462e9ee448297c93ed1dcbc44335feb78"},
    {file = "scipy-1.6.1-cp37-cp37m-win_amd64.whl", hash = "sha256:5fa9c6530b1661f1370bcd332a1e62ca7881785cc0f80c0d559b636567fab63c"},
    {file = "scipy-1.6.1-cp38-cp38-macosx_10_9_x86_64.whl", hash = "sha256:bd50daf727f7c195e26f27467c85ce653d41df4358a25b32434a50d8870fc519"},
    {file = "scipy-1.6.1-cp38-cp38-manylinux1_i686.whl", hash = "sha256:f46dd15335e8a320b0fb4685f58b7471702234cba8bb3442b69a3e1dc329c345"},
    {file = "scipy-1.6.1-cp38-cp38-manylinux1_x86_64.whl", hash = "sha256:0e5b0ccf63155d90da576edd2768b66fb276446c371b73841e3503be1d63fb5d"},
    {file = "scipy-1.6.1-cp38-cp38-manylinux2014_aarch64.whl", hash = "sha256:2481efbb3740977e3c831edfd0bd9867be26387cacf24eb5e366a6a374d3d00d"},
    {file = "scipy-1.6.1-cp38-cp38-win32.whl", hash = "sha256:68cb4c424112cd4be886b4d979c5497fba190714085f46b8ae67a5e4416c32b4"},
    {file = "scipy-1.6.1-cp38-cp38-win_amd64.whl", hash = "sha256:5f331eeed0297232d2e6eea51b54e8278ed8bb10b099f69c44e2558c090d06bf"},
    {file = "scipy-1.6.1-cp39-cp39-macosx_10_9_x86_64.whl", hash = "sha256:0c8a51d33556bf70367452d4d601d1742c0e806cd0194785914daf19775f0e67"},
    {file = "scipy-1.6.1-cp39-cp39-manylinux1_i686.whl", hash = "sha256:83bf7c16245c15bc58ee76c5418e46ea1811edcc2e2b03041b804e46084ab627"},
    {file = "scipy-1.6.1-cp39-cp39-manylinux1_x86_64.whl", hash = "sha256:794e768cc5f779736593046c9714e0f3a5940bc6dcc1dba885ad64cbfb28e9f0"},
    {file = "scipy-1.6.1-cp39-cp39-manylinux2014_aarch64.whl", hash = "sha256:5da5471aed911fe7e52b86bf9ea32fb55ae93e2f0fac66c32e58897cfb02fa07"},
    {file = "scipy-1.6.1-cp39-cp39-win32.whl", hash = "sha256:8e403a337749ed40af60e537cc4d4c03febddcc56cd26e774c9b1b600a70d3e4"},
    {file = "scipy-1.6.1-cp39-cp39-win_amd64.whl", hash = "sha256:a5193a098ae9f29af283dcf0041f762601faf2e595c0db1da929875b7570353f"},
    {file = "scipy-1.6.1.tar.gz", hash = "sha256:c4fceb864890b6168e79b0e714c585dbe2fd4222768ee90bc1aa0f8218691b11"},
]
six = [
    {file = "six-1.16.0-py2.py3-none-any.whl", hash = "sha256:8abb2f1d86890a2dfb989f9a77cfcfd3e47c2a354b01111771326f8aa26e0254"},
    {file = "six-1.16.0.tar.gz", hash = "sha256:1e61c37477a1626458e36f7b1d82aa5c9b094fa4802892072e49de9c60c4c926"},
]
snowballstemmer = [
    {file = "snowballstemmer-2.1.0-py2.py3-none-any.whl", hash = "sha256:b51b447bea85f9968c13b650126a888aabd4cb4463fca868ec596826325dedc2"},
    {file = "snowballstemmer-2.1.0.tar.gz", hash = "sha256:e997baa4f2e9139951b6f4c631bad912dfd3c792467e2f03d7239464af90e914"},
]
sphinx = [
    {file = "Sphinx-4.0.2-py3-none-any.whl", hash = "sha256:d1cb10bee9c4231f1700ec2e24a91be3f3a3aba066ea4ca9f3bbe47e59d5a1d4"},
    {file = "Sphinx-4.0.2.tar.gz", hash = "sha256:b5c2ae4120bf00c799ba9b3699bc895816d272d120080fbc967292f29b52b48c"},
]
sphinx-rtd-theme = [
    {file = "sphinx_rtd_theme-0.5.2-py2.py3-none-any.whl", hash = "sha256:4a05bdbe8b1446d77a01e20a23ebc6777c74f43237035e76be89699308987d6f"},
    {file = "sphinx_rtd_theme-0.5.2.tar.gz", hash = "sha256:32bd3b5d13dc8186d7a42fc816a23d32e83a4827d7d9882948e7b837c232da5a"},
]
sphinxcontrib-applehelp = [
    {file = "sphinxcontrib-applehelp-1.0.2.tar.gz", hash = "sha256:a072735ec80e7675e3f432fcae8610ecf509c5f1869d17e2eecff44389cdbc58"},
    {file = "sphinxcontrib_applehelp-1.0.2-py2.py3-none-any.whl", hash = "sha256:806111e5e962be97c29ec4c1e7fe277bfd19e9652fb1a4392105b43e01af885a"},
]
sphinxcontrib-devhelp = [
    {file = "sphinxcontrib-devhelp-1.0.2.tar.gz", hash = "sha256:ff7f1afa7b9642e7060379360a67e9c41e8f3121f2ce9164266f61b9f4b338e4"},
    {file = "sphinxcontrib_devhelp-1.0.2-py2.py3-none-any.whl", hash = "sha256:8165223f9a335cc1af7ffe1ed31d2871f325254c0423bc0c4c7cd1c1e4734a2e"},
]
sphinxcontrib-htmlhelp = [
    {file = "sphinxcontrib-htmlhelp-2.0.0.tar.gz", hash = "sha256:f5f8bb2d0d629f398bf47d0d69c07bc13b65f75a81ad9e2f71a63d4b7a2f6db2"},
    {file = "sphinxcontrib_htmlhelp-2.0.0-py2.py3-none-any.whl", hash = "sha256:d412243dfb797ae3ec2b59eca0e52dac12e75a241bf0e4eb861e450d06c6ed07"},
]
sphinxcontrib-jsmath = [
    {file = "sphinxcontrib-jsmath-1.0.1.tar.gz", hash = "sha256:a9925e4a4587247ed2191a22df5f6970656cb8ca2bd6284309578f2153e0c4b8"},
    {file = "sphinxcontrib_jsmath-1.0.1-py2.py3-none-any.whl", hash = "sha256:2ec2eaebfb78f3f2078e73666b1415417a116cc848b72e5172e596c871103178"},
]
sphinxcontrib-qthelp = [
    {file = "sphinxcontrib-qthelp-1.0.3.tar.gz", hash = "sha256:4c33767ee058b70dba89a6fc5c1892c0d57a54be67ddd3e7875a18d14cba5a72"},
    {file = "sphinxcontrib_qthelp-1.0.3-py2.py3-none-any.whl", hash = "sha256:bd9fc24bcb748a8d51fd4ecaade681350aa63009a347a8c14e637895444dfab6"},
]
sphinxcontrib-serializinghtml = [
    {file = "sphinxcontrib-serializinghtml-1.1.5.tar.gz", hash = "sha256:aa5f6de5dfdf809ef505c4895e51ef5c9eac17d0f287933eb49ec495280b6952"},
    {file = "sphinxcontrib_serializinghtml-1.1.5-py2.py3-none-any.whl", hash = "sha256:352a9a00ae864471d3a7ead8d7d79f5fc0b57e8b3f95e9867eb9eb28999b92fd"},
]
tabulate = [
    {file = "tabulate-0.8.9-py3-none-any.whl", hash = "sha256:d7c013fe7abbc5e491394e10fa845f8f32fe54f8dc60c6622c6cf482d25d47e4"},
    {file = "tabulate-0.8.9.tar.gz", hash = "sha256:eb1d13f25760052e8931f2ef80aaf6045a6cceb47514db8beab24cded16f13a7"},
]
toml = [
    {file = "toml-0.10.2-py2.py3-none-any.whl", hash = "sha256:806143ae5bfb6a3c6e736a764057db0e6a0e05e338b5630894a5f779cabb4f9b"},
    {file = "toml-0.10.2.tar.gz", hash = "sha256:b3bda1d108d5dd99f4a20d24d9c348e91c4db7ab1b749200bded2f839ccbe68f"},
]
typed-ast = [
    {file = "typed_ast-1.4.3-cp35-cp35m-manylinux1_i686.whl", hash = "sha256:2068531575a125b87a41802130fa7e29f26c09a2833fea68d9a40cf33902eba6"},
    {file = "typed_ast-1.4.3-cp35-cp35m-manylinux1_x86_64.whl", hash = "sha256:c907f561b1e83e93fad565bac5ba9c22d96a54e7ea0267c708bffe863cbe4075"},
    {file = "typed_ast-1.4.3-cp35-cp35m-manylinux2014_aarch64.whl", hash = "sha256:1b3ead4a96c9101bef08f9f7d1217c096f31667617b58de957f690c92378b528"},
    {file = "typed_ast-1.4.3-cp35-cp35m-win32.whl", hash = "sha256:dde816ca9dac1d9c01dd504ea5967821606f02e510438120091b84e852367428"},
    {file = "typed_ast-1.4.3-cp35-cp35m-win_amd64.whl", hash = "sha256:777a26c84bea6cd934422ac2e3b78863a37017618b6e5c08f92ef69853e765d3"},
    {file = "typed_ast-1.4.3-cp36-cp36m-macosx_10_9_x86_64.whl", hash = "sha256:f8afcf15cc511ada719a88e013cec87c11aff7b91f019295eb4530f96fe5ef2f"},
    {file = "typed_ast-1.4.3-cp36-cp36m-manylinux1_i686.whl", hash = "sha256:52b1eb8c83f178ab787f3a4283f68258525f8d70f778a2f6dd54d3b5e5fb4341"},
    {file = "typed_ast-1.4.3-cp36-cp36m-manylinux1_x86_64.whl", hash = "sha256:01ae5f73431d21eead5015997ab41afa53aa1fbe252f9da060be5dad2c730ace"},
    {file = "typed_ast-1.4.3-cp36-cp36m-manylinux2014_aarch64.whl", hash = "sha256:c190f0899e9f9f8b6b7863debfb739abcb21a5c054f911ca3596d12b8a4c4c7f"},
    {file = "typed_ast-1.4.3-cp36-cp36m-win32.whl", hash = "sha256:398e44cd480f4d2b7ee8d98385ca104e35c81525dd98c519acff1b79bdaac363"},
    {file = "typed_ast-1.4.3-cp36-cp36m-win_amd64.whl", hash = "sha256:bff6ad71c81b3bba8fa35f0f1921fb24ff4476235a6e94a26ada2e54370e6da7"},
    {file = "typed_ast-1.4.3-cp37-cp37m-macosx_10_9_x86_64.whl", hash = "sha256:0fb71b8c643187d7492c1f8352f2c15b4c4af3f6338f21681d3681b3dc31a266"},
    {file = "typed_ast-1.4.3-cp37-cp37m-manylinux1_i686.whl", hash = "sha256:760ad187b1041a154f0e4d0f6aae3e40fdb51d6de16e5c99aedadd9246450e9e"},
    {file = "typed_ast-1.4.3-cp37-cp37m-manylinux1_x86_64.whl", hash = "sha256:5feca99c17af94057417d744607b82dd0a664fd5e4ca98061480fd8b14b18d04"},
    {file = "typed_ast-1.4.3-cp37-cp37m-manylinux2014_aarch64.whl", hash = "sha256:95431a26309a21874005845c21118c83991c63ea800dd44843e42a916aec5899"},
    {file = "typed_ast-1.4.3-cp37-cp37m-win32.whl", hash = "sha256:aee0c1256be6c07bd3e1263ff920c325b59849dc95392a05f258bb9b259cf39c"},
    {file = "typed_ast-1.4.3-cp37-cp37m-win_amd64.whl", hash = "sha256:9ad2c92ec681e02baf81fdfa056fe0d818645efa9af1f1cd5fd6f1bd2bdfd805"},
    {file = "typed_ast-1.4.3-cp38-cp38-macosx_10_9_x86_64.whl", hash = "sha256:b36b4f3920103a25e1d5d024d155c504080959582b928e91cb608a65c3a49e1a"},
    {file = "typed_ast-1.4.3-cp38-cp38-manylinux1_i686.whl", hash = "sha256:067a74454df670dcaa4e59349a2e5c81e567d8d65458d480a5b3dfecec08c5ff"},
    {file = "typed_ast-1.4.3-cp38-cp38-manylinux1_x86_64.whl", hash = "sha256:7538e495704e2ccda9b234b82423a4038f324f3a10c43bc088a1636180f11a41"},
    {file = "typed_ast-1.4.3-cp38-cp38-manylinux2014_aarch64.whl", hash = "sha256:af3d4a73793725138d6b334d9d247ce7e5f084d96284ed23f22ee626a7b88e39"},
    {file = "typed_ast-1.4.3-cp38-cp38-win32.whl", hash = "sha256:f2362f3cb0f3172c42938946dbc5b7843c2a28aec307c49100c8b38764eb6927"},
    {file = "typed_ast-1.4.3-cp38-cp38-win_amd64.whl", hash = "sha256:dd4a21253f42b8d2b48410cb31fe501d32f8b9fbeb1f55063ad102fe9c425e40"},
    {file = "typed_ast-1.4.3-cp39-cp39-macosx_10_9_x86_64.whl", hash = "sha256:f328adcfebed9f11301eaedfa48e15bdece9b519fb27e6a8c01aa52a17ec31b3"},
    {file = "typed_ast-1.4.3-cp39-cp39-manylinux1_i686.whl", hash = "sha256:2c726c276d09fc5c414693a2de063f521052d9ea7c240ce553316f70656c84d4"},
    {file = "typed_ast-1.4.3-cp39-cp39-manylinux1_x86_64.whl", hash = "sha256:cae53c389825d3b46fb37538441f75d6aecc4174f615d048321b716df2757fb0"},
    {file = "typed_ast-1.4.3-cp39-cp39-manylinux2014_aarch64.whl", hash = "sha256:b9574c6f03f685070d859e75c7f9eeca02d6933273b5e69572e5ff9d5e3931c3"},
    {file = "typed_ast-1.4.3-cp39-cp39-win32.whl", hash = "sha256:209596a4ec71d990d71d5e0d312ac935d86930e6eecff6ccc7007fe54d703808"},
    {file = "typed_ast-1.4.3-cp39-cp39-win_amd64.whl", hash = "sha256:9c6d1a54552b5330bc657b7ef0eae25d00ba7ffe85d9ea8ae6540d2197a3788c"},
    {file = "typed_ast-1.4.3.tar.gz", hash = "sha256:fb1bbeac803adea29cedd70781399c99138358c26d05fcbd23c13016b7f5ec65"},
]
typing-extensions = [
    {file = "typing_extensions-3.10.0.0-py2-none-any.whl", hash = "sha256:0ac0f89795dd19de6b97debb0c6af1c70987fd80a2d62d1958f7e56fcc31b497"},
    {file = "typing_extensions-3.10.0.0-py3-none-any.whl", hash = "sha256:779383f6086d90c99ae41cf0ff39aac8a7937a9283ce0a414e5dd782f4c94a84"},
    {file = "typing_extensions-3.10.0.0.tar.gz", hash = "sha256:50b6f157849174217d0656f99dc82fe932884fb250826c18350e159ec6cdf342"},
]
urllib3 = [
    {file = "urllib3-1.26.5-py2.py3-none-any.whl", hash = "sha256:753a0374df26658f99d826cfe40394a686d05985786d946fbe4165b5148f5a7c"},
    {file = "urllib3-1.26.5.tar.gz", hash = "sha256:a7acd0977125325f516bda9735fa7142b909a8d01e8b2e4c8108d0984e6e0098"},
]
uvloop = [
    {file = "uvloop-0.15.2-cp37-cp37m-macosx_10_14_x86_64.whl", hash = "sha256:19fa1d56c91341318ac5d417e7b61c56e9a41183946cc70c411341173de02c69"},
    {file = "uvloop-0.15.2-cp37-cp37m-manylinux2010_x86_64.whl", hash = "sha256:e5e5f855c9bf483ee6cd1eb9a179b740de80cb0ae2988e3fa22309b78e2ea0e7"},
    {file = "uvloop-0.15.2-cp37-cp37m-manylinux2014_aarch64.whl", hash = "sha256:42eda9f525a208fbc4f7cecd00fa15c57cc57646c76632b3ba2fe005004f051d"},
    {file = "uvloop-0.15.2-cp38-cp38-macosx_10_14_x86_64.whl", hash = "sha256:90e56f17755e41b425ad19a08c41dc358fa7bf1226c0f8e54d4d02d556f7af7c"},
    {file = "uvloop-0.15.2-cp38-cp38-manylinux2010_x86_64.whl", hash = "sha256:7ae39b11a5f4cec1432d706c21ecc62f9e04d116883178b09671aa29c46f7a47"},
    {file = "uvloop-0.15.2-cp38-cp38-manylinux2014_aarch64.whl", hash = "sha256:b45218c99795803fb8bdbc9435ff7f54e3a591b44cd4c121b02fa83affb61c7c"},
    {file = "uvloop-0.15.2-cp39-cp39-macosx_10_14_x86_64.whl", hash = "sha256:114543c84e95df1b4ff546e6e3a27521580466a30127f12172a3278172ad68bc"},
    {file = "uvloop-0.15.2-cp39-cp39-manylinux2010_x86_64.whl", hash = "sha256:44cac8575bf168601424302045234d74e3561fbdbac39b2b54cc1d1d00b70760"},
    {file = "uvloop-0.15.2-cp39-cp39-manylinux2014_aarch64.whl", hash = "sha256:6de130d0cb78985a5d080e323b86c5ecaf3af82f4890492c05981707852f983c"},
    {file = "uvloop-0.15.2.tar.gz", hash = "sha256:2bb0624a8a70834e54dde8feed62ed63b50bad7a1265c40d6403a2ac447bce01"},
]
virtualenv = [
    {file = "virtualenv-20.4.7-py2.py3-none-any.whl", hash = "sha256:2b0126166ea7c9c3661f5b8e06773d28f83322de7a3ff7d06f0aed18c9de6a76"},
    {file = "virtualenv-20.4.7.tar.gz", hash = "sha256:14fdf849f80dbb29a4eb6caa9875d476ee2a5cf76a5f5415fa2f1606010ab467"},
]
yarl = [
    {file = "yarl-1.6.3-cp36-cp36m-macosx_10_14_x86_64.whl", hash = "sha256:0355a701b3998dcd832d0dc47cc5dedf3874f966ac7f870e0f3a6788d802d434"},
    {file = "yarl-1.6.3-cp36-cp36m-manylinux1_i686.whl", hash = "sha256:bafb450deef6861815ed579c7a6113a879a6ef58aed4c3a4be54400ae8871478"},
    {file = "yarl-1.6.3-cp36-cp36m-manylinux2014_aarch64.whl", hash = "sha256:547f7665ad50fa8563150ed079f8e805e63dd85def6674c97efd78eed6c224a6"},
    {file = "yarl-1.6.3-cp36-cp36m-manylinux2014_i686.whl", hash = "sha256:63f90b20ca654b3ecc7a8d62c03ffa46999595f0167d6450fa8383bab252987e"},
    {file = "yarl-1.6.3-cp36-cp36m-manylinux2014_ppc64le.whl", hash = "sha256:97b5bdc450d63c3ba30a127d018b866ea94e65655efaf889ebeabc20f7d12406"},
    {file = "yarl-1.6.3-cp36-cp36m-manylinux2014_s390x.whl", hash = "sha256:d8d07d102f17b68966e2de0e07bfd6e139c7c02ef06d3a0f8d2f0f055e13bb76"},
    {file = "yarl-1.6.3-cp36-cp36m-manylinux2014_x86_64.whl", hash = "sha256:15263c3b0b47968c1d90daa89f21fcc889bb4b1aac5555580d74565de6836366"},
    {file = "yarl-1.6.3-cp36-cp36m-win32.whl", hash = "sha256:b5dfc9a40c198334f4f3f55880ecf910adebdcb2a0b9a9c23c9345faa9185721"},
    {file = "yarl-1.6.3-cp36-cp36m-win_amd64.whl", hash = "sha256:b2e9a456c121e26d13c29251f8267541bd75e6a1ccf9e859179701c36a078643"},
    {file = "yarl-1.6.3-cp37-cp37m-macosx_10_14_x86_64.whl", hash = "sha256:ce3beb46a72d9f2190f9e1027886bfc513702d748047b548b05dab7dfb584d2e"},
    {file = "yarl-1.6.3-cp37-cp37m-manylinux1_i686.whl", hash = "sha256:2ce4c621d21326a4a5500c25031e102af589edb50c09b321049e388b3934eec3"},
    {file = "yarl-1.6.3-cp37-cp37m-manylinux2014_aarch64.whl", hash = "sha256:d26608cf178efb8faa5ff0f2d2e77c208f471c5a3709e577a7b3fd0445703ac8"},
    {file = "yarl-1.6.3-cp37-cp37m-manylinux2014_i686.whl", hash = "sha256:4c5bcfc3ed226bf6419f7a33982fb4b8ec2e45785a0561eb99274ebbf09fdd6a"},
    {file = "yarl-1.6.3-cp37-cp37m-manylinux2014_ppc64le.whl", hash = "sha256:4736eaee5626db8d9cda9eb5282028cc834e2aeb194e0d8b50217d707e98bb5c"},
    {file = "yarl-1.6.3-cp37-cp37m-manylinux2014_s390x.whl", hash = "sha256:68dc568889b1c13f1e4745c96b931cc94fdd0defe92a72c2b8ce01091b22e35f"},
    {file = "yarl-1.6.3-cp37-cp37m-manylinux2014_x86_64.whl", hash = "sha256:7356644cbed76119d0b6bd32ffba704d30d747e0c217109d7979a7bc36c4d970"},
    {file = "yarl-1.6.3-cp37-cp37m-win32.whl", hash = "sha256:00d7ad91b6583602eb9c1d085a2cf281ada267e9a197e8b7cae487dadbfa293e"},
    {file = "yarl-1.6.3-cp37-cp37m-win_amd64.whl", hash = "sha256:69ee97c71fee1f63d04c945f56d5d726483c4762845400a6795a3b75d56b6c50"},
    {file = "yarl-1.6.3-cp38-cp38-macosx_10_14_x86_64.whl", hash = "sha256:e46fba844f4895b36f4c398c5af062a9808d1f26b2999c58909517384d5deda2"},
    {file = "yarl-1.6.3-cp38-cp38-manylinux1_i686.whl", hash = "sha256:31ede6e8c4329fb81c86706ba8f6bf661a924b53ba191b27aa5fcee5714d18ec"},
    {file = "yarl-1.6.3-cp38-cp38-manylinux2014_aarch64.whl", hash = "sha256:fcbb48a93e8699eae920f8d92f7160c03567b421bc17362a9ffbbd706a816f71"},
    {file = "yarl-1.6.3-cp38-cp38-manylinux2014_i686.whl", hash = "sha256:72a660bdd24497e3e84f5519e57a9ee9220b6f3ac4d45056961bf22838ce20cc"},
    {file = "yarl-1.6.3-cp38-cp38-manylinux2014_ppc64le.whl", hash = "sha256:324ba3d3c6fee56e2e0b0d09bf5c73824b9f08234339d2b788af65e60040c959"},
    {file = "yarl-1.6.3-cp38-cp38-manylinux2014_s390x.whl", hash = "sha256:e6b5460dc5ad42ad2b36cca524491dfcaffbfd9c8df50508bddc354e787b8dc2"},
    {file = "yarl-1.6.3-cp38-cp38-manylinux2014_x86_64.whl", hash = "sha256:6d6283d8e0631b617edf0fd726353cb76630b83a089a40933043894e7f6721e2"},
    {file = "yarl-1.6.3-cp38-cp38-win32.whl", hash = "sha256:9ede61b0854e267fd565e7527e2f2eb3ef8858b301319be0604177690e1a3896"},
    {file = "yarl-1.6.3-cp38-cp38-win_amd64.whl", hash = "sha256:f0b059678fd549c66b89bed03efcabb009075bd131c248ecdf087bdb6faba24a"},
    {file = "yarl-1.6.3-cp39-cp39-macosx_10_14_x86_64.whl", hash = "sha256:329412812ecfc94a57cd37c9d547579510a9e83c516bc069470db5f75684629e"},
    {file = "yarl-1.6.3-cp39-cp39-manylinux1_i686.whl", hash = "sha256:c49ff66d479d38ab863c50f7bb27dee97c6627c5fe60697de15529da9c3de724"},
    {file = "yarl-1.6.3-cp39-cp39-manylinux2014_aarch64.whl", hash = "sha256:f040bcc6725c821a4c0665f3aa96a4d0805a7aaf2caf266d256b8ed71b9f041c"},
    {file = "yarl-1.6.3-cp39-cp39-manylinux2014_i686.whl", hash = "sha256:d5c32c82990e4ac4d8150fd7652b972216b204de4e83a122546dce571c1bdf25"},
    {file = "yarl-1.6.3-cp39-cp39-manylinux2014_ppc64le.whl", hash = "sha256:d597767fcd2c3dc49d6eea360c458b65643d1e4dbed91361cf5e36e53c1f8c96"},
    {file = "yarl-1.6.3-cp39-cp39-manylinux2014_s390x.whl", hash = "sha256:8aa3decd5e0e852dc68335abf5478a518b41bf2ab2f330fe44916399efedfae0"},
    {file = "yarl-1.6.3-cp39-cp39-manylinux2014_x86_64.whl", hash = "sha256:73494d5b71099ae8cb8754f1df131c11d433b387efab7b51849e7e1e851f07a4"},
    {file = "yarl-1.6.3-cp39-cp39-win32.whl", hash = "sha256:5b883e458058f8d6099e4420f0cc2567989032b5f34b271c0827de9f1079a424"},
    {file = "yarl-1.6.3-cp39-cp39-win_amd64.whl", hash = "sha256:4953fb0b4fdb7e08b2f3b3be80a00d28c5c8a2056bb066169de00e6501b986b6"},
    {file = "yarl-1.6.3.tar.gz", hash = "sha256:8a9066529240171b68893d60dca86a763eae2139dd42f42106b03cf4b426bf10"},
]
zipp = [
    {file = "zipp-3.4.1-py3-none-any.whl", hash = "sha256:51cb66cc54621609dd593d1787f286ee42a5c0adbb4b29abea5a63edc3e03098"},
    {file = "zipp-3.4.1.tar.gz", hash = "sha256:3607921face881ba3e026887d8150cca609d517579abe052ac81fc5aeffdbd76"},
]<|MERGE_RESOLUTION|>--- conflicted
+++ resolved
@@ -18,12 +18,12 @@
 python-versions = ">=3.6"
 
 [package.dependencies]
+async-timeout = ">=3.0,<4.0"
+attrs = ">=17.3.0"
+chardet = ">=2.0,<5.0"
+multidict = ">=4.5,<7.0"
 typing-extensions = ">=3.6.5"
 yarl = ">=1.0,<2.0"
-async-timeout = ">=3.0,<4.0"
-chardet = ">=2.0,<5.0"
-attrs = ">=17.3.0"
-multidict = ">=4.5,<7.0"
 
 [package.extras]
 speedups = ["aiodns", "brotlipy", "cchardet"]
@@ -83,10 +83,10 @@
 python-versions = ">=2.7, !=3.0.*, !=3.1.*, !=3.2.*, !=3.3.*, !=3.4.*"
 
 [package.extras]
+dev = ["coverage[toml] (>=5.0.2)", "hypothesis", "pympler", "pytest (>=4.3.0)", "six", "mypy", "pytest-mypy-plugins", "zope.interface", "furo", "sphinx", "sphinx-notfound-page", "pre-commit"]
 docs = ["furo", "sphinx", "zope.interface", "sphinx-notfound-page"]
 tests = ["coverage[toml] (>=5.0.2)", "hypothesis", "pympler", "pytest (>=4.3.0)", "six", "mypy", "pytest-mypy-plugins", "zope.interface"]
 tests_no_zope = ["coverage[toml] (>=5.0.2)", "hypothesis", "pympler", "pytest (>=4.3.0)", "six", "mypy", "pytest-mypy-plugins"]
-dev = ["coverage[toml] (>=5.0.2)", "hypothesis", "pympler", "pytest (>=4.3.0)", "six", "mypy", "pytest-mypy-plugins", "zope.interface", "furo", "sphinx", "sphinx-notfound-page", "pre-commit"]
 
 [[package]]
 name = "babel"
@@ -109,8 +109,8 @@
 
 [package.dependencies]
 ciso8601 = {version = "2.1.3", optional = true, markers = "extra == \"speed\""}
+orjson = {version = "3.5.1", optional = true, markers = "extra == \"speed\""}
 requests = "<2.26.0"
-orjson = {version = "3.5.1", optional = true, markers = "extra == \"speed\""}
 
 [package.extras]
 speed = ["ciso8601 (==2.1.3)", "orjson (==3.5.1)"]
@@ -124,44 +124,40 @@
 python-versions = ">=3.6.2"
 
 [package.dependencies]
+appdirs = "*"
+click = ">=7.1.2"
+mypy-extensions = ">=0.4.3"
+pathspec = ">=0.8.1,<1"
 regex = ">=2020.1.8"
-mypy-extensions = ">=0.4.3"
+toml = ">=0.10.1"
 typed-ast = {version = ">=1.4.2", markers = "python_version < \"3.8\""}
-toml = ">=0.10.1"
 typing-extensions = {version = ">=3.7.4", markers = "python_version < \"3.8\""}
-pathspec = ">=0.8.1,<1"
-click = ">=7.1.2"
-appdirs = "*"
-
-[package.extras]
+
+[package.extras]
+colorama = ["colorama (>=0.4.3)"]
+d = ["aiohttp (>=3.6.0)", "aiohttp-cors (>=0.4.0)"]
 python2 = ["typed-ast (>=1.4.2)"]
-colorama = ["colorama (>=0.4.3)"]
 uvloop = ["uvloop (>=0.15.2)"]
-d = ["aiohttp (>=3.6.0)", "aiohttp-cors (>=0.4.0)"]
 
 [[package]]
 name = "ccxt"
-<<<<<<< HEAD
-version = "1.51.45"
-=======
-version = "1.51.46"
->>>>>>> 873611b0
+version = "1.51.49"
 description = "A JavaScript / Python / PHP cryptocurrency trading library with support for 130+ exchanges"
 category = "main"
 optional = true
 python-versions = "*"
 
 [package.dependencies]
+aiodns = {version = ">=1.1.1,<2.1", markers = "python_version >= \"3.5.2\""}
 aiohttp = {version = ">=3.7.4,<3.8", markers = "python_version >= \"3.5.2\""}
+certifi = ">=2018.1.18"
 cryptography = ">=2.6.1"
+requests = ">=2.18.4"
 yarl = {version = "1.6.3", markers = "python_version >= \"3.5.2\""}
-aiodns = {version = ">=1.1.1,<2.1", markers = "python_version >= \"3.5.2\""}
-requests = ">=2.18.4"
-certifi = ">=2018.1.18"
-
-[package.extras]
+
+[package.extras]
+doc = ["Sphinx (==1.7.0)", "m2r2 (==0.2.7)", "sphinx-rtd-theme (==0.5.2)"]
 qa = ["flake8 (==3.7.9)"]
-doc = ["Sphinx (==1.7.0)"]
 
 [[package]]
 name = "certifi"
@@ -215,8 +211,8 @@
 python-versions = ">=3.6"
 
 [package.dependencies]
+colorama = {version = "*", markers = "platform_system == \"Windows\""}
 importlib-metadata = {version = "*", markers = "python_version < \"3.8\""}
-colorama = {version = "*", markers = "platform_system == \"Windows\""}
 
 [[package]]
 name = "colorama"
@@ -257,11 +253,11 @@
 cffi = ">=1.12"
 
 [package.extras]
+docs = ["sphinx (>=1.6.5,!=1.8.0,!=3.1.0,!=3.1.1)", "sphinx-rtd-theme"]
+docstest = ["doc8", "pyenchant (>=1.6.11)", "twine (>=1.12.0)", "sphinxcontrib-spelling (>=4.0.1)"]
 pep8test = ["black", "flake8", "flake8-import-order", "pep8-naming"]
-docstest = ["doc8", "pyenchant (>=1.6.11)", "twine (>=1.12.0)", "sphinxcontrib-spelling (>=4.0.1)"]
 sdist = ["setuptools-rust (>=0.11.4)"]
 ssh = ["bcrypt (>=3.1.5)"]
-docs = ["sphinx (>=1.6.5,!=1.8.0,!=3.1.0,!=3.1.1)", "sphinx-rtd-theme"]
 test = ["pytest (>=6.0)", "pytest-cov", "pytest-subtests", "pytest-xdist", "pretend", "iso8601", "pytz", "hypothesis (>=1.11.4,!=3.79.2)"]
 
 [[package]]
@@ -297,10 +293,10 @@
 python-versions = "*"
 
 [package.dependencies]
+numpy = ">=1.9.2"
+pandas = ">=0.16.1"
 pandas-datareader = ">=0.2"
 scipy = ">=0.15.1"
-numpy = ">=1.9.2"
-pandas = ">=0.16.1"
 
 [package.extras]
 dev = ["nose (==1.3.7)", "parameterized (==0.6.1)", "flake8 (==2.5.1)"]
@@ -358,23 +354,6 @@
 python-versions = ">=3.6"
 
 [package.extras]
-<<<<<<< HEAD
-hdfs = ["pyarrow (>=1)"]
-entrypoints = ["importlib-metadata"]
-git = ["pygit2"]
-gs = ["gcsfs"]
-s3 = ["s3fs"]
-sftp = ["paramiko"]
-gcs = ["gcsfs"]
-github = ["requests"]
-ssh = ["paramiko"]
-dropbox = ["dropboxdrivefs", "requests", "dropbox"]
-abfs = ["adlfs"]
-http = ["requests", "aiohttp"]
-adl = ["adlfs"]
-dask = ["dask", "distributed"]
-smb = ["smbprotocol"]
-=======
 abfs = ["adlfs"]
 adl = ["adlfs"]
 dask = ["dask", "distributed"]
@@ -390,7 +369,6 @@
 sftp = ["paramiko"]
 smb = ["smbprotocol"]
 ssh = ["paramiko"]
->>>>>>> 873611b0
 
 [[package]]
 name = "ib-insync"
@@ -401,8 +379,8 @@
 python-versions = ">=3.6"
 
 [package.dependencies]
+eventkit = "*"
 nest-asyncio = "*"
-eventkit = "*"
 
 [[package]]
 name = "identify"
@@ -464,9 +442,9 @@
 python-versions = ">=3.6,<4.0"
 
 [package.extras]
-colors = ["colorama (>=0.4.3,<0.5.0)"]
 pipfile_deprecated_finder = ["pipreqs", "requirementslib"]
 requirements_deprecated_finder = ["pipreqs", "pip-api"]
+colors = ["colorama (>=0.4.3,<0.5.0)"]
 
 [[package]]
 name = "jinja2"
@@ -491,10 +469,10 @@
 python-versions = ">=2.7, !=3.0.*, !=3.1.*, !=3.2.*, !=3.3.*, != 3.4.*"
 
 [package.extras]
-source = ["Cython (>=0.29.7)"]
 cssselect = ["cssselect (>=0.7)"]
 html5 = ["html5lib"]
 htmlsoup = ["beautifulsoup4"]
+source = ["Cython (>=0.29.7)"]
 
 [[package]]
 name = "markupsafe"
@@ -538,8 +516,8 @@
 
 [package.dependencies]
 mypy-extensions = ">=0.4.3,<0.5.0"
+toml = "*"
 typed-ast = {version = ">=1.4.0,<1.5.0", markers = "python_version < \"3.8\""}
-toml = "*"
 typing-extensions = ">=3.7.4"
 
 [package.extras]
@@ -579,12 +557,12 @@
 python-versions = ">=3.6"
 
 [package.dependencies]
+argcomplete = ">=1.9.4,<2.0"
+colorlog = ">=2.6.1,<7.0.0"
+importlib-metadata = {version = "*", markers = "python_version < \"3.8\""}
+packaging = ">=20.9"
+py = ">=1.4.0,<2.0.0"
 virtualenv = ">=14.0.0"
-packaging = ">=20.9"
-colorlog = ">=2.6.1,<7.0.0"
-argcomplete = ">=1.9.4,<2.0"
-py = ">=1.4.0,<2.0.0"
-importlib-metadata = {version = "*", markers = "python_version < \"3.8\""}
 
 [package.extras]
 tox_to_nox = ["jinja2", "tox"]
@@ -606,8 +584,8 @@
 python-versions = ">=3.5"
 
 [package.dependencies]
+Jinja2 = ">=2.3"
 sphinx = ">=1.6.5"
-Jinja2 = ">=2.3"
 
 [package.extras]
 testing = ["matplotlib", "pytest", "pytest-cov"]
@@ -648,9 +626,9 @@
 python-versions = ">=3.7.1"
 
 [package.dependencies]
+numpy = ">=1.16.5"
 python-dateutil = ">=2.7.3"
 pytz = ">=2017.3"
-numpy = ">=1.16.5"
 
 [package.extras]
 test = ["pytest (>=5.0.1)", "pytest-xdist", "hypothesis (>=3.58)"]
@@ -664,9 +642,9 @@
 python-versions = ">=3.6"
 
 [package.dependencies]
-requests = ">=2.19.0"
 lxml = "*"
 pandas = ">=0.23"
+requests = ">=2.19.0"
 
 [[package]]
 name = "parameterized"
@@ -710,13 +688,13 @@
 python-versions = ">=3.6.1"
 
 [package.dependencies]
+cfgv = ">=2.0.0"
+identify = ">=1.0.0"
+importlib-metadata = {version = "*", markers = "python_version < \"3.8\""}
+nodeenv = ">=0.11.1"
+pyyaml = ">=5.1"
+toml = "*"
 virtualenv = ">=20.0.8"
-pyyaml = ">=5.1"
-cfgv = ">=2.0.0"
-nodeenv = ">=0.11.1"
-importlib-metadata = {version = "*", markers = "python_version < \"3.8\""}
-identify = ">=1.0.0"
-toml = "*"
 
 [[package]]
 name = "psutil"
@@ -819,15 +797,15 @@
 python-versions = ">=3.6"
 
 [package.dependencies]
+atomicwrites = {version = ">=1.0", markers = "sys_platform == \"win32\""}
+attrs = ">=19.2.0"
+colorama = {version = "*", markers = "sys_platform == \"win32\""}
+importlib-metadata = {version = ">=0.12", markers = "python_version < \"3.8\""}
+iniconfig = "*"
 packaging = "*"
+pluggy = ">=0.12,<1.0.0a1"
 py = ">=1.8.2"
-iniconfig = "*"
-importlib-metadata = {version = ">=0.12", markers = "python_version < \"3.8\""}
-colorama = {version = "*", markers = "sys_platform == \"win32\""}
-attrs = ">=19.2.0"
 toml = "*"
-pluggy = ">=0.12,<1.0.0a1"
-atomicwrites = {version = ">=1.0", markers = "sys_platform == \"win32\""}
 
 [package.extras]
 testing = ["argcomplete", "hypothesis (>=3.56)", "mock", "nose", "requests", "xmlschema"]
@@ -859,8 +837,8 @@
 pytest = ">=3.8"
 
 [package.extras]
+aspect = ["aspectlib"]
 elasticsearch = ["elasticsearch"]
-aspect = ["aspectlib"]
 histogram = ["pygal", "pygaljs"]
 
 [[package]]
@@ -872,8 +850,8 @@
 python-versions = ">=2.7, !=3.0.*, !=3.1.*, !=3.2.*, !=3.3.*, !=3.4.*"
 
 [package.dependencies]
+coverage = ">=4.4"
 pytest = ">=4.6"
-coverage = ">=4.4"
 
 [package.extras]
 testing = ["fields", "hunter", "process-tests (==2.0.2)", "six", "pytest-xdist", "virtualenv"]
@@ -913,10 +891,10 @@
 python-versions = ">=3.5"
 
 [package.dependencies]
+execnet = ">=1.1"
 psutil = {version = ">=3.0", optional = true, markers = "extra == \"psutil\""}
-execnet = ">=1.1"
+pytest = ">=6.0.0"
 pytest-forked = "*"
-pytest = ">=6.0.0"
 
 [package.extras]
 psutil = ["psutil (>=3.0)"]
@@ -977,9 +955,9 @@
 python-versions = ">=2.7, !=3.0.*, !=3.1.*, !=3.2.*, !=3.3.*, !=3.4.*"
 
 [package.dependencies]
-idna = ">=2.5,<3"
 certifi = ">=2017.4.17"
 chardet = ">=3.0.2,<5"
+idna = ">=2.5,<3"
 urllib3 = ">=1.21.1,<1.27"
 
 [package.extras]
@@ -1022,27 +1000,27 @@
 python-versions = ">=3.6"
 
 [package.dependencies]
-sphinxcontrib-qthelp = "*"
+alabaster = ">=0.7,<0.8"
+babel = ">=1.3"
+colorama = {version = ">=0.3.5", markers = "sys_platform == \"win32\""}
+docutils = ">=0.14,<0.18"
 imagesize = "*"
+Jinja2 = ">=2.3"
+packaging = "*"
+Pygments = ">=2.0"
+requests = ">=2.5.0"
+snowballstemmer = ">=1.1"
+sphinxcontrib-applehelp = "*"
 sphinxcontrib-devhelp = "*"
-snowballstemmer = ">=1.1"
-babel = ">=1.3"
-alabaster = ">=0.7,<0.8"
-sphinxcontrib-serializinghtml = "*"
-packaging = "*"
-docutils = ">=0.14,<0.18"
-Pygments = ">=2.0"
-Jinja2 = ">=2.3"
-colorama = {version = ">=0.3.5", markers = "sys_platform == \"win32\""}
-requests = ">=2.5.0"
-sphinxcontrib-applehelp = "*"
 sphinxcontrib-htmlhelp = "*"
 sphinxcontrib-jsmath = "*"
-
-[package.extras]
-test = ["pytest", "pytest-cov", "html5lib", "cython", "typed-ast"]
+sphinxcontrib-qthelp = "*"
+sphinxcontrib-serializinghtml = "*"
+
+[package.extras]
 docs = ["sphinxcontrib-websupport"]
 lint = ["flake8 (>=3.5.0)", "isort", "mypy (>=0.800)", "docutils-stubs"]
+test = ["pytest", "pytest-cov", "html5lib", "cython", "typed-ast"]
 
 [[package]]
 name = "sphinx-rtd-theme"
@@ -1068,8 +1046,8 @@
 python-versions = ">=3.5"
 
 [package.extras]
+lint = ["flake8", "mypy", "docutils-stubs"]
 test = ["pytest"]
-lint = ["flake8", "mypy", "docutils-stubs"]
 
 [[package]]
 name = "sphinxcontrib-devhelp"
@@ -1080,8 +1058,8 @@
 python-versions = ">=3.5"
 
 [package.extras]
+lint = ["flake8", "mypy", "docutils-stubs"]
 test = ["pytest"]
-lint = ["flake8", "mypy", "docutils-stubs"]
 
 [[package]]
 name = "sphinxcontrib-htmlhelp"
@@ -1092,8 +1070,8 @@
 python-versions = ">=3.6"
 
 [package.extras]
+lint = ["flake8", "mypy", "docutils-stubs"]
 test = ["pytest", "html5lib"]
-lint = ["flake8", "mypy", "docutils-stubs"]
 
 [[package]]
 name = "sphinxcontrib-jsmath"
@@ -1115,8 +1093,8 @@
 python-versions = ">=3.5"
 
 [package.extras]
+lint = ["flake8", "mypy", "docutils-stubs"]
 test = ["pytest"]
-lint = ["flake8", "mypy", "docutils-stubs"]
 
 [[package]]
 name = "sphinxcontrib-serializinghtml"
@@ -1127,8 +1105,8 @@
 python-versions = ">=3.5"
 
 [package.extras]
+lint = ["flake8", "mypy", "docutils-stubs"]
 test = ["pytest"]
-lint = ["flake8", "mypy", "docutils-stubs"]
 
 [[package]]
 name = "tabulate"
@@ -1187,9 +1165,9 @@
 python-versions = ">=3.7"
 
 [package.extras]
+dev = ["Cython (>=0.29.20,<0.30.0)", "pytest (>=3.6.0)", "Sphinx (>=1.7.3,<1.8.0)", "sphinxcontrib-asyncio (>=0.2.0,<0.3.0)", "sphinx-rtd-theme (>=0.2.4,<0.3.0)", "aiohttp", "flake8 (>=3.8.4,<3.9.0)", "psutil", "pycodestyle (>=2.6.0,<2.7.0)", "pyOpenSSL (>=19.0.0,<19.1.0)", "mypy (>=0.800)"]
+docs = ["Sphinx (>=1.7.3,<1.8.0)", "sphinxcontrib-asyncio (>=0.2.0,<0.3.0)", "sphinx-rtd-theme (>=0.2.4,<0.3.0)"]
 test = ["aiohttp", "flake8 (>=3.8.4,<3.9.0)", "psutil", "pycodestyle (>=2.6.0,<2.7.0)", "pyOpenSSL (>=19.0.0,<19.1.0)", "mypy (>=0.800)"]
-docs = ["Sphinx (>=1.7.3,<1.8.0)", "sphinxcontrib-asyncio (>=0.2.0,<0.3.0)", "sphinx-rtd-theme (>=0.2.4,<0.3.0)"]
-dev = ["Cython (>=0.29.20,<0.30.0)", "pytest (>=3.6.0)", "Sphinx (>=1.7.3,<1.8.0)", "sphinxcontrib-asyncio (>=0.2.0,<0.3.0)", "sphinx-rtd-theme (>=0.2.4,<0.3.0)", "aiohttp", "flake8 (>=3.8.4,<3.9.0)", "psutil", "pycodestyle (>=2.6.0,<2.7.0)", "pyOpenSSL (>=19.0.0,<19.1.0)", "mypy (>=0.800)"]
 
 [[package]]
 name = "virtualenv"
@@ -1200,11 +1178,11 @@
 python-versions = "!=3.0.*,!=3.1.*,!=3.2.*,!=3.3.*,>=2.7"
 
 [package.dependencies]
-importlib-metadata = {version = ">=0.12", markers = "python_version < \"3.8\""}
+appdirs = ">=1.4.3,<2"
 distlib = ">=0.3.1,<1"
 filelock = ">=3.0.0,<4"
+importlib-metadata = {version = ">=0.12", markers = "python_version < \"3.8\""}
 six = ">=1.9.0,<2"
-appdirs = ">=1.4.3,<2"
 
 [package.extras]
 docs = ["proselint (>=0.10.2)", "sphinx (>=3)", "sphinx-argparse (>=0.2.5)", "sphinx-rtd-theme (>=0.4.3)", "towncrier (>=19.9.0rc1)"]
@@ -1219,9 +1197,9 @@
 python-versions = ">=3.6"
 
 [package.dependencies]
+idna = ">=2.0"
+multidict = ">=4.0"
 typing-extensions = {version = ">=3.7.4", markers = "python_version < \"3.8\""}
-multidict = ">=4.0"
-idna = ">=2.0"
 
 [[package]]
 name = "zipp"
@@ -1237,19 +1215,16 @@
 
 [extras]
 betfair = ["betfairlightweight"]
+ccxt = ["ccxt"]
 docs = ["numpydoc"]
-ccxt = ["ccxt"]
 ib = ["ib_insync"]
 oanda = ["oandapyV20"]
+tqdm = []
 
 [metadata]
 lock-version = "1.1"
 python-versions = "^3.7.9"
-<<<<<<< HEAD
-content-hash = "2894a2981396b00cde7ba5a1eed9714d15d07247b85bf13c7f77a4e718f2546d"
-=======
-content-hash = "803c314ec0fb88368efc7dfeca7bd765ea2f2e79dce2ad612c15aed967c8bd15"
->>>>>>> 873611b0
+content-hash = "f7a8321ee5e855f0736592b8cf1725f0887d52c8b386caab7222376173ca1a8c"
 
 [metadata.files]
 aiodns = [
@@ -1332,13 +1307,8 @@
     {file = "black-21.6b0.tar.gz", hash = "sha256:dc132348a88d103016726fe360cb9ede02cecf99b76e3660ce6c596be132ce04"},
 ]
 ccxt = [
-<<<<<<< HEAD
-    {file = "ccxt-1.51.45-py2.py3-none-any.whl", hash = "sha256:b0e38eb35b9eb8544104898de4ae82f2cec456712df5d73d3a44251b280dfb50"},
-    {file = "ccxt-1.51.45.tar.gz", hash = "sha256:4d0d457686738a37cf130152ad8e303ec4b6c5deba3ee15b26f91030284ddaa1"},
-=======
-    {file = "ccxt-1.51.46-py2.py3-none-any.whl", hash = "sha256:09659f247a61122b80c4ef74b4bf36c1e3e6d2fc244628c0b4f9eb0d6a0f625e"},
-    {file = "ccxt-1.51.46.tar.gz", hash = "sha256:94baa90ae8482261f59941339cfb6d95365445551fbb6c123d6332d6e9967559"},
->>>>>>> 873611b0
+    {file = "ccxt-1.51.49-py2.py3-none-any.whl", hash = "sha256:22cc0e240502a66898f040fbc31ab5683586c9957f1b12bc34ccfd43181fb3b6"},
+    {file = "ccxt-1.51.49.tar.gz", hash = "sha256:070ee4f81bd4c1ba02d72b8c8eeeac3419a1fcd2e489da7ab19dd4676703a602"},
 ]
 certifi = [
     {file = "certifi-2021.5.30-py2.py3-none-any.whl", hash = "sha256:50b1e4f8446b06f41be7dd6338db18e0990601dce795c2b1686458aa7e8fa7d8"},
